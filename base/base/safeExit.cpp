--- conflicted
+++ resolved
@@ -1,13 +1,8 @@
 #if defined(OS_LINUX)
 #    include <sys/syscall.h>
 #endif
-<<<<<<< HEAD
-=======
-#include <cstdlib>
->>>>>>> 9a73eb2f
 #include <unistd.h>
 #include <base/safeExit.h>
-#include <base/defines.h>
 
 [[noreturn]] void safeExit(int code)
 {
