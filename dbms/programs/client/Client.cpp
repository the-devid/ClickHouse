--- conflicted
+++ resolved
@@ -98,11 +98,7 @@
     extern const int UNKNOWN_PACKET_FROM_SERVER;
     extern const int UNEXPECTED_PACKET_FROM_SERVER;
     extern const int CLIENT_OUTPUT_FORMAT_SPECIFIED;
-<<<<<<< HEAD
-    extern const int LOGICAL_ERROR;
-=======
     extern const int CANNOT_SET_SIGNAL_HANDLER;
->>>>>>> f686870b
     extern const int CANNOT_READLINE;
     extern const int SYSTEM_ERROR;
     extern const int INVALID_USAGE_OF_INPUT;
