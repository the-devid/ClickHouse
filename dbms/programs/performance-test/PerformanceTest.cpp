--- conflicted
+++ resolved
@@ -1,816 +1,3 @@
-<<<<<<< HEAD
-#include "PerformanceTest.h"
-=======
-#include <functional>
-#include <iostream>
-#include <limits>
-#include <regex>
-#include <thread>
-#include <port/unistd.h>
-#include <boost/filesystem.hpp>
-#include <boost/program_options.hpp>
-#include <sys/stat.h>
-#include <common/DateLUT.h>
-#include <AggregateFunctions/ReservoirSampler.h>
-#include <Client/Connection.h>
-#include <Common/ConcurrentBoundedQueue.h>
-#include <Common/Stopwatch.h>
-#include <Common/getFQDNOrHostName.h>
-#include <Common/getMultipleKeysFromConfig.h>
-#include <Common/getNumberOfPhysicalCPUCores.h>
-#include <Core/Types.h>
-#include <DataStreams/RemoteBlockInputStream.h>
-#include <IO/ReadBufferFromFile.h>
-#include <IO/ReadHelpers.h>
-#include <IO/WriteBufferFromFile.h>
-#include <IO/ConnectionTimeouts.h>
-#include <IO/UseSSL.h>
-#include <Interpreters/Settings.h>
-#include <Common/ThreadPool.h>
-#include <common/getMemoryAmount.h>
-#include <Poco/AutoPtr.h>
-#include <Poco/Exception.h>
-#include <Poco/SAX/InputSource.h>
-#include <Poco/Util/XMLConfiguration.h>
-#include <Poco/XML/XMLStream.h>
-#include <Poco/Util/Application.h>
-#include <Common/InterruptListener.h>
-#include <Common/Config/configReadClient.h>
-
-#ifndef __clang__
-#pragma GCC optimize("-fno-var-tracking-assignments")
-#endif
-
-
-/** Tests launcher for ClickHouse.
-  * The tool walks through given or default folder in order to find files with
-  * tests' descriptions and launches it.
-  */
-namespace fs = boost::filesystem;
-using String = std::string;
-const String FOUR_SPACES = "    ";
-const std::regex QUOTE_REGEX{"\""};
-const std::regex NEW_LINE{"\n"};
-
-namespace DB
-{
-namespace ErrorCodes
-{
-    extern const int NOT_IMPLEMENTED;
-    extern const int LOGICAL_ERROR;
-    extern const int BAD_ARGUMENTS;
-    extern const int FILE_DOESNT_EXIST;
-}
-
-static String pad(size_t padding)
-{
-    return String(padding * 4, ' ');
-}
-
-
-/// NOTE The code is totally wrong.
-class JSONString
-{
-private:
-    std::map<String, String> content;
-    size_t padding;
-
-public:
-    explicit JSONString(size_t padding_ = 1) : padding(padding_) {}
-
-    void set(const String key, String value, bool wrap = true)
-    {
-        if (value.empty())
-            value = "null";
-
-        bool reserved = (value[0] == '[' || value[0] == '{' || value == "null");
-        if (!reserved && wrap)
-            value = '"' + std::regex_replace(value, NEW_LINE, "\\n") + '"';
-
-        content[key] = value;
-    }
-
-    template <typename T>
-    std::enable_if_t<std::is_arithmetic_v<T>> set(const String key, T value)
-    {
-        set(key, std::to_string(value), /*wrap= */ false);
-    }
-
-    void set(const String key, const std::vector<JSONString> & run_infos)
-    {
-        String value = "[\n";
-
-        for (size_t i = 0; i < run_infos.size(); ++i)
-        {
-            value += pad(padding + 1) + run_infos[i].asString(padding + 2);
-            if (i != run_infos.size() - 1)
-                value += ',';
-
-            value += "\n";
-        }
-
-        value += pad(padding) + ']';
-        content[key] = value;
-    }
-
-    String asString() const
-    {
-        return asString(padding);
-    }
-
-    String asString(size_t cur_padding) const
-    {
-        String repr = "{";
-
-        for (auto it = content.begin(); it != content.end(); ++it)
-        {
-            if (it != content.begin())
-                repr += ',';
-            /// construct "key": "value" string with padding
-            repr += "\n" + pad(cur_padding) + '"' + it->first + '"' + ": " + it->second;
-        }
-
-        repr += "\n" + pad(cur_padding - 1) + '}';
-        return repr;
-    }
-};
-
-
-using ConfigurationPtr = Poco::AutoPtr<Poco::Util::AbstractConfiguration>;
-
-/// A set of supported stop conditions.
-struct StopConditionsSet
-{
-    void loadFromConfig(const ConfigurationPtr & stop_conditions_view)
-    {
-        using Keys = std::vector<String>;
-        Keys keys;
-        stop_conditions_view->keys(keys);
-
-        for (const String & key : keys)
-        {
-            if (key == "total_time_ms")
-                total_time_ms.value = stop_conditions_view->getUInt64(key);
-            else if (key == "rows_read")
-                rows_read.value = stop_conditions_view->getUInt64(key);
-            else if (key == "bytes_read_uncompressed")
-                bytes_read_uncompressed.value = stop_conditions_view->getUInt64(key);
-            else if (key == "iterations")
-                iterations.value = stop_conditions_view->getUInt64(key);
-            else if (key == "min_time_not_changing_for_ms")
-                min_time_not_changing_for_ms.value = stop_conditions_view->getUInt64(key);
-            else if (key == "max_speed_not_changing_for_ms")
-                max_speed_not_changing_for_ms.value = stop_conditions_view->getUInt64(key);
-            else if (key == "average_speed_not_changing_for_ms")
-                average_speed_not_changing_for_ms.value = stop_conditions_view->getUInt64(key);
-            else
-                throw DB::Exception("Met unkown stop condition: " + key, DB::ErrorCodes::LOGICAL_ERROR);
-
-            ++initialized_count;
-        }
-    }
-
-    void reset()
-    {
-        total_time_ms.fulfilled = false;
-        rows_read.fulfilled = false;
-        bytes_read_uncompressed.fulfilled = false;
-        iterations.fulfilled = false;
-        min_time_not_changing_for_ms.fulfilled = false;
-        max_speed_not_changing_for_ms.fulfilled = false;
-        average_speed_not_changing_for_ms.fulfilled = false;
-
-        fulfilled_count = 0;
-    }
-
-    /// Note: only conditions with UInt64 minimal thresholds are supported.
-    /// I.e. condition is fulfilled when value is exceeded.
-    struct StopCondition
-    {
-        UInt64 value = 0;
-        bool fulfilled = false;
-    };
-
-    void report(UInt64 value, StopCondition & condition)
-    {
-        if (condition.value && !condition.fulfilled && value >= condition.value)
-        {
-            condition.fulfilled = true;
-            ++fulfilled_count;
-        }
-    }
-
-    StopCondition total_time_ms;
-    StopCondition rows_read;
-    StopCondition bytes_read_uncompressed;
-    StopCondition iterations;
-    StopCondition min_time_not_changing_for_ms;
-    StopCondition max_speed_not_changing_for_ms;
-    StopCondition average_speed_not_changing_for_ms;
-
-    size_t initialized_count = 0;
-    size_t fulfilled_count = 0;
-};
-
-/// Stop conditions for a test run. The running test will be terminated in either of two conditions:
-/// 1. All conditions marked 'all_of' are fulfilled
-/// or
-/// 2. Any condition  marked 'any_of' is  fulfilled
-class TestStopConditions
-{
-public:
-    void loadFromConfig(ConfigurationPtr & stop_conditions_config)
-    {
-        if (stop_conditions_config->has("all_of"))
-        {
-            ConfigurationPtr config_all_of(stop_conditions_config->createView("all_of"));
-            conditions_all_of.loadFromConfig(config_all_of);
-        }
-        if (stop_conditions_config->has("any_of"))
-        {
-            ConfigurationPtr config_any_of(stop_conditions_config->createView("any_of"));
-            conditions_any_of.loadFromConfig(config_any_of);
-        }
-    }
-
-    bool empty() const
-    {
-        return !conditions_all_of.initialized_count && !conditions_any_of.initialized_count;
-    }
-
-#define DEFINE_REPORT_FUNC(FUNC_NAME, CONDITION)                      \
-    void FUNC_NAME(UInt64 value)                                      \
-    {                                                                 \
-        conditions_all_of.report(value, conditions_all_of.CONDITION); \
-        conditions_any_of.report(value, conditions_any_of.CONDITION); \
-    }
-
-    DEFINE_REPORT_FUNC(reportTotalTime, total_time_ms)
-    DEFINE_REPORT_FUNC(reportRowsRead, rows_read)
-    DEFINE_REPORT_FUNC(reportBytesReadUncompressed, bytes_read_uncompressed)
-    DEFINE_REPORT_FUNC(reportIterations, iterations)
-    DEFINE_REPORT_FUNC(reportMinTimeNotChangingFor, min_time_not_changing_for_ms)
-    DEFINE_REPORT_FUNC(reportMaxSpeedNotChangingFor, max_speed_not_changing_for_ms)
-    DEFINE_REPORT_FUNC(reportAverageSpeedNotChangingFor, average_speed_not_changing_for_ms)
-
-#undef REPORT
-
-    bool areFulfilled() const
-    {
-        return (conditions_all_of.initialized_count && conditions_all_of.fulfilled_count >= conditions_all_of.initialized_count)
-            || (conditions_any_of.initialized_count && conditions_any_of.fulfilled_count);
-    }
-
-    void reset()
-    {
-        conditions_all_of.reset();
-        conditions_any_of.reset();
-    }
-
-private:
-    StopConditionsSet conditions_all_of;
-    StopConditionsSet conditions_any_of;
-};
-
-struct Stats
-{
-    Stopwatch watch;
-    Stopwatch watch_per_query;
-    Stopwatch min_time_watch;
-    Stopwatch max_rows_speed_watch;
-    Stopwatch max_bytes_speed_watch;
-    Stopwatch avg_rows_speed_watch;
-    Stopwatch avg_bytes_speed_watch;
-
-    bool last_query_was_cancelled = false;
-
-    size_t queries = 0;
-
-    size_t total_rows_read = 0;
-    size_t total_bytes_read = 0;
-
-    size_t last_query_rows_read = 0;
-    size_t last_query_bytes_read = 0;
-
-    using Sampler = ReservoirSampler<double>;
-    Sampler sampler{1 << 16};
-
-    /// min_time in ms
-    UInt64 min_time = std::numeric_limits<UInt64>::max();
-    double total_time = 0;
-
-    double max_rows_speed = 0;
-    double max_bytes_speed = 0;
-
-    double avg_rows_speed_value = 0;
-    double avg_rows_speed_first = 0;
-    static double avg_rows_speed_precision;
-
-    double avg_bytes_speed_value = 0;
-    double avg_bytes_speed_first = 0;
-    static double avg_bytes_speed_precision;
-
-    size_t number_of_rows_speed_info_batches = 0;
-    size_t number_of_bytes_speed_info_batches = 0;
-
-    bool ready = false; // check if a query wasn't interrupted by SIGINT
-    String exception;
-
-    String getStatisticByName(const String & statistic_name)
-    {
-        if (statistic_name == "min_time")
-        {
-            return std::to_string(min_time) + "ms";
-        }
-        if (statistic_name == "quantiles")
-        {
-            String result = "\n";
-
-            for (double percent = 10; percent <= 90; percent += 10)
-            {
-                result += FOUR_SPACES + std::to_string((percent / 100));
-                result += ": " + std::to_string(sampler.quantileInterpolated(percent / 100.0));
-                result += "\n";
-            }
-            result += FOUR_SPACES + "0.95:   " + std::to_string(sampler.quantileInterpolated(95 / 100.0)) + "\n";
-            result += FOUR_SPACES + "0.99: " + std::to_string(sampler.quantileInterpolated(99 / 100.0)) + "\n";
-            result += FOUR_SPACES + "0.999: " + std::to_string(sampler.quantileInterpolated(99.9 / 100.)) + "\n";
-            result += FOUR_SPACES + "0.9999: " + std::to_string(sampler.quantileInterpolated(99.99 / 100.));
-
-            return result;
-        }
-        if (statistic_name == "total_time")
-        {
-            return std::to_string(total_time) + "s";
-        }
-        if (statistic_name == "queries_per_second")
-        {
-            return std::to_string(queries / total_time);
-        }
-        if (statistic_name == "rows_per_second")
-        {
-            return std::to_string(total_rows_read / total_time);
-        }
-        if (statistic_name == "bytes_per_second")
-        {
-            return std::to_string(total_bytes_read / total_time);
-        }
-
-        if (statistic_name == "max_rows_per_second")
-        {
-            return std::to_string(max_rows_speed);
-        }
-        if (statistic_name == "max_bytes_per_second")
-        {
-            return std::to_string(max_bytes_speed);
-        }
-        if (statistic_name == "avg_rows_per_second")
-        {
-            return std::to_string(avg_rows_speed_value);
-        }
-        if (statistic_name == "avg_bytes_per_second")
-        {
-            return std::to_string(avg_bytes_speed_value);
-        }
-
-        return "";
-    }
-
-    void update_min_time(const UInt64 min_time_candidate)
-    {
-        if (min_time_candidate < min_time)
-        {
-            min_time = min_time_candidate;
-            min_time_watch.restart();
-        }
-    }
-
-    void update_average_speed(const double new_speed_info,
-        Stopwatch & avg_speed_watch,
-        size_t & number_of_info_batches,
-        double precision,
-        double & avg_speed_first,
-        double & avg_speed_value)
-    {
-        avg_speed_value = ((avg_speed_value * number_of_info_batches) + new_speed_info);
-        ++number_of_info_batches;
-        avg_speed_value /= number_of_info_batches;
-
-        if (avg_speed_first == 0)
-        {
-            avg_speed_first = avg_speed_value;
-        }
-
-        if (std::abs(avg_speed_value - avg_speed_first) >= precision)
-        {
-            avg_speed_first = avg_speed_value;
-            avg_speed_watch.restart();
-        }
-    }
-
-    void update_max_speed(const size_t max_speed_candidate, Stopwatch & max_speed_watch, double & max_speed)
-    {
-        if (max_speed_candidate > max_speed)
-        {
-            max_speed = max_speed_candidate;
-            max_speed_watch.restart();
-        }
-    }
-
-    void add(size_t rows_read_inc, size_t bytes_read_inc)
-    {
-        total_rows_read += rows_read_inc;
-        total_bytes_read += bytes_read_inc;
-        last_query_rows_read += rows_read_inc;
-        last_query_bytes_read += bytes_read_inc;
-
-        double new_rows_speed = last_query_rows_read / watch_per_query.elapsedSeconds();
-        double new_bytes_speed = last_query_bytes_read / watch_per_query.elapsedSeconds();
-
-        /// Update rows speed
-        update_max_speed(new_rows_speed, max_rows_speed_watch, max_rows_speed);
-        update_average_speed(new_rows_speed,
-            avg_rows_speed_watch,
-            number_of_rows_speed_info_batches,
-            avg_rows_speed_precision,
-            avg_rows_speed_first,
-            avg_rows_speed_value);
-        /// Update bytes speed
-        update_max_speed(new_bytes_speed, max_bytes_speed_watch, max_bytes_speed);
-        update_average_speed(new_bytes_speed,
-            avg_bytes_speed_watch,
-            number_of_bytes_speed_info_batches,
-            avg_bytes_speed_precision,
-            avg_bytes_speed_first,
-            avg_bytes_speed_value);
-    }
-
-    void updateQueryInfo()
-    {
-        ++queries;
-        sampler.insert(watch_per_query.elapsedSeconds());
-        update_min_time(watch_per_query.elapsed() / (1000 * 1000)); /// ns to ms
-    }
-
-    void setTotalTime()
-    {
-        total_time = watch.elapsedSeconds();
-    }
-
-    void clear()
-    {
-        watch.restart();
-        watch_per_query.restart();
-        min_time_watch.restart();
-        max_rows_speed_watch.restart();
-        max_bytes_speed_watch.restart();
-        avg_rows_speed_watch.restart();
-        avg_bytes_speed_watch.restart();
-
-        last_query_was_cancelled = false;
-
-        sampler.clear();
-
-        queries = 0;
-        total_rows_read = 0;
-        total_bytes_read = 0;
-        last_query_rows_read = 0;
-        last_query_bytes_read = 0;
-
-        min_time = std::numeric_limits<UInt64>::max();
-        total_time = 0;
-        max_rows_speed = 0;
-        max_bytes_speed = 0;
-        avg_rows_speed_value = 0;
-        avg_bytes_speed_value = 0;
-        avg_rows_speed_first = 0;
-        avg_bytes_speed_first = 0;
-        avg_rows_speed_precision = 0.001;
-        avg_bytes_speed_precision = 0.001;
-        number_of_rows_speed_info_batches = 0;
-        number_of_bytes_speed_info_batches = 0;
-    }
-};
-
-double Stats::avg_rows_speed_precision = 0.001;
-double Stats::avg_bytes_speed_precision = 0.001;
-
-class PerformanceTest : public Poco::Util::Application
-{
-public:
-    using Strings = std::vector<String>;
-
-    PerformanceTest(const String & host_,
-        const UInt16 port_,
-        const bool secure_,
-        const String & default_database_,
-        const String & user_,
-        const String & password_,
-        const bool lite_output_,
-        const String & profiles_file_,
-        Strings && input_files_,
-        Strings && tests_tags_,
-        Strings && skip_tags_,
-        Strings && tests_names_,
-        Strings && skip_names_,
-        Strings && tests_names_regexp_,
-        Strings && skip_names_regexp_,
-        const ConnectionTimeouts & timeouts)
-        : connection(host_, port_, default_database_, user_, password_, timeouts, "performance-test", Protocol::Compression::Enable, secure_ ? Protocol::Secure::Enable : Protocol::Secure::Disable),
-          gotSIGINT(false),
-          lite_output(lite_output_),
-          profiles_file(profiles_file_),
-          input_files(input_files_),
-          tests_tags(std::move(tests_tags_)),
-          skip_tags(std::move(skip_tags_)),
-          tests_names(std::move(tests_names_)),
-          skip_names(std::move(skip_names_)),
-          tests_names_regexp(std::move(tests_names_regexp_)),
-          skip_names_regexp(std::move(skip_names_regexp_))
-    {
-        if (input_files.size() < 1)
-        {
-            throw DB::Exception("No tests were specified", DB::ErrorCodes::BAD_ARGUMENTS);
-        }
-    }
-
-    void initialize(Poco::Util::Application & self [[maybe_unused]])
-    {
-        std::string home_path;
-        const char * home_path_cstr = getenv("HOME");
-        if (home_path_cstr)
-            home_path = home_path_cstr;
-        configReadClient(Poco::Util::Application::instance().config(), home_path);
-    }
-
-    int main(const std::vector < std::string > & /* args */)
-    {
-        std::string name;
-        UInt64 version_major;
-        UInt64 version_minor;
-        UInt64 version_patch;
-        UInt64 version_revision;
-        connection.getServerVersion(name, version_major, version_minor, version_patch, version_revision);
-
-        std::stringstream ss;
-        ss << version_major << "." << version_minor << "." << version_patch;
-        server_version = ss.str();
-
-        processTestsConfigurations(input_files);
-
-        return 0;
-    }
-
-private:
-    String test_name;
-
-    using Query = String;
-    using Queries = std::vector<Query>;
-    using QueriesWithIndexes = std::vector<std::pair<Query, size_t>>;
-    Queries queries;
-
-    Connection connection;
-    std::string server_version;
-
-    using Keys = std::vector<String>;
-
-    Settings settings;
-    Context global_context = Context::createGlobal();
-
-    InterruptListener interrupt_listener;
-
-    using XMLConfiguration = Poco::Util::XMLConfiguration;
-    using XMLConfigurationPtr = Poco::AutoPtr<XMLConfiguration>;
-
-    using Paths = std::vector<String>;
-    using StringToVector = std::map<String, std::vector<String>>;
-    using StringToMap = std::map<String, StringToVector>;
-    StringToMap substitutions;
-
-    using StringKeyValue = std::map<String, String>;
-    std::vector<StringKeyValue> substitutions_maps;
-
-    bool gotSIGINT;
-    std::vector<TestStopConditions> stop_conditions_by_run;
-    String main_metric;
-    bool lite_output;
-    String profiles_file;
-
-    Strings input_files;
-    std::vector<XMLConfigurationPtr> tests_configurations;
-
-    Strings tests_tags;
-    Strings skip_tags;
-    Strings tests_names;
-    Strings skip_names;
-    Strings tests_names_regexp;
-    Strings skip_names_regexp;
-
-    enum class ExecutionType
-    {
-        Loop,
-        Once
-    };
-    ExecutionType exec_type;
-
-    enum class FilterType
-    {
-        Tag,
-        Name,
-        Name_regexp
-    };
-
-    size_t times_to_run = 1;
-    std::vector<Stats> statistics_by_run;
-
-    /// Removes configurations that has a given value. If leave is true, the logic is reversed.
-    void removeConfigurationsIf(
-        std::vector<XMLConfigurationPtr> & configs, FilterType filter_type, const Strings & values, bool leave = false)
-    {
-        auto checker = [&filter_type, &values, &leave](XMLConfigurationPtr & config)
-        {
-            if (values.size() == 0)
-                return false;
-
-            bool remove_or_not = false;
-
-            if (filter_type == FilterType::Tag)
-            {
-                Keys tags_keys;
-                config->keys("tags", tags_keys);
-
-                Strings tags(tags_keys.size());
-                for (size_t i = 0; i != tags_keys.size(); ++i)
-                    tags[i] = config->getString("tags.tag[" + std::to_string(i) + "]");
-
-                for (const String & config_tag : tags)
-                {
-                    if (std::find(values.begin(), values.end(), config_tag) != values.end())
-                        remove_or_not = true;
-                }
-            }
-
-            if (filter_type == FilterType::Name)
-            {
-                remove_or_not = (std::find(values.begin(), values.end(), config->getString("name", "")) != values.end());
-            }
-
-            if (filter_type == FilterType::Name_regexp)
-            {
-                String config_name = config->getString("name", "");
-                auto regex_checker = [&config_name](const String & name_regexp)
-                {
-                    std::regex pattern(name_regexp);
-                    return std::regex_search(config_name, pattern);
-                };
-
-                remove_or_not = config->has("name") ? (std::find_if(values.begin(), values.end(), regex_checker) != values.end()) : false;
-            }
-
-            if (leave)
-                remove_or_not = !remove_or_not;
-            return remove_or_not;
-        };
-
-        auto new_end = std::remove_if(configs.begin(), configs.end(), checker);
-        configs.erase(new_end, configs.end());
-    }
-
-    /// Filter tests by tags, names, regexp matching, etc.
-    void filterConfigurations()
-    {
-        /// Leave tests:
-        removeConfigurationsIf(tests_configurations, FilterType::Tag, tests_tags, true);
-        removeConfigurationsIf(tests_configurations, FilterType::Name, tests_names, true);
-        removeConfigurationsIf(tests_configurations, FilterType::Name_regexp, tests_names_regexp, true);
-
-
-        /// Skip tests
-        removeConfigurationsIf(tests_configurations, FilterType::Tag, skip_tags, false);
-        removeConfigurationsIf(tests_configurations, FilterType::Name, skip_names, false);
-        removeConfigurationsIf(tests_configurations, FilterType::Name_regexp, skip_names_regexp, false);
-    }
-
-    /// Checks specified preconditions per test (process cache, table existence, etc.)
-    bool checkPreconditions(const XMLConfigurationPtr & config)
-    {
-        if (!config->has("preconditions"))
-            return true;
-
-        Keys preconditions;
-        config->keys("preconditions", preconditions);
-        size_t table_precondition_index = 0;
-
-        for (const String & precondition : preconditions)
-        {
-            if (precondition == "flush_disk_cache")
-            {
-                if (system(
-                        "(>&2 echo 'Flushing disk cache...') && (sudo sh -c 'echo 3 > /proc/sys/vm/drop_caches') && (>&2 echo 'Flushed.')"))
-                {
-                    std::cerr << "Failed to flush disk cache" << std::endl;
-                    return false;
-                }
-            }
-
-            if (precondition == "ram_size")
-            {
-                size_t ram_size_needed = config->getUInt64("preconditions.ram_size");
-                size_t actual_ram = getMemoryAmount();
-                if (!actual_ram)
-                    throw DB::Exception("ram_size precondition not available on this platform", DB::ErrorCodes::NOT_IMPLEMENTED);
-
-                if (ram_size_needed > actual_ram)
-                {
-                    std::cerr << "Not enough RAM: need = " << ram_size_needed << ", present = " << actual_ram << std::endl;
-                    return false;
-                }
-            }
-
-            if (precondition == "table_exists")
-            {
-                String precondition_key = "preconditions.table_exists[" + std::to_string(table_precondition_index++) + "]";
-                String table_to_check = config->getString(precondition_key);
-                String query = "EXISTS TABLE " + table_to_check + ";";
-
-                size_t exist = 0;
-
-                connection.sendQuery(query, "", QueryProcessingStage::Complete, &settings, nullptr, false);
-
-                while (true)
-                {
-                    Connection::Packet packet = connection.receivePacket();
-
-                    if (packet.type == Protocol::Server::Data)
-                    {
-                        for (const ColumnWithTypeAndName & column : packet.block)
-                        {
-                            if (column.name == "result" && column.column->size() > 0)
-                            {
-                                exist = column.column->get64(0);
-                                if (exist)
-                                    break;
-                            }
-                        }
-                    }
-
-                    if (packet.type == Protocol::Server::Exception || packet.type == Protocol::Server::EndOfStream)
-                        break;
-                }
-
-                if (!exist)
-                {
-                    std::cerr << "Table " << table_to_check << " doesn't exist" << std::endl;
-                    return false;
-                }
-            }
-        }
-
-        return true;
-    }
-
-    void processTestsConfigurations(const Paths & paths)
-    {
-        tests_configurations.resize(paths.size());
-
-        for (size_t i = 0; i != paths.size(); ++i)
-        {
-            const String path = paths[i];
-            tests_configurations[i] = XMLConfigurationPtr(new XMLConfiguration(path));
-        }
-
-        filterConfigurations();
-
-        if (tests_configurations.size())
-        {
-            Strings outputs;
-
-            for (auto & test_config : tests_configurations)
-            {
-                if (!checkPreconditions(test_config))
-                {
-                    std::cerr << "Preconditions are not fulfilled for test '" + test_config->getString("name", "") + "' ";
-                    continue;
-                }
-
-                String output = runTest(test_config);
-                if (lite_output)
-                    std::cout << output;
-                else
-                    outputs.push_back(output);
-            }
-
-            if (!lite_output && outputs.size())
-            {
-                std::cout << "[" << std::endl;
-
-                for (size_t i = 0; i != outputs.size(); ++i)
-                {
-                    std::cout << outputs[i];
-                    if (i != outputs.size() - 1)
-                        std::cout << ",";
->>>>>>> dc34eda2
-
 #include <Core/Types.h>
 #include <common/getMemoryAmount.h>
 #include <IO/ReadBufferFromFile.h>
