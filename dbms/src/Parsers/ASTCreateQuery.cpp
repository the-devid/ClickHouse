--- conflicted
+++ resolved
@@ -4,6 +4,7 @@
 #include <Parsers/ASTSelectWithUnionQuery.h>
 #include <Parsers/ASTSetQuery.h>
 #include <Common/quoteString.h>
+#include <Interpreters/StorageID.h>
 
 
 namespace DB
@@ -234,15 +235,13 @@
                 << (if_not_exists ? "IF NOT EXISTS " : "")
             << (settings.hilite ? hilite_none : "")
             << (!database.empty() ? backQuoteIfNeed(database) + "." : "") << backQuoteIfNeed(table);
-<<<<<<< HEAD
+
         if (uuid != UUIDHelpers::Nil)
             settings.ostr << (settings.hilite ? hilite_keyword : "") << " UUID " << (settings.hilite ? hilite_none : "")
                           << quoteString(toString(uuid));
-=======
         if (live_view_timeout)
             settings.ostr << (settings.hilite ? hilite_keyword : "") << " WITH TIMEOUT " << (settings.hilite ? hilite_none : "")
                           << *live_view_timeout;
->>>>>>> 11d4fc98
         formatOnCluster(settings);
     }
     else
