#pragma once

#include <Parsers/IAST.h>


namespace DB
{

/** Query with output options (supporting [INTO OUTFILE 'file_name'] [FORMAT format_name] suffix).
  */
class ASTQueryWithOutput : public IAST
{
public:
    ASTPtr out_file;
    ASTPtr format;

    void formatImpl(const FormatSettings & s, FormatState & state, FormatStateStacked frame) const final;

    /// Remove 'FORMAT <fmt> and INTO OUTFILE <file>' if exists
    static bool resetOutputASTIfExist(IAST & ast);

protected:
    /// NOTE: call this helper at the end of the clone() method of descendant class.
    void cloneOutputOptions(ASTQueryWithOutput & cloned) const;

    /// Format only the query part of the AST (without output options).
    virtual void formatQueryImpl(const FormatSettings & settings, FormatState & state, FormatStateStacked frame) const = 0;
};


<<<<<<< HEAD
/** Helper template for simple queries like SHOW PROCESSLIST.
  */
=======
>>>>>>> 72d65029
template <typename ASTIDAndQueryNames>
class ASTQueryWithOutputImpl : public ASTQueryWithOutput
{
public:
    String getID() const override { return ASTIDAndQueryNames::ID; };

    ASTPtr clone() const override
    {
        auto res = std::make_shared<ASTQueryWithOutputImpl<ASTIDAndQueryNames>>(*this);
        res->children.clear();
        cloneOutputOptions(*res);
        return res;
    }

protected:
    void formatQueryImpl(const FormatSettings & settings, FormatState &, FormatStateStacked) const override
    {
        settings.ostr << (settings.hilite ? hilite_keyword : "")
<<<<<<< HEAD
                      << ASTIDAndQueryNames::Query << (settings.hilite ? hilite_none : "");
=======
            << ASTIDAndQueryNames::Query << (settings.hilite ? hilite_none : "");
>>>>>>> 72d65029
    }
};

}<|MERGE_RESOLUTION|>--- conflicted
+++ resolved
@@ -28,11 +28,8 @@
 };
 
 
-<<<<<<< HEAD
 /** Helper template for simple queries like SHOW PROCESSLIST.
   */
-=======
->>>>>>> 72d65029
 template <typename ASTIDAndQueryNames>
 class ASTQueryWithOutputImpl : public ASTQueryWithOutput
 {
@@ -51,11 +48,7 @@
     void formatQueryImpl(const FormatSettings & settings, FormatState &, FormatStateStacked) const override
     {
         settings.ostr << (settings.hilite ? hilite_keyword : "")
-<<<<<<< HEAD
-                      << ASTIDAndQueryNames::Query << (settings.hilite ? hilite_none : "");
-=======
             << ASTIDAndQueryNames::Query << (settings.hilite ? hilite_none : "");
->>>>>>> 72d65029
     }
 };
 
