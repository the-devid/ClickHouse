#include <Storages/MergeTree/MergeTreeData.h>
#include <Interpreters/SyntaxAnalyzer.h>
#include <Interpreters/ExpressionAnalyzer.h>
#include <Storages/MergeTree/MergeTreeSequentialBlockInputStream.h>
#include <Storages/MergeTree/MergedBlockOutputStream.h>
#include <Storages/MergeTree/MergedColumnOnlyOutputStream.h>
#include <Storages/MergeTree/checkDataPart.h>
#include <Storages/StorageMergeTree.h>
#include <Storages/StorageReplicatedMergeTree.h>
#include <Storages/AlterCommands.h>
#include <Parsers/ASTNameTypePair.h>
#include <Parsers/ASTLiteral.h>
#include <Parsers/ASTFunction.h>
#include <Parsers/ASTPartition.h>
#include <Parsers/ASTSetQuery.h>
#include <Parsers/ExpressionListParsers.h>
#include <Parsers/parseQuery.h>
#include <Parsers/queryToString.h>
#include <DataStreams/ExpressionBlockInputStream.h>
#include <DataStreams/MarkInCompressedFile.h>
#include <Formats/FormatFactory.h>
#include <DataStreams/copyData.h>
#include <IO/WriteBufferFromFile.h>
#include <IO/WriteBufferFromString.h>
#include <Compression/CompressedReadBuffer.h>
#include <IO/ReadBufferFromMemory.h>
#include <IO/ConcatReadBuffer.h>
#include <IO/HexWriteBuffer.h>
#include <IO/Operators.h>
#include <DataTypes/DataTypeDate.h>
#include <DataTypes/DataTypeDateTime.h>
#include <DataTypes/DataTypeEnum.h>
#include <DataTypes/NestedUtils.h>
#include <DataTypes/DataTypeArray.h>
#include <DataTypes/DataTypeNullable.h>
#include <Functions/FunctionFactory.h>
#include <Functions/IFunction.h>
#include <Common/Increment.h>
#include <Common/SimpleIncrement.h>
#include <Common/escapeForFileName.h>
#include <Common/StringUtils/StringUtils.h>
#include <Common/Stopwatch.h>
#include <Common/typeid_cast.h>
#include <Common/localBackup.h>
#include <Interpreters/PartLog.h>

#include <Poco/DirectoryIterator.h>

#include <boost/range/adaptor/filtered.hpp>

#include <algorithm>
#include <iomanip>
#include <set>
#include <thread>
#include <typeinfo>
#include <typeindex>
#include <optional>


namespace ProfileEvents
{
    extern const Event RejectedInserts;
    extern const Event DelayedInserts;
    extern const Event DelayedInsertsMilliseconds;
}

namespace CurrentMetrics
{
    extern const Metric DelayedInserts;
}


namespace DB
{

namespace ErrorCodes
{
    extern const int BAD_ARGUMENTS;
    extern const int MEMORY_LIMIT_EXCEEDED;
    extern const int SYNTAX_ERROR;
    extern const int INVALID_PARTITION_VALUE;
    extern const int METADATA_MISMATCH;
    extern const int PART_IS_TEMPORARILY_LOCKED;
    extern const int TOO_MANY_PARTS;
    extern const int INCOMPATIBLE_COLUMNS;
    extern const int CANNOT_UPDATE_COLUMN;
    extern const int CANNOT_ALLOCATE_MEMORY;
    extern const int CANNOT_MUNMAP;
    extern const int CANNOT_MREMAP;
    extern const int BAD_TTL_EXPRESSION;
    extern const int INCORRECT_FILE_NAME;
    extern const int BAD_DATA_PART_NAME;
    extern const int UNKNOWN_SETTING;
    extern const int READONLY_SETTING;
    extern const int ABORTED;
}


MergeTreeData::MergeTreeData(
    const String & database_,
    const String & table_,
    const ColumnsDescription & columns_,
    const IndicesDescription & indices_,
    const ConstraintsDescription & constraints_,
    Context & context_,
    const String & date_column_name,
    const ASTPtr & partition_by_ast_,
    const ASTPtr & order_by_ast_,
    const ASTPtr & primary_key_ast_,
    const ASTPtr & sample_by_ast_,
    const ASTPtr & ttl_table_ast_,
    const MergingParams & merging_params_,
    std::unique_ptr<MergeTreeSettings> storage_settings_,
    bool require_part_metadata_,
    bool attach,
    BrokenPartCallback broken_part_callback_)
    : global_context(context_)
    , merging_params(merging_params_)
    , partition_by_ast(partition_by_ast_)
    , sample_by_ast(sample_by_ast_)
    , ttl_table_ast(ttl_table_ast_)
    , require_part_metadata(require_part_metadata_)
    , database_name(database_)
    , table_name(table_)
    , broken_part_callback(broken_part_callback_)
    , log_name(database_name + "." + table_name)
    , log(&Logger::get(log_name))
    , storage_settings(std::move(storage_settings_))
    , storage_policy(context_.getStoragePolicy(getSettings()->storage_policy))
    , data_parts_by_info(data_parts_indexes.get<TagByInfo>())
    , data_parts_by_state_and_info(data_parts_indexes.get<TagByStateAndInfo>())
    , parts_mover(this)
{
    const auto settings = getSettings();
    setProperties(order_by_ast_, primary_key_ast_, columns_, indices_, constraints_);

    /// NOTE: using the same columns list as is read when performing actual merges.
    merging_params.check(getColumns().getAllPhysical());

    if (sample_by_ast)
    {
        sampling_expr_column_name = sample_by_ast->getColumnName();

        if (!primary_key_sample.has(sampling_expr_column_name)
            && !attach && !settings->compatibility_allow_sampling_expression_not_in_primary_key) /// This is for backward compatibility.
            throw Exception("Sampling expression must be present in the primary key", ErrorCodes::BAD_ARGUMENTS);

        auto syntax = SyntaxAnalyzer(global_context).analyze(sample_by_ast, getColumns().getAllPhysical());
        columns_required_for_sampling = syntax->requiredSourceColumns();
    }

    MergeTreeDataFormatVersion min_format_version(0);
    if (!date_column_name.empty())
    {
        try
        {
            partition_by_ast = makeASTFunction("toYYYYMM", std::make_shared<ASTIdentifier>(date_column_name));
            initPartitionKey();

            if (minmax_idx_date_column_pos == -1)
                throw Exception("Could not find Date column", ErrorCodes::BAD_TYPE_OF_FIELD);
        }
        catch (Exception & e)
        {
            /// Better error message.
            e.addMessage("(while initializing MergeTree partition key from date column " + backQuote(date_column_name) + ")");
            throw;
        }
    }
    else
    {
        is_custom_partitioned = true;
        initPartitionKey();
        min_format_version = MERGE_TREE_DATA_MIN_FORMAT_VERSION_WITH_CUSTOM_PARTITIONING;
    }

    setTTLExpressions(columns_.getColumnTTLs(), ttl_table_ast_);

    // format_file always contained on any data path
    String version_file_path;

    /// Creating directories, if not exist.
    auto paths = getDataPaths();
    for (const String & path : paths)
    {
        Poco::File(path).createDirectories();
        Poco::File(path + "detached").createDirectory();
        if (Poco::File{path + "format_version.txt"}.exists())
        {
            if (!version_file_path.empty())
            {
                LOG_ERROR(log, "Duplication of version file " << version_file_path << " and " << path << "format_file.txt");
                throw Exception("Multiple format_version.txt file", ErrorCodes::CORRUPTED_DATA);
            }
            version_file_path = path + "format_version.txt";
        }
    }

    /// If not choose any
    if (version_file_path.empty())
        version_file_path = getFullPathOnDisk(storage_policy->getAnyDisk()) + "format_version.txt";

    bool version_file_exists = Poco::File(version_file_path).exists();

    // When data path or file not exists, ignore the format_version check
    if (!attach || !version_file_exists)
    {
        format_version = min_format_version;
        WriteBufferFromFile buf(version_file_path);
        writeIntText(format_version.toUnderType(), buf);
    }
    else
    {
        ReadBufferFromFile buf(version_file_path);
        UInt32 read_format_version;
        readIntText(read_format_version, buf);
        format_version = read_format_version;
        if (!buf.eof())
            throw Exception("Bad version file: " + version_file_path, ErrorCodes::CORRUPTED_DATA);
    }

    if (format_version < min_format_version)
    {
        if (min_format_version == MERGE_TREE_DATA_MIN_FORMAT_VERSION_WITH_CUSTOM_PARTITIONING.toUnderType())
            throw Exception(
                "MergeTree data format version on disk doesn't support custom partitioning",
                ErrorCodes::METADATA_MISMATCH);
    }
}


static void checkKeyExpression(const ExpressionActions & expr, const Block & sample_block, const String & key_name)
{
    for (const ExpressionAction & action : expr.getActions())
    {
        if (action.type == ExpressionAction::ARRAY_JOIN)
            throw Exception(key_name + " key cannot contain array joins", ErrorCodes::ILLEGAL_COLUMN);

        if (action.type == ExpressionAction::APPLY_FUNCTION)
        {
            IFunctionBase & func = *action.function_base;
            if (!func.isDeterministic())
                throw Exception(key_name + " key cannot contain non-deterministic functions, "
                    "but contains function " + func.getName(),
                    ErrorCodes::BAD_ARGUMENTS);
        }
    }

    for (const ColumnWithTypeAndName & element : sample_block)
    {
        const ColumnPtr & column = element.column;
        if (column && (isColumnConst(*column) || column->isDummy()))
            throw Exception{key_name + " key cannot contain constants", ErrorCodes::ILLEGAL_COLUMN};

        if (element.type->isNullable())
            throw Exception{key_name + " key cannot contain nullable columns", ErrorCodes::ILLEGAL_COLUMN};
    }
}


void MergeTreeData::setProperties(
    const ASTPtr & new_order_by_ast, const ASTPtr & new_primary_key_ast,
    const ColumnsDescription & new_columns, const IndicesDescription & indices_description,
    const ConstraintsDescription & constraints_description, bool only_check)
{
    if (!new_order_by_ast)
        throw Exception("ORDER BY cannot be empty", ErrorCodes::BAD_ARGUMENTS);

    ASTPtr new_sorting_key_expr_list = extractKeyExpressionList(new_order_by_ast);
    ASTPtr new_primary_key_expr_list = new_primary_key_ast
        ? extractKeyExpressionList(new_primary_key_ast) : new_sorting_key_expr_list->clone();

    if (merging_params.mode == MergeTreeData::MergingParams::VersionedCollapsing)
        new_sorting_key_expr_list->children.push_back(std::make_shared<ASTIdentifier>(merging_params.version_column));

    size_t primary_key_size = new_primary_key_expr_list->children.size();
    size_t sorting_key_size = new_sorting_key_expr_list->children.size();
    if (primary_key_size > sorting_key_size)
        throw Exception("Primary key must be a prefix of the sorting key, but its length: "
            + toString(primary_key_size) + " is greater than the sorting key length: " + toString(sorting_key_size),
            ErrorCodes::BAD_ARGUMENTS);

    Names new_primary_key_columns;
    Names new_sorting_key_columns;

    for (size_t i = 0; i < sorting_key_size; ++i)
    {
        String sorting_key_column = new_sorting_key_expr_list->children[i]->getColumnName();
        new_sorting_key_columns.push_back(sorting_key_column);

        if (i < primary_key_size)
        {
            String pk_column = new_primary_key_expr_list->children[i]->getColumnName();
            if (pk_column != sorting_key_column)
                throw Exception("Primary key must be a prefix of the sorting key, but in position "
                    + toString(i) + " its column is " + pk_column + ", not " + sorting_key_column,
                    ErrorCodes::BAD_ARGUMENTS);

            new_primary_key_columns.push_back(pk_column);
        }
    }

    auto all_columns = new_columns.getAllPhysical();

    if (order_by_ast && only_check)
    {
        /// This is ALTER, not CREATE/ATTACH TABLE. Let us check that all new columns used in the sorting key
        /// expression have just been added (so that the sorting order is guaranteed to be valid with the new key).

        ASTPtr added_key_column_expr_list = std::make_shared<ASTExpressionList>();
        for (size_t new_i = 0, old_i = 0; new_i < sorting_key_size; ++new_i)
        {
            if (old_i < sorting_key_columns.size())
            {
                if (new_sorting_key_columns[new_i] != sorting_key_columns[old_i])
                    added_key_column_expr_list->children.push_back(new_sorting_key_expr_list->children[new_i]);
                else
                    ++old_i;
            }
            else
                added_key_column_expr_list->children.push_back(new_sorting_key_expr_list->children[new_i]);
        }

        if (!added_key_column_expr_list->children.empty())
        {
            auto syntax = SyntaxAnalyzer(global_context).analyze(added_key_column_expr_list, all_columns);
            Names used_columns = syntax->requiredSourceColumns();

            NamesAndTypesList deleted_columns;
            NamesAndTypesList added_columns;
            getColumns().getAllPhysical().getDifference(all_columns, deleted_columns, added_columns);

            for (const String & col : used_columns)
            {
                if (!added_columns.contains(col) || deleted_columns.contains(col))
                    throw Exception("Existing column " + col + " is used in the expression that was "
                        "added to the sorting key. You can add expressions that use only the newly added columns",
                        ErrorCodes::BAD_ARGUMENTS);

                if (new_columns.getDefaults().count(col))
                    throw Exception("Newly added column " + col + " has a default expression, so adding "
                        "expressions that use it to the sorting key is forbidden",
                        ErrorCodes::BAD_ARGUMENTS);
            }
        }
    }

    auto new_sorting_key_syntax = SyntaxAnalyzer(global_context).analyze(new_sorting_key_expr_list, all_columns);
    auto new_sorting_key_expr = ExpressionAnalyzer(new_sorting_key_expr_list, new_sorting_key_syntax, global_context)
        .getActions(false);
    auto new_sorting_key_sample =
        ExpressionAnalyzer(new_sorting_key_expr_list, new_sorting_key_syntax, global_context)
        .getActions(true)->getSampleBlock();

    checkKeyExpression(*new_sorting_key_expr, new_sorting_key_sample, "Sorting");

    auto new_primary_key_syntax = SyntaxAnalyzer(global_context).analyze(new_primary_key_expr_list, all_columns);
    auto new_primary_key_expr = ExpressionAnalyzer(new_primary_key_expr_list, new_primary_key_syntax, global_context)
        .getActions(false);

    Block new_primary_key_sample;
    DataTypes new_primary_key_data_types;
    for (size_t i = 0; i < primary_key_size; ++i)
    {
        const auto & elem = new_sorting_key_sample.getByPosition(i);
        new_primary_key_sample.insert(elem);
        new_primary_key_data_types.push_back(elem.type);
    }

    ASTPtr skip_indices_with_primary_key_expr_list = new_primary_key_expr_list->clone();
    ASTPtr skip_indices_with_sorting_key_expr_list = new_sorting_key_expr_list->clone();

    MergeTreeIndices new_indices;

    if (!indices_description.indices.empty())
    {
        std::set<String> indices_names;

        for (const auto & index_ast : indices_description.indices)
        {
            const auto & index_decl = std::dynamic_pointer_cast<ASTIndexDeclaration>(index_ast);

            new_indices.push_back(
                 MergeTreeIndexFactory::instance().get(
                        all_columns,
                        std::dynamic_pointer_cast<ASTIndexDeclaration>(index_decl->clone()),
                        global_context));

            if (indices_names.find(new_indices.back()->name) != indices_names.end())
                throw Exception(
                        "Index with name " + backQuote(new_indices.back()->name) + " already exsists",
                        ErrorCodes::LOGICAL_ERROR);

            ASTPtr expr_list = MergeTreeData::extractKeyExpressionList(index_decl->expr->clone());
            for (const auto & expr : expr_list->children)
            {
                skip_indices_with_primary_key_expr_list->children.push_back(expr->clone());
                skip_indices_with_sorting_key_expr_list->children.push_back(expr->clone());
            }

            indices_names.insert(new_indices.back()->name);
        }
    }
    auto syntax_primary = SyntaxAnalyzer(global_context, {}).analyze(
            skip_indices_with_primary_key_expr_list, all_columns);
    auto new_indices_with_primary_key_expr = ExpressionAnalyzer(
            skip_indices_with_primary_key_expr_list, syntax_primary, global_context).getActions(false);

    auto syntax_sorting = SyntaxAnalyzer(global_context, {}).analyze(
            skip_indices_with_sorting_key_expr_list, all_columns);
    auto new_indices_with_sorting_key_expr = ExpressionAnalyzer(
            skip_indices_with_sorting_key_expr_list, syntax_sorting, global_context).getActions(false);

    if (!only_check)
    {
        setColumns(std::move(new_columns));

        order_by_ast = new_order_by_ast;
        sorting_key_columns = std::move(new_sorting_key_columns);
        sorting_key_expr_ast = std::move(new_sorting_key_expr_list);
        sorting_key_expr = std::move(new_sorting_key_expr);

        primary_key_ast = new_primary_key_ast;
        primary_key_columns = std::move(new_primary_key_columns);
        primary_key_expr_ast = std::move(new_primary_key_expr_list);
        primary_key_expr = std::move(new_primary_key_expr);
        primary_key_sample = std::move(new_primary_key_sample);
        primary_key_data_types = std::move(new_primary_key_data_types);

        setIndices(indices_description);
        skip_indices = std::move(new_indices);

        setConstraints(constraints_description);

        primary_key_and_skip_indices_expr = new_indices_with_primary_key_expr;
        sorting_key_and_skip_indices_expr = new_indices_with_sorting_key_expr;
    }
}


ASTPtr MergeTreeData::extractKeyExpressionList(const ASTPtr & node)
{
    if (!node)
        return std::make_shared<ASTExpressionList>();

    const auto * expr_func = node->as<ASTFunction>();

    if (expr_func && expr_func->name == "tuple")
    {
        /// Primary key is specified in tuple, extract its arguments.
        return expr_func->arguments->clone();
    }
    else
    {
        /// Primary key consists of one column.
        auto res = std::make_shared<ASTExpressionList>();
        res->children.push_back(node);
        return res;
    }
}


void MergeTreeData::initPartitionKey()
{
    ASTPtr partition_key_expr_list = extractKeyExpressionList(partition_by_ast);

    if (partition_key_expr_list->children.empty())
        return;

    {
        auto syntax_result = SyntaxAnalyzer(global_context).analyze(partition_key_expr_list, getColumns().getAllPhysical());
        partition_key_expr = ExpressionAnalyzer(partition_key_expr_list, syntax_result, global_context).getActions(false);
    }

    for (const ASTPtr & ast : partition_key_expr_list->children)
    {
        String col_name = ast->getColumnName();
        partition_key_sample.insert(partition_key_expr->getSampleBlock().getByName(col_name));
    }

    checkKeyExpression(*partition_key_expr, partition_key_sample, "Partition");

    /// Add all columns used in the partition key to the min-max index.
    const NamesAndTypesList & minmax_idx_columns_with_types = partition_key_expr->getRequiredColumnsWithTypes();
    minmax_idx_expr = std::make_shared<ExpressionActions>(minmax_idx_columns_with_types, global_context);
    for (const NameAndTypePair & column : minmax_idx_columns_with_types)
    {
        minmax_idx_columns.emplace_back(column.name);
        minmax_idx_column_types.emplace_back(column.type);
    }

    /// Try to find the date column in columns used by the partition key (a common case).
    bool encountered_date_column = false;
    for (size_t i = 0; i < minmax_idx_column_types.size(); ++i)
    {
        if (typeid_cast<const DataTypeDate *>(minmax_idx_column_types[i].get()))
        {
            if (!encountered_date_column)
            {
                minmax_idx_date_column_pos = i;
                encountered_date_column = true;
            }
            else
            {
                /// There is more than one Date column in partition key and we don't know which one to choose.
                minmax_idx_date_column_pos = -1;
            }
        }
    }
    if (!encountered_date_column)
    {
        for (size_t i = 0; i < minmax_idx_column_types.size(); ++i)
        {
            if (typeid_cast<const DataTypeDateTime *>(minmax_idx_column_types[i].get()))
            {
                if (!encountered_date_column)
                {
                    minmax_idx_time_column_pos = i;
                    encountered_date_column = true;
                }
                else
                {
                    /// There is more than one DateTime column in partition key and we don't know which one to choose.
                   minmax_idx_time_column_pos = -1;
                }
            }
        }
    }
}

namespace
{

void checkTTLExpression(const ExpressionActionsPtr & ttl_expression, const String & result_column_name)
{
    for (const auto & action : ttl_expression->getActions())
    {
        if (action.type == ExpressionAction::APPLY_FUNCTION)
        {
            IFunctionBase & func = *action.function_base;
            if (!func.isDeterministic())
                throw Exception("TTL expression cannot contain non-deterministic functions, "
                    "but contains function " + func.getName(), ErrorCodes::BAD_ARGUMENTS);
        }
    }

    const auto & result_column = ttl_expression->getSampleBlock().getByName(result_column_name);

    if (!typeid_cast<const DataTypeDateTime *>(result_column.type.get())
        && !typeid_cast<const DataTypeDate *>(result_column.type.get()))
    {
        throw Exception("TTL expression result column should have DateTime or Date type, but has "
            + result_column.type->getName(), ErrorCodes::BAD_TTL_EXPRESSION);
    }
}

}


void MergeTreeData::setTTLExpressions(const ColumnsDescription::ColumnTTLs & new_column_ttls,
        const ASTPtr & new_ttl_table_ast, bool only_check)
{
    auto create_ttl_entry = [this](ASTPtr ttl_ast) -> TTLEntry
    {
        auto syntax_result = SyntaxAnalyzer(global_context).analyze(ttl_ast, getColumns().getAllPhysical());
        auto expr = ExpressionAnalyzer(ttl_ast, syntax_result, global_context).getActions(false);

        String result_column = ttl_ast->getColumnName();
        checkTTLExpression(expr, result_column);

        return {expr, result_column};
    };

    if (!new_column_ttls.empty())
    {
        NameSet columns_ttl_forbidden;

        if (partition_key_expr)
            for (const auto & col : partition_key_expr->getRequiredColumns())
                columns_ttl_forbidden.insert(col);

        if (sorting_key_expr)
            for (const auto & col : sorting_key_expr->getRequiredColumns())
                columns_ttl_forbidden.insert(col);

        for (const auto & [name, ast] : new_column_ttls)
        {
            if (columns_ttl_forbidden.count(name))
                throw Exception("Trying to set ttl for key column " + name, ErrorCodes::ILLEGAL_COLUMN);
            else
            {
                auto new_ttl_entry = create_ttl_entry(ast);
                if (!only_check)
                    ttl_entries_by_name.emplace(name, new_ttl_entry);
            }
        }
    }

    if (new_ttl_table_ast)
    {
        auto new_ttl_table_entry = create_ttl_entry(new_ttl_table_ast);
        if (!only_check)
        {
            ttl_table_ast = new_ttl_table_ast;
            ttl_table_entry = new_ttl_table_entry;
        }
    }
}


void MergeTreeData::MergingParams::check(const NamesAndTypesList & columns) const
{
    if (!sign_column.empty() && mode != MergingParams::Collapsing && mode != MergingParams::VersionedCollapsing)
        throw Exception("Sign column for MergeTree cannot be specified in modes except Collapsing or VersionedCollapsing.",
                        ErrorCodes::LOGICAL_ERROR);

    if (!version_column.empty() && mode != MergingParams::Replacing && mode != MergingParams::VersionedCollapsing)
        throw Exception("Version column for MergeTree cannot be specified in modes except Replacing or VersionedCollapsing.",
                        ErrorCodes::LOGICAL_ERROR);

    if (!columns_to_sum.empty() && mode != MergingParams::Summing)
        throw Exception("List of columns to sum for MergeTree cannot be specified in all modes except Summing.",
                        ErrorCodes::LOGICAL_ERROR);

    /// Check that if the sign column is needed, it exists and is of type Int8.
    auto check_sign_column = [this, & columns](bool is_optional, const std::string & storage)
    {
        if (sign_column.empty())
        {
            if (is_optional)
                return;

            throw Exception("Logical error: Sign column for storage " + storage + " is empty", ErrorCodes::LOGICAL_ERROR);
        }

        bool miss_column = true;
        for (const auto & column : columns)
        {
            if (column.name == sign_column)
            {
                if (!typeid_cast<const DataTypeInt8 *>(column.type.get()))
                    throw Exception("Sign column (" + sign_column + ") for storage " + storage + " must have type Int8."
                            " Provided column of type " + column.type->getName() + ".", ErrorCodes::BAD_TYPE_OF_FIELD);
                miss_column = false;
                break;
            }
        }
        if (miss_column)
            throw Exception("Sign column " + sign_column + " does not exist in table declaration.", ErrorCodes::NO_SUCH_COLUMN_IN_TABLE);
    };

    /// that if the version_column column is needed, it exists and is of unsigned integer type.
    auto check_version_column = [this, & columns](bool is_optional, const std::string & storage)
    {
        if (version_column.empty())
        {
            if (is_optional)
                return;

            throw Exception("Logical error: Version column for storage " + storage + " is empty", ErrorCodes::LOGICAL_ERROR);
        }

        bool miss_column = true;
        for (const auto & column : columns)
        {
            if (column.name == version_column)
            {
                if (!column.type->canBeUsedAsVersion())
                    throw Exception("The column " + version_column +
                        " cannot be used as a version column for storage " + storage +
                        " because it is of type " + column.type->getName() +
                        " (must be of an integer type or of type Date or DateTime)", ErrorCodes::BAD_TYPE_OF_FIELD);
                miss_column = false;
                break;
            }
        }
        if (miss_column)
            throw Exception("Version column " + version_column + " does not exist in table declaration.", ErrorCodes::NO_SUCH_COLUMN_IN_TABLE);
    };

    if (mode == MergingParams::Collapsing)
        check_sign_column(false, "CollapsingMergeTree");

    if (mode == MergingParams::Summing)
    {
        /// If columns_to_sum are set, then check that such columns exist.
        for (const auto & column_to_sum : columns_to_sum)
        {
            auto check_column_to_sum_exists = [& column_to_sum](const NameAndTypePair & name_and_type)
            {
                return column_to_sum == Nested::extractTableName(name_and_type.name);
            };
            if (columns.end() == std::find_if(columns.begin(), columns.end(), check_column_to_sum_exists))
                throw Exception(
                        "Column " + column_to_sum + " listed in columns to sum does not exist in table declaration.", ErrorCodes::NO_SUCH_COLUMN_IN_TABLE);
        }
    }

    if (mode == MergingParams::Replacing)
        check_version_column(true, "ReplacingMergeTree");

    if (mode == MergingParams::VersionedCollapsing)
    {
        check_sign_column(false, "VersionedCollapsingMergeTree");
        check_version_column(false, "VersionedCollapsingMergeTree");
    }

    /// TODO Checks for Graphite mode.
}


String MergeTreeData::MergingParams::getModeName() const
{
    switch (mode)
    {
        case Ordinary:      return "";
        case Collapsing:    return "Collapsing";
        case Summing:       return "Summing";
        case Aggregating:   return "Aggregating";
        case Replacing:     return "Replacing";
        case Graphite:      return "Graphite";
        case VersionedCollapsing: return "VersionedCollapsing";
    }

    __builtin_unreachable();
}


Int64 MergeTreeData::getMaxBlockNumber() const
{
    auto lock = lockParts();

    Int64 max_block_num = 0;
    for (const DataPartPtr & part : data_parts_by_info)
        max_block_num = std::max({max_block_num, part->info.max_block, part->info.mutation});

    return max_block_num;
}


void MergeTreeData::loadDataParts(bool skip_sanity_checks)
{
    LOG_DEBUG(log, "Loading data parts");

    const auto settings = getSettings();
    std::vector<std::pair<String, DiskPtr>> part_names_with_disks;
    Strings part_file_names;
    Poco::DirectoryIterator end;

    auto disks = storage_policy->getDisks();

    /// Reversed order to load part from low priority disks firstly.
    /// Used for keep part on low priority disk if duplication found
    for (auto disk_it = disks.rbegin(); disk_it != disks.rend(); ++disk_it)
    {
        auto disk_ptr = *disk_it;
        for (Poco::DirectoryIterator it(getFullPathOnDisk(disk_ptr)); it != end; ++it)
        {
            /// Skip temporary directories.
            if (startsWith(it.name(), "tmp"))
                continue;

            part_names_with_disks.emplace_back(it.name(), disk_ptr);
        }
    }

    auto part_lock = lockParts();
    data_parts_indexes.clear();

    if (part_names_with_disks.empty())
    {
        LOG_DEBUG(log, "There is no data parts");
        return;
    }

    /// Parallel loading of data parts.
    size_t num_threads = std::min(size_t(settings->max_part_loading_threads), part_names_with_disks.size());

    std::mutex mutex;

    DataPartsVector broken_parts_to_remove;
    DataPartsVector broken_parts_to_detach;
    size_t suspicious_broken_parts = 0;

    std::atomic<bool> has_adaptive_parts = false;
    std::atomic<bool> has_non_adaptive_parts = false;

    ThreadPool pool(num_threads);

    for (size_t i = 0; i < part_names_with_disks.size(); ++i)
    {
        pool.scheduleOrThrowOnError([&, i]
        {
            const auto & part_name = part_names_with_disks[i].first;
            const auto part_disk_ptr = part_names_with_disks[i].second;
            MergeTreePartInfo part_info;
            if (!MergeTreePartInfo::tryParsePartName(part_name, &part_info, format_version))
                return;

            MutableDataPartPtr part = std::make_shared<DataPart>(*this, part_disk_ptr, part_name, part_info);
            part->relative_path = part_name;
            bool broken = false;

            try
            {
                part->loadColumnsChecksumsIndexes(require_part_metadata, true);
            }
            catch (const Exception & e)
            {
                /// Don't count the part as broken if there is not enough memory to load it.
                /// In fact, there can be many similar situations.
                /// But it is OK, because there is a safety guard against deleting too many parts.
                if (e.code() == ErrorCodes::MEMORY_LIMIT_EXCEEDED
                    || e.code() == ErrorCodes::CANNOT_ALLOCATE_MEMORY
                    || e.code() == ErrorCodes::CANNOT_MUNMAP
                    || e.code() == ErrorCodes::CANNOT_MREMAP)
                    throw;

                broken = true;
                tryLogCurrentException(__PRETTY_FUNCTION__);
            }
            catch (...)
            {
                broken = true;
                tryLogCurrentException(__PRETTY_FUNCTION__);
            }

            /// Ignore and possibly delete broken parts that can appear as a result of hard server restart.
            if (broken)
            {
                if (part->info.level == 0)
                {
                    /// It is impossible to restore level 0 parts.
                    LOG_ERROR(log, "Considering to remove broken part " << getFullPathOnDisk(part_disk_ptr) << part_name << " because it's impossible to repair.");
                    std::lock_guard loading_lock(mutex);
                    broken_parts_to_remove.push_back(part);
                }
                else
                {
                    /// Count the number of parts covered by the broken part. If it is at least two, assume that
                    /// the broken part was created as a result of merging them and we won't lose data if we
                    /// delete it.
                    size_t contained_parts = 0;

                    LOG_ERROR(log, "Part " << getFullPathOnDisk(part_disk_ptr) << part_name << " is broken. Looking for parts to replace it.");

                    for (const auto & [contained_name, contained_disk_ptr] : part_names_with_disks)
                    {
                        if (contained_name == part_name)
                            continue;

                        MergeTreePartInfo contained_part_info;
                        if (!MergeTreePartInfo::tryParsePartName(contained_name, &contained_part_info, format_version))
                            continue;

                        if (part->info.contains(contained_part_info))
                        {
                            LOG_ERROR(log, "Found part " << getFullPathOnDisk(contained_disk_ptr) << contained_name);
                            ++contained_parts;
                        }
                    }

                    if (contained_parts >= 2)
                    {
                        LOG_ERROR(log, "Considering to remove broken part " << getFullPathOnDisk(part_disk_ptr) << part_name << " because it covers at least 2 other parts");
                        std::lock_guard loading_lock(mutex);
                        broken_parts_to_remove.push_back(part);
                    }
                    else
                    {
                        LOG_ERROR(log, "Detaching broken part " << getFullPathOnDisk(part_disk_ptr) << part_name
                            << " because it covers less than 2 parts. You need to resolve this manually");
                        std::lock_guard loading_lock(mutex);
                        broken_parts_to_detach.push_back(part);
                        ++suspicious_broken_parts;
                    }
                }

                return;
            }
            if (!part->index_granularity_info.is_adaptive)
                has_non_adaptive_parts.store(true, std::memory_order_relaxed);
            else
                has_adaptive_parts.store(true, std::memory_order_relaxed);

            part->modification_time = Poco::File(getFullPathOnDisk(part_disk_ptr) + part_name).getLastModified().epochTime();
            /// Assume that all parts are Committed, covered parts will be detected and marked as Outdated later
            part->state = DataPartState::Committed;

            std::lock_guard loading_lock(mutex);
            if (!data_parts_indexes.insert(part).second)
                throw Exception("Part " + part->name + " already exists", ErrorCodes::DUPLICATE_DATA_PART);
        });
    }

    pool.wait();

    if (has_non_adaptive_parts && has_adaptive_parts && !settings->enable_mixed_granularity_parts)
        throw Exception("Table contains parts with adaptive and non adaptive marks, but `setting enable_mixed_granularity_parts` is disabled", ErrorCodes::LOGICAL_ERROR);

    has_non_adaptive_index_granularity_parts = has_non_adaptive_parts;

    if (suspicious_broken_parts > settings->max_suspicious_broken_parts && !skip_sanity_checks)
        throw Exception("Suspiciously many (" + toString(suspicious_broken_parts) + ") broken parts to remove.",
            ErrorCodes::TOO_MANY_UNEXPECTED_DATA_PARTS);

    for (auto & part : broken_parts_to_remove)
        part->remove();
    for (auto & part : broken_parts_to_detach)
        part->renameToDetached("");

    /// Delete from the set of current parts those parts that are covered by another part (those parts that
    /// were merged), but that for some reason are still not deleted from the filesystem.
    /// Deletion of files will be performed later in the clearOldParts() method.

    if (data_parts_indexes.size() >= 2)
    {
        /// Now all parts are committed, so data_parts_by_state_and_info == committed_parts_range
        auto prev_jt = data_parts_by_state_and_info.begin();
        auto curr_jt = std::next(prev_jt);

        auto deactivate_part = [&] (DataPartIteratorByStateAndInfo it)
        {
            (*it)->remove_time.store((*it)->modification_time, std::memory_order_relaxed);
            modifyPartState(it, DataPartState::Outdated);
        };

        (*prev_jt)->assertState({DataPartState::Committed});

        while (curr_jt != data_parts_by_state_and_info.end() && (*curr_jt)->state == DataPartState::Committed)
        {
            /// Don't consider data parts belonging to different partitions.
            if ((*curr_jt)->info.partition_id != (*prev_jt)->info.partition_id)
            {
                ++prev_jt;
                ++curr_jt;
                continue;
            }

            if ((*curr_jt)->contains(**prev_jt))
            {
                deactivate_part(prev_jt);
                prev_jt = curr_jt;
                ++curr_jt;
            }
            else if ((*prev_jt)->contains(**curr_jt))
            {
                auto next = std::next(curr_jt);
                deactivate_part(curr_jt);
                curr_jt = next;
            }
            else
            {
                ++prev_jt;
                ++curr_jt;
            }
        }
    }

    calculateColumnSizesImpl();

    LOG_DEBUG(log, "Loaded data parts (" << data_parts_indexes.size() << " items)");
}


/// Is the part directory old.
/// True if its modification time and the modification time of all files inside it is less then threshold.
/// (Only files on the first level of nesting are considered).
static bool isOldPartDirectory(Poco::File & directory, time_t threshold)
{
    if (directory.getLastModified().epochTime() >= threshold)
        return false;

    Poco::DirectoryIterator end;
    for (Poco::DirectoryIterator it(directory); it != end; ++it)
        if (it->getLastModified().epochTime() >= threshold)
            return false;

    return true;
}


void MergeTreeData::clearOldTemporaryDirectories(ssize_t custom_directories_lifetime_seconds)
{
    /// If the method is already called from another thread, then we don't need to do anything.
    std::unique_lock lock(clear_old_temporary_directories_mutex, std::defer_lock);
    if (!lock.try_lock())
        return;

    const auto settings = getSettings();
    time_t current_time = time(nullptr);
    ssize_t deadline = (custom_directories_lifetime_seconds >= 0)
        ? current_time - custom_directories_lifetime_seconds
        : current_time - settings->temporary_directories_lifetime.totalSeconds();

    const auto full_paths = getDataPaths();

    /// Delete temporary directories older than a day.
    Poco::DirectoryIterator end;
    for (auto && full_data_path : full_paths)
    {
        for (Poco::DirectoryIterator it{full_data_path}; it != end; ++it)
        {
            if (startsWith(it.name(), "tmp_"))
            {
                Poco::File tmp_dir(full_data_path + it.name());

                try
                {
                    if (tmp_dir.isDirectory() && isOldPartDirectory(tmp_dir, deadline))
                    {
                        LOG_WARNING(log, "Removing temporary directory " << full_data_path << it.name());
                        Poco::File(full_data_path + it.name()).remove(true);
                    }
                }
                catch (const Poco::FileNotFoundException &)
                {
                    /// If the file is already deleted, do nothing.
                }
            }
        }
    }
}


MergeTreeData::DataPartsVector MergeTreeData::grabOldParts()
{
    DataPartsVector res;

    /// If the method is already called from another thread, then we don't need to do anything.
    std::unique_lock lock(grab_old_parts_mutex, std::defer_lock);
    if (!lock.try_lock())
        return res;

    time_t now = time(nullptr);
    std::vector<DataPartIteratorByStateAndInfo> parts_to_delete;

    {
        auto parts_lock = lockParts();

        auto outdated_parts_range = getDataPartsStateRange(DataPartState::Outdated);
        for (auto it = outdated_parts_range.begin(); it != outdated_parts_range.end(); ++it)
        {
            const DataPartPtr & part = *it;

            auto part_remove_time = part->remove_time.load(std::memory_order_relaxed);

            if (part.unique() && /// Grab only parts that are not used by anyone (SELECTs for example).
                part_remove_time < now &&
                now - part_remove_time > getSettings()->old_parts_lifetime.totalSeconds())
            {
                parts_to_delete.emplace_back(it);
            }
        }

        res.reserve(parts_to_delete.size());
        for (const auto & it_to_delete : parts_to_delete)
        {
            res.emplace_back(*it_to_delete);
            modifyPartState(it_to_delete, DataPartState::Deleting);
        }
    }

    if (!res.empty())
        LOG_TRACE(log, "Found " << res.size() << " old parts to remove.");

    return res;
}


void MergeTreeData::rollbackDeletingParts(const MergeTreeData::DataPartsVector & parts)
{
    auto lock = lockParts();
    for (auto & part : parts)
    {
        /// We should modify it under data_parts_mutex
        part->assertState({DataPartState::Deleting});
        modifyPartState(part, DataPartState::Outdated);
    }
}

void MergeTreeData::removePartsFinally(const MergeTreeData::DataPartsVector & parts)
{
    {
        auto lock = lockParts();

        /// TODO: use data_parts iterators instead of pointers
        for (auto & part : parts)
        {
            auto it = data_parts_by_info.find(part->info);
            if (it == data_parts_by_info.end())
                throw Exception("Deleting data part " + part->name + " doesn't exist", ErrorCodes::LOGICAL_ERROR);

            (*it)->assertState({DataPartState::Deleting});

            data_parts_indexes.erase(it);
        }
    }

    /// Data parts is still alive (since DataPartsVector holds shared_ptrs) and contain useful metainformation for logging
    /// NOTE: There is no need to log parts deletion somewhere else, all deleting parts pass through this function and pass away
    if (auto part_log = global_context.getPartLog(database_name))
    {
        PartLogElement part_log_elem;

        part_log_elem.event_type = PartLogElement::REMOVE_PART;
        part_log_elem.event_time = time(nullptr);
        part_log_elem.duration_ms = 0;

        part_log_elem.database_name = database_name;
        part_log_elem.table_name = table_name;

        for (auto & part : parts)
        {
            part_log_elem.partition_id = part->info.partition_id;
            part_log_elem.part_name = part->name;
            part_log_elem.bytes_compressed_on_disk = part->bytes_on_disk;
            part_log_elem.rows = part->rows_count;

            part_log->add(part_log_elem);
        }
    }
}

void MergeTreeData::clearOldPartsFromFilesystem()
{
    DataPartsVector parts_to_remove = grabOldParts();
    clearPartsFromFilesystem(parts_to_remove);
    removePartsFinally(parts_to_remove);
}

void MergeTreeData::clearPartsFromFilesystem(const DataPartsVector & parts_to_remove)
{
    const auto settings = getSettings();
    if (parts_to_remove.size() > 1 && settings->max_part_removal_threads > 1 && parts_to_remove.size() > settings->concurrent_part_removal_threshold)
    {
        /// Parallel parts removal.

        size_t num_threads = std::min(size_t(settings->max_part_removal_threads), parts_to_remove.size());
        ThreadPool pool(num_threads);

        /// NOTE: Under heavy system load you may get "Cannot schedule a task" from ThreadPool.
        for (const DataPartPtr & part : parts_to_remove)
        {
            pool.scheduleOrThrowOnError([&]
            {
                LOG_DEBUG(log, "Removing part from filesystem " << part->name);
                part->remove();
            });
        }

        pool.wait();
    }
    else
    {
        for (const DataPartPtr & part : parts_to_remove)
        {
            LOG_DEBUG(log, "Removing part from filesystem " << part->name);
            part->remove();
        }
    }
}

void MergeTreeData::rename(
    const String & /*new_path_to_db*/, const String & new_database_name,
    const String & new_table_name, TableStructureWriteLockHolder &)
{
    auto old_table_path = "data/" + escapeForFileName(database_name) + '/' + escapeForFileName(table_name) + '/';
    auto new_db_path = "data/" + escapeForFileName(new_database_name) + '/';
    auto new_table_path = new_db_path + escapeForFileName(new_table_name) + '/';

    auto disks = storage_policy->getDisks();

    for (const auto & disk : disks)
    {
        auto new_table_file = disk->file(new_table_path);

        if (new_table_file->exists())
            throw Exception{"Target path already exists: " + new_table_file->fullPath(), ErrorCodes::DIRECTORY_ALREADY_EXISTS};
    }

    for (const auto & disk : disks)
    {
        disk->file(new_db_path)->createDirectory();

        disk->file(old_table_path)->moveTo(new_table_path);
    }

    global_context.dropCaches();

    database_name = new_database_name;
    table_name = new_table_name;
}

void MergeTreeData::dropAllData()
{
    LOG_TRACE(log, "dropAllData: waiting for locks.");

    auto lock = lockParts();

    LOG_TRACE(log, "dropAllData: removing data from memory.");

    DataPartsVector all_parts(data_parts_by_info.begin(), data_parts_by_info.end());

    data_parts_indexes.clear();
    column_sizes.clear();

    global_context.dropCaches();

    LOG_TRACE(log, "dropAllData: removing data from filesystem.");

    /// Removing of each data part before recursive removal of directory is to speed-up removal, because there will be less number of syscalls.
    clearPartsFromFilesystem(all_parts);

    auto full_paths = getDataPaths();

    for (auto && full_data_path : full_paths)
        Poco::File(full_data_path).remove(true);

    LOG_TRACE(log, "dropAllData: done.");
}

namespace
{

/// If true, then in order to ALTER the type of the column from the type from to the type to
/// we don't need to rewrite the data, we only need to update metadata and columns.txt in part directories.
/// The function works for Arrays and Nullables of the same structure.
bool isMetadataOnlyConversion(const IDataType * from, const IDataType * to)
{
    if (from->getName() == to->getName())
        return true;

    static const std::unordered_multimap<std::type_index, const std::type_info &> ALLOWED_CONVERSIONS =
        {
            { typeid(DataTypeEnum8),    typeid(DataTypeEnum8)    },
            { typeid(DataTypeEnum8),    typeid(DataTypeInt8)     },
            { typeid(DataTypeEnum16),   typeid(DataTypeEnum16)   },
            { typeid(DataTypeEnum16),   typeid(DataTypeInt16)    },
            { typeid(DataTypeDateTime), typeid(DataTypeUInt32)   },
            { typeid(DataTypeUInt32),   typeid(DataTypeDateTime) },
            { typeid(DataTypeDate),     typeid(DataTypeUInt16)   },
            { typeid(DataTypeUInt16),   typeid(DataTypeDate)     },
        };

    while (true)
    {
        auto it_range = ALLOWED_CONVERSIONS.equal_range(typeid(*from));
        for (auto it = it_range.first; it != it_range.second; ++it)
        {
            if (it->second == typeid(*to))
                return true;
        }

        const auto * arr_from = typeid_cast<const DataTypeArray *>(from);
        const auto * arr_to = typeid_cast<const DataTypeArray *>(to);
        if (arr_from && arr_to)
        {
            from = arr_from->getNestedType().get();
            to = arr_to->getNestedType().get();
            continue;
        }

        const auto * nullable_from = typeid_cast<const DataTypeNullable *>(from);
        const auto * nullable_to = typeid_cast<const DataTypeNullable *>(to);
        if (nullable_from && nullable_to)
        {
            from = nullable_from->getNestedType().get();
            to = nullable_to->getNestedType().get();
            continue;
        }

        return false;
    }
}

}

void MergeTreeData::checkAlter(const AlterCommands & commands, const Context & context)
{
    /// Check that needed transformations can be applied to the list of columns without considering type conversions.
    auto new_columns = getColumns();
    auto new_indices = getIndices();
    auto new_constraints = getConstraints();
    ASTPtr new_order_by_ast = order_by_ast;
    ASTPtr new_primary_key_ast = primary_key_ast;
    ASTPtr new_ttl_table_ast = ttl_table_ast;
    SettingsChanges new_changes;
    commands.apply(new_columns, new_indices, new_constraints, new_order_by_ast, new_primary_key_ast, new_ttl_table_ast, new_changes);
    if (getIndices().empty() && !new_indices.empty() &&
            !context.getSettingsRef().allow_experimental_data_skipping_indices)
        throw Exception("You must set the setting `allow_experimental_data_skipping_indices` to 1 " \
                        "before using data skipping indices.", ErrorCodes::BAD_ARGUMENTS);

    /// Set of columns that shouldn't be altered.
    NameSet columns_alter_forbidden;

    /// Primary key columns can be ALTERed only if they are used in the key as-is
    /// (and not as a part of some expression) and if the ALTER only affects column metadata.
    NameSet columns_alter_metadata_only;

    if (partition_key_expr)
    {
        /// Forbid altering partition key columns because it can change partition ID format.
        /// TODO: in some cases (e.g. adding an Enum value) a partition key column can still be ALTERed.
        /// We should allow it.
        for (const String & col : partition_key_expr->getRequiredColumns())
            columns_alter_forbidden.insert(col);
    }

    for (const auto & index : skip_indices)
    {
        for (const String & col : index->expr->getRequiredColumns())
            columns_alter_forbidden.insert(col);
    }

    if (sorting_key_expr)
    {
        for (const ExpressionAction & action : sorting_key_expr->getActions())
        {
            auto action_columns = action.getNeededColumns();
            columns_alter_forbidden.insert(action_columns.begin(), action_columns.end());
        }
        for (const String & col : sorting_key_expr->getRequiredColumns())
            columns_alter_metadata_only.insert(col);

        /// We don't process sample_by_ast separately because it must be among the primary key columns
        /// and we don't process primary_key_expr separately because it is a prefix of sorting_key_expr.
    }

    if (!merging_params.sign_column.empty())
        columns_alter_forbidden.insert(merging_params.sign_column);

    std::map<String, const IDataType *> old_types;
    for (const auto & column : getColumns().getAllPhysical())
        old_types.emplace(column.name, column.type.get());

    for (const AlterCommand & command : commands)
    {
        if (!command.isMutable())
        {
            continue;
        }

        if (columns_alter_forbidden.count(command.column_name))
            throw Exception("Trying to ALTER key column " + command.column_name, ErrorCodes::ILLEGAL_COLUMN);

        if (columns_alter_metadata_only.count(command.column_name))
        {
            if (command.type == AlterCommand::MODIFY_COLUMN)
            {
                auto it = old_types.find(command.column_name);
                if (it != old_types.end() && isMetadataOnlyConversion(it->second, command.data_type.get()))
                    continue;
            }

            throw Exception(
                    "ALTER of key column " + command.column_name + " must be metadata-only",
                    ErrorCodes::ILLEGAL_COLUMN);
        }

        if (command.type == AlterCommand::MODIFY_ORDER_BY)
        {
            if (!is_custom_partitioned)
                throw Exception(
                    "ALTER MODIFY ORDER BY is not supported for default-partitioned tables created with the old syntax",
                    ErrorCodes::BAD_ARGUMENTS);
        }
    }

    setProperties(new_order_by_ast, new_primary_key_ast,
            new_columns, new_indices, new_constraints, /* only_check = */ true);

    setTTLExpressions(new_columns.getColumnTTLs(), new_ttl_table_ast, /* only_check = */ true);

    for (const auto & setting : new_changes)
        checkSettingCanBeChanged(setting.name);

    /// Check that type conversions are possible.
    ExpressionActionsPtr unused_expression;
    NameToNameMap unused_map;
    bool unused_bool;
    createConvertExpression(nullptr, getColumns().getAllPhysical(), new_columns.getAllPhysical(),
            getIndices().indices, new_indices.indices, unused_expression, unused_map, unused_bool);
}

void MergeTreeData::createConvertExpression(const DataPartPtr & part, const NamesAndTypesList & old_columns, const NamesAndTypesList & new_columns,
    const IndicesASTs & old_indices, const IndicesASTs & new_indices, ExpressionActionsPtr & out_expression,
    NameToNameMap & out_rename_map, bool & out_force_update_metadata) const
{
    const auto settings = getSettings();
    out_expression = nullptr;
    out_rename_map = {};
    out_force_update_metadata = false;
    String part_mrk_file_extension;
    if (part)
        part_mrk_file_extension = part->index_granularity_info.marks_file_extension;
    else
        part_mrk_file_extension = settings->index_granularity_bytes == 0 ? getNonAdaptiveMrkExtension() : getAdaptiveMrkExtension();

    using NameToType = std::map<String, const IDataType *>;
    NameToType new_types;
    for (const NameAndTypePair & column : new_columns)
        new_types.emplace(column.name, column.type.get());

    /// For every column that need to be converted: source column name, column name of calculated expression for conversion.
    std::vector<std::pair<String, String>> conversions;


    /// Remove old indices
    std::set<String> new_indices_set;
    for (const auto & index_decl : new_indices)
        new_indices_set.emplace(index_decl->as<ASTIndexDeclaration &>().name);
    for (const auto & index_decl : old_indices)
    {
        const auto & index = index_decl->as<ASTIndexDeclaration &>();
        if (!new_indices_set.count(index.name))
        {
            out_rename_map["skp_idx_" + index.name + ".idx"] = "";
            out_rename_map["skp_idx_" + index.name + part_mrk_file_extension] = "";
        }
    }

    /// Collect counts for shared streams of different columns. As an example, Nested columns have shared stream with array sizes.
    std::map<String, size_t> stream_counts;
    for (const NameAndTypePair & column : old_columns)
    {
        column.type->enumerateStreams([&](const IDataType::SubstreamPath & substream_path)
        {
            ++stream_counts[IDataType::getFileNameForStream(column.name, substream_path)];
        }, {});
    }

    for (const NameAndTypePair & column : old_columns)
    {
        if (!new_types.count(column.name))
        {
            /// The column was deleted.
            if (!part || part->hasColumnFiles(column.name, *column.type))
            {
                column.type->enumerateStreams([&](const IDataType::SubstreamPath & substream_path)
                {
                    String file_name = IDataType::getFileNameForStream(column.name, substream_path);

                    /// Delete files if they are no longer shared with another column.
                    if (--stream_counts[file_name] == 0)
                    {
                        out_rename_map[file_name + ".bin"] = "";
                        out_rename_map[file_name + part_mrk_file_extension] = "";
                    }
                }, {});
            }
        }
        else
        {
            /// The column was converted. Collect conversions.
            const auto * new_type = new_types[column.name];
            const String new_type_name = new_type->getName();
            const auto * old_type = column.type.get();

            if (!new_type->equals(*old_type) && (!part || part->hasColumnFiles(column.name, *column.type)))
            {
                if (isMetadataOnlyConversion(old_type, new_type))
                {
                    out_force_update_metadata = true;
                    continue;
                }

                /// Need to modify column type.
                if (!out_expression)
                    out_expression = std::make_shared<ExpressionActions>(NamesAndTypesList(), global_context);

                out_expression->addInput(ColumnWithTypeAndName(nullptr, column.type, column.name));

                Names out_names;

                /// This is temporary name for expression. TODO Invent the name more safely.
                const String new_type_name_column = '#' + new_type_name + "_column";
                out_expression->add(ExpressionAction::addColumn(
                    { DataTypeString().createColumnConst(1, new_type_name), std::make_shared<DataTypeString>(), new_type_name_column }));

                const auto & function = FunctionFactory::instance().get("CAST", global_context);
                out_expression->add(ExpressionAction::applyFunction(
                    function, Names{column.name, new_type_name_column}), out_names);

                out_expression->add(ExpressionAction::removeColumn(new_type_name_column));
                out_expression->add(ExpressionAction::removeColumn(column.name));

                conversions.emplace_back(column.name, out_names.at(0));

            }
        }
    }

    if (!conversions.empty())
    {
        /// Give proper names for temporary columns with conversion results.

        NamesWithAliases projection;
        projection.reserve(conversions.size());

        for (const auto & source_and_expression : conversions)
        {
            /// Column name for temporary filenames before renaming. NOTE The is unnecessarily tricky.

            String original_column_name = source_and_expression.first;
            String temporary_column_name = original_column_name + " converting";

            projection.emplace_back(source_and_expression.second, temporary_column_name);

            /// After conversion, we need to rename temporary files into original.

            new_types[source_and_expression.first]->enumerateStreams(
                [&](const IDataType::SubstreamPath & substream_path)
                {
                    /// Skip array sizes, because they cannot be modified in ALTER.
                    if (!substream_path.empty() && substream_path.back().type == IDataType::Substream::ArraySizes)
                        return;

                    String original_file_name = IDataType::getFileNameForStream(original_column_name, substream_path);
                    String temporary_file_name = IDataType::getFileNameForStream(temporary_column_name, substream_path);

                    out_rename_map[temporary_file_name + ".bin"] = original_file_name + ".bin";
                    out_rename_map[temporary_file_name + part_mrk_file_extension] = original_file_name + part_mrk_file_extension;
                }, {});
        }

        out_expression->add(ExpressionAction::project(projection));
    }

    if (part && !out_rename_map.empty())
    {
        WriteBufferFromOwnString out;
        out << "Will ";
        bool first = true;
        for (const auto & from_to : out_rename_map)
        {
            if (!first)
                out << ", ";
            first = false;
            if (from_to.second.empty())
                out << "remove " << from_to.first;
            else
                out << "rename " << from_to.first << " to " << from_to.second;
        }
        out << " in part " << part->name;
        LOG_DEBUG(log, out.str());
    }
}

void MergeTreeData::alterDataPart(
    const NamesAndTypesList & new_columns,
    const IndicesASTs & new_indices,
    bool skip_sanity_checks,
    AlterDataPartTransactionPtr & transaction)
{
    const auto settings = getSettings();
    ExpressionActionsPtr expression;
    const auto & part = transaction->getDataPart();
    bool force_update_metadata;
    createConvertExpression(part, part->columns, new_columns,
            getIndices().indices, new_indices,
            expression, transaction->rename_map, force_update_metadata);

    size_t num_files_to_modify = transaction->rename_map.size();
    size_t num_files_to_remove = 0;

    for (const auto & from_to : transaction->rename_map)
        if (from_to.second.empty())
            ++num_files_to_remove;

    if (!skip_sanity_checks
        && (num_files_to_modify > settings->max_files_to_modify_in_alter_columns
            || num_files_to_remove > settings->max_files_to_remove_in_alter_columns))
    {
        transaction->clear();

        const bool forbidden_because_of_modify = num_files_to_modify > settings->max_files_to_modify_in_alter_columns;

        std::stringstream exception_message;
        exception_message
            << "Suspiciously many ("
            << (forbidden_because_of_modify ? num_files_to_modify : num_files_to_remove)
            << ") files (";

        bool first = true;
        for (const auto & from_to : transaction->rename_map)
        {
            if (!first)
                exception_message << ", ";
            if (forbidden_because_of_modify)
            {
                exception_message << "from " << backQuote(from_to.first) << " to " << backQuote(from_to.second);
                first = false;
            }
            else if (from_to.second.empty())
            {
                exception_message << backQuote(from_to.first);
                first = false;
            }
        }

        exception_message
            << ") need to be "
            << (forbidden_because_of_modify ? "modified" : "removed")
            << " in part " << part->name << " of table at " << part->getFullPath() << ". Aborting just in case."
            << " If it is not an error, you could increase merge_tree/"
            << (forbidden_because_of_modify ? "max_files_to_modify_in_alter_columns" : "max_files_to_remove_in_alter_columns")
            << " parameter in configuration file (current value: "
            << (forbidden_because_of_modify ? settings->max_files_to_modify_in_alter_columns : settings->max_files_to_remove_in_alter_columns)
            << ")";

        throw Exception(exception_message.str(), ErrorCodes::TABLE_DIFFERS_TOO_MUCH);
    }

    DataPart::Checksums add_checksums;

    if (transaction->rename_map.empty() && !force_update_metadata)
    {
        transaction->clear();
        return;
    }

    /// Apply the expression and write the result to temporary files.
    if (expression)
    {
        BlockInputStreamPtr part_in = std::make_shared<MergeTreeSequentialBlockInputStream>(
                *this, part, expression->getRequiredColumns(), false, /* take_column_types_from_storage = */ false);


        auto compression_codec = global_context.chooseCompressionCodec(
            part->bytes_on_disk,
            static_cast<double>(part->bytes_on_disk) / this->getTotalActiveSizeInBytes());
        ExpressionBlockInputStream in(part_in, expression);

        /** Don't write offsets for arrays, because ALTER never change them
         *  (MODIFY COLUMN could only change types of elements but never modify array sizes).
          * Also note that they does not participate in 'rename_map'.
          * Also note, that for columns, that are parts of Nested,
          *  temporary column name ('converting_column_name') created in 'createConvertExpression' method
          *  will have old name of shared offsets for arrays.
          */
        IMergedBlockOutputStream::WrittenOffsetColumns unused_written_offsets;

        MergedColumnOnlyOutputStream out(
            *this,
            in.getHeader(),
            part->getFullPath(),
            true /* sync */,
            compression_codec,
            true /* skip_offsets */,
            /// Don't recalc indices because indices alter is restricted
            std::vector<MergeTreeIndexPtr>{},
            unused_written_offsets,
            part->index_granularity,
            &part->index_granularity_info);

        in.readPrefix();
        out.writePrefix();

        while (Block b = in.read())
            out.write(b);

        in.readSuffix();
        add_checksums = out.writeSuffixAndGetChecksums();
    }

    /// Update the checksums.
    DataPart::Checksums new_checksums = part->checksums;
    for (auto it : transaction->rename_map)
    {
        if (it.second.empty())
            new_checksums.files.erase(it.first);
        else
            new_checksums.files[it.second] = add_checksums.files[it.first];
    }

    /// Write the checksums to the temporary file.
    if (!part->checksums.empty())
    {
        transaction->new_checksums = new_checksums;
        WriteBufferFromFile checksums_file(part->getFullPath() + "checksums.txt.tmp", 4096);
        new_checksums.write(checksums_file);
        transaction->rename_map["checksums.txt.tmp"] = "checksums.txt";
    }

    /// Write the new column list to the temporary file.
    {
        transaction->new_columns = new_columns.filter(part->columns.getNames());
        WriteBufferFromFile columns_file(part->getFullPath() + "columns.txt.tmp", 4096);
        transaction->new_columns.writeText(columns_file);
        transaction->rename_map["columns.txt.tmp"] = "columns.txt";
    }

    return;
}

void MergeTreeData::changeSettings(
        const SettingsChanges & new_changes,
        TableStructureWriteLockHolder & /* table_lock_holder */)
{
    if (!new_changes.empty())
    {
        MergeTreeSettings copy = *getSettings();
        copy.applyChanges(new_changes);
        storage_settings.set(std::make_unique<const MergeTreeSettings>(copy));
    }
}

void MergeTreeData::checkSettingCanBeChanged(const String & setting_name) const
{
    if (MergeTreeSettings::findIndex(setting_name) == MergeTreeSettings::npos)
        throw Exception{"Storage '" + getName() + "' doesn't have setting '" + setting_name + "'", ErrorCodes::UNKNOWN_SETTING};
    if (MergeTreeSettings::isReadonlySetting(setting_name))
        throw Exception{"Setting '" + setting_name + "' is readonly for storage '" + getName() + "'", ErrorCodes::READONLY_SETTING};

}

void MergeTreeData::removeEmptyColumnsFromPart(MergeTreeData::MutableDataPartPtr & data_part)
{
    auto & empty_columns = data_part->empty_columns;
    if (empty_columns.empty())
        return;

    NamesAndTypesList new_columns;
    for (const auto & [name, type] : data_part->columns)
        if (!empty_columns.count(name))
            new_columns.emplace_back(name, type);

    std::stringstream log_message;
    for (auto it = empty_columns.begin(); it != empty_columns.end(); ++it)
    {
        if (it != empty_columns.begin())
            log_message << ", ";
        log_message << *it;
    }

    LOG_INFO(log, "Removing empty columns: " << log_message.str() << " from part " << data_part->name);
    AlterDataPartTransactionPtr transaction(new AlterDataPartTransaction(data_part));
    alterDataPart(new_columns, getIndices().indices, false, transaction);
    if (transaction->isValid())
        transaction->commit();

    empty_columns.clear();
}

void MergeTreeData::freezeAll(const String & with_name, const Context & context, TableStructureReadLockHolder &)
{
    freezePartitionsByMatcher([] (const DataPartPtr &){ return true; }, with_name, context);
}


bool MergeTreeData::AlterDataPartTransaction::isValid() const
{
    return valid && data_part;
}

void MergeTreeData::AlterDataPartTransaction::clear()
{
    valid = false;
}

void MergeTreeData::AlterDataPartTransaction::commit()
{
    if (!isValid())
        return;
    if (!data_part)
        return;

    try
    {
        std::unique_lock<std::shared_mutex> lock(data_part->columns_lock);

        String path = data_part->getFullPath();

        /// NOTE: checking that a file exists before renaming or deleting it
        /// is justified by the fact that, when converting an ordinary column
        /// to a nullable column, new files are created which did not exist
        /// before, i.e. they do not have older versions.

        /// 1) Rename the old files.
        for (const auto & from_to : rename_map)
        {
            String name = from_to.second.empty() ? from_to.first : from_to.second;
            Poco::File file{path + name};
            if (file.exists())
                file.renameTo(path + name + ".tmp2");
        }

        /// 2) Move new files in the place of old and update the metadata in memory.
        for (const auto & from_to : rename_map)
        {
            if (!from_to.second.empty())
                Poco::File{path + from_to.first}.renameTo(path + from_to.second);
        }

        auto & mutable_part = const_cast<DataPart &>(*data_part);
        mutable_part.checksums = new_checksums;
        mutable_part.columns = new_columns;

        /// 3) Delete the old files.
        for (const auto & from_to : rename_map)
        {
            String name = from_to.second.empty() ? from_to.first : from_to.second;
            Poco::File file{path + name + ".tmp2"};
            if (file.exists())
                file.remove();
        }

        mutable_part.bytes_on_disk = new_checksums.getTotalSizeOnDisk();

        /// TODO: we can skip resetting caches when the column is added.
        data_part->storage.global_context.dropCaches();

        clear();
    }
    catch (...)
    {
        /// Don't delete temporary files in the destructor in case something went wrong.
        clear();
        throw;
    }
}

MergeTreeData::AlterDataPartTransaction::~AlterDataPartTransaction()
{

    if (!isValid())
        return;
    if (!data_part)
        return;

    try
    {
        LOG_WARNING(data_part->storage.log, "Aborting ALTER of part " << data_part->relative_path);

        String path = data_part->getFullPath();
        for (const auto & from_to : rename_map)
        {
            if (!from_to.second.empty())
            {
                try
                {
                    Poco::File file(path + from_to.first);
                    if (file.exists())
                        file.remove();
                }
                catch (Poco::Exception & e)
                {
                    LOG_WARNING(data_part->storage.log, "Can't remove " << path + from_to.first << ": " << e.displayText());
                }
            }
        }
    }
    catch (...)
    {
        tryLogCurrentException(__PRETTY_FUNCTION__);
    }
}

void MergeTreeData::PartsTemporaryRename::addPart(const String & old_name, const String & new_name)
{
    old_and_new_names.push_back({old_name, new_name});
    const auto paths = storage.getDataPaths();
    for (const auto & full_path : paths)
    {
        for (Poco::DirectoryIterator it = Poco::DirectoryIterator(full_path + source_dir); it != Poco::DirectoryIterator(); ++it)
        {
            String name = it.name();
            if (name == old_name)
            {
                old_part_name_to_full_path[old_name] = full_path;
                break;
            }
        }
    }
}

void MergeTreeData::PartsTemporaryRename::tryRenameAll()
{
    renamed = true;
    for (size_t i = 0; i < old_and_new_names.size(); ++i)
    {
        try
        {
            const auto & names = old_and_new_names[i];
            if (names.first.empty() || names.second.empty())
                throw DB::Exception("Empty part name. Most likely it's a bug.", ErrorCodes::INCORRECT_FILE_NAME);
            const auto full_path = old_part_name_to_full_path[names.first] + source_dir; /// old_name
            Poco::File(full_path + names.first).renameTo(full_path + names.second);
        }
        catch (...)
        {
            old_and_new_names.resize(i);
            LOG_WARNING(storage.log, "Cannot rename parts to perform operation on them: " << getCurrentExceptionMessage(false));
            throw;
        }
    }
}

MergeTreeData::PartsTemporaryRename::~PartsTemporaryRename()
{
    // TODO what if server had crashed before this destructor was called?
    if (!renamed)
        return;
    for (const auto & names : old_and_new_names)
    {
        if (names.first.empty())
            continue;

        try
        {
            const auto full_path = old_part_name_to_full_path[names.first] + source_dir; /// old_name
            Poco::File(full_path + names.second).renameTo(full_path + names.first);
        }
        catch (...)
        {
            tryLogCurrentException(__PRETTY_FUNCTION__);
        }
    }
}


MergeTreeData::DataPartsVector MergeTreeData::getActivePartsToReplace(
    const MergeTreePartInfo & new_part_info,
    const String & new_part_name,
    DataPartPtr & out_covering_part,
    DataPartsLock & /* data_parts_lock */) const
{
    /// Parts contained in the part are consecutive in data_parts, intersecting the insertion place for the part itself.
    auto it_middle = data_parts_by_state_and_info.lower_bound(DataPartStateAndInfo{DataPartState::Committed, new_part_info});
    auto committed_parts_range = getDataPartsStateRange(DataPartState::Committed);

    /// Go to the left.
    DataPartIteratorByStateAndInfo begin = it_middle;
    while (begin != committed_parts_range.begin())
    {
        auto prev = std::prev(begin);

        if (!new_part_info.contains((*prev)->info))
        {
            if ((*prev)->info.contains(new_part_info))
            {
                out_covering_part = *prev;
                return {};
            }

            if (!new_part_info.isDisjoint((*prev)->info))
                throw Exception("Part " + new_part_name + " intersects previous part " + (*prev)->getNameWithState() +
                    ". It is a bug.", ErrorCodes::LOGICAL_ERROR);

            break;
        }

        begin = prev;
    }

    /// Go to the right.
    DataPartIteratorByStateAndInfo end = it_middle;
    while (end != committed_parts_range.end())
    {
        if ((*end)->info == new_part_info)
            throw Exception("Unexpected duplicate part " + (*end)->getNameWithState() + ". It is a bug.", ErrorCodes::LOGICAL_ERROR);

        if (!new_part_info.contains((*end)->info))
        {
            if ((*end)->info.contains(new_part_info))
            {
                out_covering_part = *end;
                return {};
            }

            if (!new_part_info.isDisjoint((*end)->info))
                throw Exception("Part " + new_part_name + " intersects next part " + (*end)->getNameWithState() +
                    ". It is a bug.", ErrorCodes::LOGICAL_ERROR);

            break;
        }

        ++end;
    }

    return DataPartsVector{begin, end};
}


void MergeTreeData::renameTempPartAndAdd(MutableDataPartPtr & part, SimpleIncrement * increment, Transaction * out_transaction)
{
    auto removed = renameTempPartAndReplace(part, increment, out_transaction);
    if (!removed.empty())
        throw Exception("Added part " + part->name + " covers " + toString(removed.size())
            + " existing part(s) (including " + removed[0]->name + ")", ErrorCodes::LOGICAL_ERROR);
}


void MergeTreeData::renameTempPartAndReplace(
    MutableDataPartPtr & part, SimpleIncrement * increment, Transaction * out_transaction,
    std::unique_lock<std::mutex> & lock, DataPartsVector * out_covered_parts)
{
    if (out_transaction && &out_transaction->data != this)
        throw Exception("MergeTreeData::Transaction for one table cannot be used with another. It is a bug.",
            ErrorCodes::LOGICAL_ERROR);

    part->assertState({DataPartState::Temporary});

    MergeTreePartInfo part_info = part->info;
    String part_name;

    if (DataPartPtr existing_part_in_partition = getAnyPartInPartition(part->info.partition_id, lock))
    {
        if (part->partition.value != existing_part_in_partition->partition.value)
            throw Exception(
                "Partition value mismatch between two parts with the same partition ID. Existing part: "
                + existing_part_in_partition->name + ", newly added part: " + part->name,
                ErrorCodes::CORRUPTED_DATA);
    }

    /** It is important that obtaining new block number and adding that block to parts set is done atomically.
      * Otherwise there is race condition - merge of blocks could happen in interval that doesn't yet contain new part.
      */
    if (increment)
    {
        part_info.min_block = part_info.max_block = increment->get();
        part_name = part->getNewName(part_info);
    }
    else
        part_name = part->name;

    LOG_TRACE(log, "Renaming temporary part " << part->relative_path << " to " << part_name << ".");

    auto it_duplicate = data_parts_by_info.find(part_info);
    if (it_duplicate != data_parts_by_info.end())
    {
        String message = "Part " + (*it_duplicate)->getNameWithState() + " already exists";

        if ((*it_duplicate)->checkState({DataPartState::Outdated, DataPartState::Deleting}))
            throw Exception(message + ", but it will be deleted soon", ErrorCodes::PART_IS_TEMPORARILY_LOCKED);

        throw Exception(message, ErrorCodes::DUPLICATE_DATA_PART);
    }

    DataPartPtr covering_part;
    DataPartsVector covered_parts = getActivePartsToReplace(part_info, part_name, covering_part, lock);

    if (covering_part)
    {
        LOG_WARNING(log, "Tried to add obsolete part " << part_name << " covered by " << covering_part->getNameWithState());
        return;
    }

    /// All checks are passed. Now we can rename the part on disk.
    /// So, we maintain invariant: if a non-temporary part in filesystem then it is in data_parts
    ///
    /// If out_transaction is null, we commit the part to the active set immediately, else add it to the transaction.
    part->name = part_name;
    part->info = part_info;
    part->is_temp = false;
    part->state = DataPartState::PreCommitted;
    part->renameTo(part_name);

    auto part_it = data_parts_indexes.insert(part).first;

    if (out_transaction)
    {
        out_transaction->precommitted_parts.insert(part);
    }
    else
    {
        auto current_time = time(nullptr);
        for (const DataPartPtr & covered_part : covered_parts)
        {
            covered_part->remove_time.store(current_time, std::memory_order_relaxed);
            modifyPartState(covered_part, DataPartState::Outdated);
            removePartContributionToColumnSizes(covered_part);
        }

        modifyPartState(part_it, DataPartState::Committed);
        addPartContributionToColumnSizes(part);
    }

    if (out_covered_parts)
    {
        for (DataPartPtr & covered_part : covered_parts)
            out_covered_parts->emplace_back(std::move(covered_part));
    }
}

MergeTreeData::DataPartsVector MergeTreeData::renameTempPartAndReplace(
    MutableDataPartPtr & part, SimpleIncrement * increment, Transaction * out_transaction)
{
    if (out_transaction && &out_transaction->data != this)
        throw Exception("MergeTreeData::Transaction for one table cannot be used with another. It is a bug.",
            ErrorCodes::LOGICAL_ERROR);

    DataPartsVector covered_parts;
    {
        auto lock = lockParts();
        renameTempPartAndReplace(part, increment, out_transaction, lock, &covered_parts);
    }
    return covered_parts;
}

void MergeTreeData::removePartsFromWorkingSet(const MergeTreeData::DataPartsVector & remove, bool clear_without_timeout, DataPartsLock & /*acquired_lock*/)
{
    auto remove_time = clear_without_timeout ? 0 : time(nullptr);

    for (const DataPartPtr & part : remove)
    {
        if (part->state == MergeTreeDataPart::State::Committed)
            removePartContributionToColumnSizes(part);

        if (part->state == MergeTreeDataPart::State::Committed || clear_without_timeout)
            part->remove_time.store(remove_time, std::memory_order_relaxed);

        if (part->state != MergeTreeDataPart::State::Outdated)
            modifyPartState(part, MergeTreeDataPart::State::Outdated);
    }
}

void MergeTreeData::removePartsFromWorkingSet(const DataPartsVector & remove, bool clear_without_timeout, DataPartsLock * acquired_lock)
{
    auto lock = (acquired_lock) ? DataPartsLock() : lockParts();

    for (auto & part : remove)
    {
        if (!data_parts_by_info.count(part->info))
            throw Exception("Part " + part->getNameWithState() + " not found in data_parts", ErrorCodes::LOGICAL_ERROR);

        part->assertState({DataPartState::PreCommitted, DataPartState::Committed, DataPartState::Outdated});
    }

    removePartsFromWorkingSet(remove, clear_without_timeout, lock);
}

MergeTreeData::DataPartsVector MergeTreeData::removePartsInRangeFromWorkingSet(const MergeTreePartInfo & drop_range, bool clear_without_timeout,
                                                                               bool skip_intersecting_parts, DataPartsLock & lock)
{
    DataPartsVector parts_to_remove;

    if (drop_range.min_block > drop_range.max_block)
        return parts_to_remove;

    auto partition_range = getDataPartsPartitionRange(drop_range.partition_id);

    for (const DataPartPtr & part : partition_range)
    {
        if (part->info.partition_id != drop_range.partition_id)
            throw Exception("Unexpected partition_id of part " + part->name + ". This is a bug.", ErrorCodes::LOGICAL_ERROR);

        if (part->info.min_block < drop_range.min_block)
        {
            if (drop_range.min_block <= part->info.max_block)
            {
                /// Intersect left border
                String error = "Unexpected merged part " + part->name + " intersecting drop range " + drop_range.getPartName();
                if (!skip_intersecting_parts)
                    throw Exception(error, ErrorCodes::LOGICAL_ERROR);

                LOG_WARNING(log, error);
            }

            continue;
        }

        /// Stop on new parts
        if (part->info.min_block > drop_range.max_block)
            break;

        if (part->info.min_block <= drop_range.max_block && drop_range.max_block < part->info.max_block)
        {
            /// Intersect right border
            String error = "Unexpected merged part " + part->name + " intersecting drop range " + drop_range.getPartName();
            if (!skip_intersecting_parts)
                throw Exception(error, ErrorCodes::LOGICAL_ERROR);

            LOG_WARNING(log, error);
            continue;
        }

        if (part->state != DataPartState::Deleting)
            parts_to_remove.emplace_back(part);
    }

    removePartsFromWorkingSet(parts_to_remove, clear_without_timeout, lock);

    return parts_to_remove;
}

void MergeTreeData::forgetPartAndMoveToDetached(const MergeTreeData::DataPartPtr & part_to_detach, const String & prefix, bool
restore_covered)
{
    LOG_INFO(log, "Renaming " << part_to_detach->relative_path << " to " << prefix << part_to_detach->name << " and forgiving it.");

    auto lock = lockParts();

    auto it_part = data_parts_by_info.find(part_to_detach->info);
    if (it_part == data_parts_by_info.end())
        throw Exception("No such data part " + part_to_detach->getNameWithState(), ErrorCodes::NO_SUCH_DATA_PART);

    /// What if part_to_detach is a reference to *it_part? Make a new owner just in case.
    DataPartPtr part = *it_part;

    if (part->state == DataPartState::Committed)
        removePartContributionToColumnSizes(part);
    modifyPartState(it_part, DataPartState::Deleting);

    part->renameToDetached(prefix);

    data_parts_indexes.erase(it_part);

    if (restore_covered && part->info.level == 0)
    {
        LOG_WARNING(log, "Will not recover parts covered by zero-level part " << part->name);
        return;
    }

    if (restore_covered)
    {
        Strings restored;
        bool error = false;
        String error_parts;

        Int64 pos = part->info.min_block;

        auto is_appropriate_state = [] (DataPartState state)
        {
            return state == DataPartState::Committed || state == DataPartState::Outdated;
        };

        auto update_error = [&] (DataPartIteratorByInfo it)
        {
            error = true;
            error_parts += (*it)->getNameWithState() + " ";
        };

        auto it_middle = data_parts_by_info.lower_bound(part->info);

        /// Restore the leftmost part covered by the part
        if (it_middle != data_parts_by_info.begin())
        {
            auto it = std::prev(it_middle);

            if (part->contains(**it) && is_appropriate_state((*it)->state))
            {
                /// Maybe, we must consider part level somehow
                if ((*it)->info.min_block != part->info.min_block)
                    update_error(it);

                if ((*it)->state != DataPartState::Committed)
                {
                    addPartContributionToColumnSizes(*it);
                    modifyPartState(it, DataPartState::Committed); // iterator is not invalidated here
                }

                pos = (*it)->info.max_block + 1;
                restored.push_back((*it)->name);
            }
            else
                update_error(it);
        }
        else
            error = true;

        /// Restore "right" parts
        for (auto it = it_middle; it != data_parts_by_info.end() && part->contains(**it); ++it)
        {
            if ((*it)->info.min_block < pos)
                continue;

            if (!is_appropriate_state((*it)->state))
            {
                update_error(it);
                continue;
            }

            if ((*it)->info.min_block > pos)
                update_error(it);

            if ((*it)->state != DataPartState::Committed)
            {
                addPartContributionToColumnSizes(*it);
                modifyPartState(it, DataPartState::Committed);
            }

            pos = (*it)->info.max_block + 1;
            restored.push_back((*it)->name);
        }

        if (pos != part->info.max_block + 1)
            error = true;

        for (const String & name : restored)
        {
            LOG_INFO(log, "Activated part " << name);
        }

        if (error)
        {
            LOG_ERROR(log, "The set of parts restored in place of " << part->name << " looks incomplete."
                           << " There might or might not be a data loss."
                           << (error_parts.empty() ? "" : " Suspicious parts: " + error_parts));
        }
    }
}


void MergeTreeData::tryRemovePartImmediately(DataPartPtr && part)
{
    DataPartPtr part_to_delete;
    {
        auto lock = lockParts();

        LOG_TRACE(log, "Trying to immediately remove part " << part->getNameWithState());

        auto it = data_parts_by_info.find(part->info);
        if (it == data_parts_by_info.end() || (*it).get() != part.get())
            throw Exception("Part " + part->name + " doesn't exist", ErrorCodes::LOGICAL_ERROR);

        part.reset();

        if (!((*it)->state == DataPartState::Outdated && it->unique()))
            return;

        modifyPartState(it, DataPartState::Deleting);
        part_to_delete = *it;
    }

    try
    {
        part_to_delete->remove();
    }
    catch (...)
    {
        rollbackDeletingParts({part_to_delete});
        throw;
    }

    removePartsFinally({part_to_delete});
    LOG_TRACE(log, "Removed part " << part_to_delete->name);
}


size_t MergeTreeData::getTotalActiveSizeInBytes() const
{
    size_t res = 0;
    {
        auto lock = lockParts();

        for (auto & part : getDataPartsStateRange(DataPartState::Committed))
            res += part->bytes_on_disk;
    }

    return res;
}


size_t MergeTreeData::getTotalActiveSizeInRows() const
{
    size_t res = 0;
    {
        auto lock = lockParts();

        for (auto & part : getDataPartsStateRange(DataPartState::Committed))
            res += part->rows_count;
    }

    return res;
}


size_t MergeTreeData::getPartsCount() const
{
    auto lock = lockParts();

    size_t res = 0;
    for (const auto & part [[maybe_unused]] : getDataPartsStateRange(DataPartState::Committed))
        ++res;

    return res;
}


size_t MergeTreeData::getMaxPartsCountForPartition() const
{
    auto lock = lockParts();

    size_t res = 0;
    size_t cur_count = 0;
    const String * cur_partition_id = nullptr;

    for (const auto & part : getDataPartsStateRange(DataPartState::Committed))
    {
        if (cur_partition_id && part->info.partition_id == *cur_partition_id)
        {
            ++cur_count;
        }
        else
        {
            cur_partition_id = &part->info.partition_id;
            cur_count = 1;
        }

        res = std::max(res, cur_count);
    }

    return res;
}


std::optional<Int64> MergeTreeData::getMinPartDataVersion() const
{
    auto lock = lockParts();

    std::optional<Int64> result;
    for (const auto & part : getDataPartsStateRange(DataPartState::Committed))
    {
        if (!result || *result > part->info.getDataVersion())
            result = part->info.getDataVersion();
    }

    return result;
}


void MergeTreeData::delayInsertOrThrowIfNeeded(Poco::Event * until) const
{
    const auto settings = getSettings();
    const size_t parts_count_in_total = getPartsCount();
    if (parts_count_in_total >= settings->max_parts_in_total)
    {
        ProfileEvents::increment(ProfileEvents::RejectedInserts);
        throw Exception("Too many parts (" + toString(parts_count_in_total) + ") in all partitions in total. This indicates wrong choice of partition key. The threshold can be modified with 'max_parts_in_total' setting in <merge_tree> element in config.xml or with per-table setting.", ErrorCodes::TOO_MANY_PARTS);
    }

    const size_t parts_count_in_partition = getMaxPartsCountForPartition();
    if (parts_count_in_partition < settings->parts_to_delay_insert)
        return;

    if (parts_count_in_partition >= settings->parts_to_throw_insert)
    {
        ProfileEvents::increment(ProfileEvents::RejectedInserts);
        throw Exception("Too many parts (" + toString(parts_count_in_partition) + "). Merges are processing significantly slower than inserts.", ErrorCodes::TOO_MANY_PARTS);
    }

    const size_t max_k = settings->parts_to_throw_insert - settings->parts_to_delay_insert; /// always > 0
    const size_t k = 1 + parts_count_in_partition - settings->parts_to_delay_insert; /// from 1 to max_k
    const double delay_milliseconds = ::pow(settings->max_delay_to_insert * 1000, static_cast<double>(k) / max_k);

    ProfileEvents::increment(ProfileEvents::DelayedInserts);
    ProfileEvents::increment(ProfileEvents::DelayedInsertsMilliseconds, delay_milliseconds);

    CurrentMetrics::Increment metric_increment(CurrentMetrics::DelayedInserts);

    LOG_INFO(log, "Delaying inserting block by "
        << std::fixed << std::setprecision(4) << delay_milliseconds << " ms. because there are " << parts_count_in_partition << " parts");

    if (until)
        until->tryWait(delay_milliseconds);
    else
        std::this_thread::sleep_for(std::chrono::milliseconds(static_cast<size_t>(delay_milliseconds)));
}

void MergeTreeData::throwInsertIfNeeded() const
{
    const auto settings = getSettings();
    const size_t parts_count_in_total = getPartsCount();
    if (parts_count_in_total >= settings->max_parts_in_total)
    {
        ProfileEvents::increment(ProfileEvents::RejectedInserts);
        throw Exception("Too many parts (" + toString(parts_count_in_total) + ") in all partitions in total. This indicates wrong choice of partition key. The threshold can be modified with 'max_parts_in_total' setting in <merge_tree> element in config.xml or with per-table setting.", ErrorCodes::TOO_MANY_PARTS);
    }

    const size_t parts_count_in_partition = getMaxPartsCountForPartition();

    if (parts_count_in_partition >= settings->parts_to_throw_insert)
    {
        ProfileEvents::increment(ProfileEvents::RejectedInserts);
        throw Exception("Too many parts (" + toString(parts_count_in_partition) + "). Merges are processing significantly slower than inserts.", ErrorCodes::TOO_MANY_PARTS);
    }
}

MergeTreeData::DataPartPtr MergeTreeData::getActiveContainingPart(
    const MergeTreePartInfo & part_info, MergeTreeData::DataPartState state, DataPartsLock & /*lock*/) const
{
    auto current_state_parts_range = getDataPartsStateRange(state);

    /// The part can be covered only by the previous or the next one in data_parts.
    auto it = data_parts_by_state_and_info.lower_bound(DataPartStateAndInfo{state, part_info});

    if (it != current_state_parts_range.end())
    {
        if ((*it)->info == part_info)
            return *it;
        if ((*it)->info.contains(part_info))
            return *it;
    }

    if (it != current_state_parts_range.begin())
    {
        --it;
        if ((*it)->info.contains(part_info))
            return *it;
    }

    return nullptr;
}

void MergeTreeData::swapActivePart(MergeTreeData::DataPartPtr part_copy)
{
    auto lock = lockParts();
    for (const auto & original_active_part : getDataPartsStateRange(DataPartState::Committed))
    {
        if (part_copy->name == original_active_part->name)
        {
            auto active_part_it = data_parts_by_info.find(original_active_part->info);
            if (active_part_it == data_parts_by_info.end())
                throw Exception("Cannot swap part '" + part_copy->name + "', no such active part.", ErrorCodes::NO_SUCH_DATA_PART);

            modifyPartState(original_active_part, DataPartState::DeleteOnDestroy);
            data_parts_indexes.erase(active_part_it);

            auto part_it = data_parts_indexes.insert(part_copy).first;
            modifyPartState(part_it, DataPartState::Committed);
            return;
        }
    }
    throw Exception("Cannot swap part '" + part_copy->name + "', no such active part.", ErrorCodes::NO_SUCH_DATA_PART);
}


MergeTreeData::DataPartPtr MergeTreeData::getActiveContainingPart(const MergeTreePartInfo & part_info) const
{
    auto lock = lockParts();
    return getActiveContainingPart(part_info, DataPartState::Committed, lock);
}

MergeTreeData::DataPartPtr MergeTreeData::getActiveContainingPart(const String & part_name) const
{
    auto part_info = MergeTreePartInfo::fromPartName(part_name, format_version);
    return getActiveContainingPart(part_info);
}


MergeTreeData::DataPartsVector MergeTreeData::getDataPartsVectorInPartition(MergeTreeData::DataPartState state, const String & partition_id)
{
    DataPartStateAndPartitionID state_with_partition{state, partition_id};

    auto lock = lockParts();
    return DataPartsVector(
        data_parts_by_state_and_info.lower_bound(state_with_partition),
        data_parts_by_state_and_info.upper_bound(state_with_partition));
}


MergeTreeData::DataPartPtr MergeTreeData::getPartIfExists(const MergeTreePartInfo & part_info, const MergeTreeData::DataPartStates & valid_states)
{
    auto lock = lockParts();

    auto it = data_parts_by_info.find(part_info);
    if (it == data_parts_by_info.end())
        return nullptr;

    for (auto state : valid_states)
    {
        if ((*it)->state == state)
            return *it;
    }

    return nullptr;
}

MergeTreeData::DataPartPtr MergeTreeData::getPartIfExists(const String & part_name, const MergeTreeData::DataPartStates & valid_states)
{
    return getPartIfExists(MergeTreePartInfo::fromPartName(part_name, format_version), valid_states);
}


MergeTreeData::MutableDataPartPtr MergeTreeData::loadPartAndFixMetadata(const DiskPtr & disk, const String & relative_path)
{
    MutableDataPartPtr part = std::make_shared<DataPart>(*this, disk, Poco::Path(relative_path).getFileName());
    part->relative_path = relative_path;
    loadPartAndFixMetadata(part);
    return part;
}

void MergeTreeData::loadPartAndFixMetadata(MutableDataPartPtr part)
{
    String full_part_path = part->getFullPath();

    /// Earlier the list of columns was written incorrectly. Delete it and re-create.
    if (Poco::File(full_part_path + "columns.txt").exists())
        Poco::File(full_part_path + "columns.txt").remove();

    part->loadColumnsChecksumsIndexes(false, true);
    part->modification_time = Poco::File(full_part_path).getLastModified().epochTime();

    /// If the checksums file is not present, calculate the checksums and write them to disk.
    /// Check the data while we are at it.
    if (part->checksums.empty())
    {
        part->checksums = checkDataPart(part, false, primary_key_data_types, skip_indices);
        {
            WriteBufferFromFile out(full_part_path + "checksums.txt.tmp", 4096);
            part->checksums.write(out);
        }

        Poco::File(full_part_path + "checksums.txt.tmp").renameTo(full_part_path + "checksums.txt");
    }
}


void MergeTreeData::calculateColumnSizesImpl()
{
    column_sizes.clear();

    /// Take into account only committed parts
    auto committed_parts_range = getDataPartsStateRange(DataPartState::Committed);
    for (const auto & part : committed_parts_range)
        addPartContributionToColumnSizes(part);
}

void MergeTreeData::addPartContributionToColumnSizes(const DataPartPtr & part)
{
    std::shared_lock<std::shared_mutex> lock(part->columns_lock);

    for (const auto & column : part->columns)
    {
        ColumnSize & total_column_size = column_sizes[column.name];
        ColumnSize part_column_size = part->getColumnSize(column.name, *column.type);
        total_column_size.add(part_column_size);
    }
}

void MergeTreeData::removePartContributionToColumnSizes(const DataPartPtr & part)
{
    std::shared_lock<std::shared_mutex> lock(part->columns_lock);

    for (const auto & column : part->columns)
    {
        ColumnSize & total_column_size = column_sizes[column.name];
        ColumnSize part_column_size = part->getColumnSize(column.name, *column.type);

        auto log_subtract = [&](size_t & from, size_t value, const char * field)
        {
            if (value > from)
                LOG_ERROR(log, "Possibly incorrect column size subtraction: "
                    << from << " - " << value << " = " << from - value
                    << ", column: " << column.name << ", field: " << field);

            from -= value;
        };

        log_subtract(total_column_size.data_compressed, part_column_size.data_compressed, ".data_compressed");
        log_subtract(total_column_size.data_uncompressed, part_column_size.data_uncompressed, ".data_uncompressed");
        log_subtract(total_column_size.marks, part_column_size.marks, ".marks");
    }
}


void MergeTreeData::freezePartition(const ASTPtr & partition_ast, const String & with_name, const Context & context, TableStructureReadLockHolder &)
{
    std::optional<String> prefix;
    String partition_id;

    if (format_version < MERGE_TREE_DATA_MIN_FORMAT_VERSION_WITH_CUSTOM_PARTITIONING)
    {
        /// Month-partitioning specific - partition value can represent a prefix of the partition to freeze.
        if (const auto * partition_lit = partition_ast->as<ASTPartition &>().value->as<ASTLiteral>())
            prefix = partition_lit->value.getType() == Field::Types::UInt64
                ? toString(partition_lit->value.get<UInt64>())
                : partition_lit->value.safeGet<String>();
        else
            partition_id = getPartitionIDFromQuery(partition_ast, context);
    }
    else
        partition_id = getPartitionIDFromQuery(partition_ast, context);

    if (prefix)
        LOG_DEBUG(log, "Freezing parts with prefix " + *prefix);
    else
        LOG_DEBUG(log, "Freezing parts with partition ID " + partition_id);


    freezePartitionsByMatcher(
        [&prefix, &partition_id](const DataPartPtr & part)
        {
            if (prefix)
                return startsWith(part->info.partition_id, *prefix);
            else
                return part->info.partition_id == partition_id;
        },
        with_name,
        context);
}


void MergeTreeData::movePartitionToDisk(const ASTPtr & partition, const String & name, bool moving_part, const Context & context)
{
    String partition_id;

    if (moving_part)
        partition_id = partition->as<ASTLiteral &>().value.safeGet<String>();
    else
        partition_id = getPartitionIDFromQuery(partition, context);

    DataPartsVector parts;
    if (moving_part)
    {
        parts.push_back(getActiveContainingPart(partition_id));
        if (!parts.back())
            throw Exception("Part " + partition_id + " is not exists or not active", ErrorCodes::NO_SUCH_DATA_PART);
    }
    else
        parts = getDataPartsVectorInPartition(MergeTreeDataPartState::Committed, partition_id);

    auto disk = storage_policy->getDiskByName(name);
    if (!disk)
        throw Exception("Disk " + name + " does not exists on policy " + storage_policy->getName(), ErrorCodes::UNKNOWN_DISK);

    parts.erase(std::remove_if(parts.begin(), parts.end(), [&](auto part_ptr)
        {
            return part_ptr->disk->getName() == disk->getName();
        }), parts.end());

    if (parts.empty())
    {
        String no_parts_to_move_message;
        if (moving_part)
            no_parts_to_move_message = "Part '" + partition_id + "' is already on disk '" + disk->getName() + "'";
        else
            no_parts_to_move_message = "All parts of partition '" + partition_id + "' are already on disk '" + disk->getName() + "'";

        throw Exception(no_parts_to_move_message, ErrorCodes::UNKNOWN_DISK);
    }

    if (!movePartsToSpace(parts, std::static_pointer_cast<const Space>(disk)))
        throw Exception("Cannot move parts because moves are manually disabled.", ErrorCodes::ABORTED);
}


void MergeTreeData::movePartitionToVolume(const ASTPtr & partition, const String & name, bool moving_part, const Context & context)
{
    String partition_id;

    if (moving_part)
        partition_id = partition->as<ASTLiteral &>().value.safeGet<String>();
    else
        partition_id = getPartitionIDFromQuery(partition, context);

    DataPartsVector parts;
    if (moving_part)
    {
        parts.push_back(getActiveContainingPart(partition_id));
        if (!parts.back())
            throw Exception("Part " + partition_id + " is not exists or not active", ErrorCodes::NO_SUCH_DATA_PART);
    }
    else
        parts = getDataPartsVectorInPartition(MergeTreeDataPartState::Committed, partition_id);


    auto volume = storage_policy->getVolumeByName(name);
    if (!volume)
        throw Exception("Volume " + name + " does not exists on policy " + storage_policy->getName(), ErrorCodes::UNKNOWN_DISK);

    parts.erase(std::remove_if(parts.begin(), parts.end(), [&](auto part_ptr)
        {
            for (const auto & disk : volume->disks)
            {
                if (part_ptr->disk->getName() == disk->getName())
                {
                    return true;
                }
            }
            return false;
        }), parts.end());

    if (parts.empty())
    {
        String no_parts_to_move_message;
        if (moving_part)
            no_parts_to_move_message = "Part '" + partition_id + "' is already on volume '" + volume->getName() + "'";
        else
            no_parts_to_move_message = "All parts of partition '" + partition_id + "' are already on volume '" + volume->getName() + "'";

        throw Exception(no_parts_to_move_message, ErrorCodes::UNKNOWN_DISK);
    }

    if (!movePartsToSpace(parts, std::static_pointer_cast<const Space>(volume)))
        throw Exception("Cannot move parts because moves are manually disabled.", ErrorCodes::ABORTED);
}


String MergeTreeData::getPartitionIDFromQuery(const ASTPtr & ast, const Context & context)
{
    const auto & partition_ast = ast->as<ASTPartition &>();

    if (!partition_ast.value)
        return partition_ast.id;

    if (format_version < MERGE_TREE_DATA_MIN_FORMAT_VERSION_WITH_CUSTOM_PARTITIONING)
    {
        /// Month-partitioning specific - partition ID can be passed in the partition value.
        const auto * partition_lit = partition_ast.value->as<ASTLiteral>();
        if (partition_lit && partition_lit->value.getType() == Field::Types::String)
        {
            String partition_id = partition_lit->value.get<String>();
            if (partition_id.size() != 6 || !std::all_of(partition_id.begin(), partition_id.end(), isNumericASCII))
                throw Exception(
                    "Invalid partition format: " + partition_id + ". Partition should consist of 6 digits: YYYYMM",
                    ErrorCodes::INVALID_PARTITION_VALUE);
            return partition_id;
        }
    }

    /// Re-parse partition key fields using the information about expected field types.

    size_t fields_count = partition_key_sample.columns();
    if (partition_ast.fields_count != fields_count)
        throw Exception(
            "Wrong number of fields in the partition expression: " + toString(partition_ast.fields_count) +
            ", must be: " + toString(fields_count),
            ErrorCodes::INVALID_PARTITION_VALUE);

    const FormatSettings format_settings;
    Row partition_row(fields_count);

    if (fields_count)
    {
        ReadBufferFromMemory left_paren_buf("(", 1);
        ReadBufferFromMemory fields_buf(partition_ast.fields_str.data(), partition_ast.fields_str.size());
        ReadBufferFromMemory right_paren_buf(")", 1);
        ConcatReadBuffer buf({&left_paren_buf, &fields_buf, &right_paren_buf});

        auto input_stream = FormatFactory::instance().getInput("Values", buf, partition_key_sample, context, context.getSettingsRef().max_block_size);

        auto block = input_stream->read();
        if (!block || !block.rows())
            throw Exception(
                "Could not parse partition value: `" + partition_ast.fields_str + "`",
                ErrorCodes::INVALID_PARTITION_VALUE);

        for (size_t i = 0; i < fields_count; ++i)
            block.getByPosition(i).column->get(0, partition_row[i]);
    }

    MergeTreePartition partition(std::move(partition_row));
    String partition_id = partition.getID(*this);

    {
        auto data_parts_lock = lockParts();
        DataPartPtr existing_part_in_partition = getAnyPartInPartition(partition_id, data_parts_lock);
        if (existing_part_in_partition && existing_part_in_partition->partition.value != partition.value)
        {
            WriteBufferFromOwnString buf;
            writeCString("Parsed partition value: ", buf);
            partition.serializeText(*this, buf, format_settings);
            writeCString(" doesn't match partition value for an existing part with the same partition ID: ", buf);
            writeString(existing_part_in_partition->name, buf);
            throw Exception(buf.str(), ErrorCodes::INVALID_PARTITION_VALUE);
        }
    }

    return partition_id;
}

MergeTreeData::DataPartsVector MergeTreeData::getDataPartsVector(const DataPartStates & affordable_states, DataPartStateVector * out_states) const
{
    DataPartsVector res;
    DataPartsVector buf;
    {
        auto lock = lockParts();

        for (auto state : affordable_states)
        {
            std::swap(buf, res);
            res.clear();

            auto range = getDataPartsStateRange(state);
            std::merge(range.begin(), range.end(), buf.begin(), buf.end(), std::back_inserter(res), LessDataPart());
        }

        if (out_states != nullptr)
        {
            out_states->resize(res.size());
            for (size_t i = 0; i < res.size(); ++i)
                (*out_states)[i] = res[i]->state;
        }
    }

    return res;
}

MergeTreeData::DataPartsVector MergeTreeData::getAllDataPartsVector(MergeTreeData::DataPartStateVector * out_states) const
{
    DataPartsVector res;
    {
        auto lock = lockParts();
        res.assign(data_parts_by_info.begin(), data_parts_by_info.end());

        if (out_states != nullptr)
        {
            out_states->resize(res.size());
            for (size_t i = 0; i < res.size(); ++i)
                (*out_states)[i] = res[i]->state;
        }
    }

    return res;
}

std::vector<DetachedPartInfo>
MergeTreeData::getDetachedParts() const
{
    std::vector<DetachedPartInfo> res;

    for (const auto & [path, disk] : getDataPathsWithDisks())
    {
        for (Poco::DirectoryIterator it(path + "detached");
            it != Poco::DirectoryIterator(); ++it)
        {
            auto dir_name = it.name();

            res.emplace_back();
            auto & part = res.back();

            DetachedPartInfo::tryParseDetachedPartName(dir_name, part, format_version);
            part.disk = disk->getName();
        }
    }
    return res;
}

void MergeTreeData::validateDetachedPartName(const String & name) const
{
    if (name.find('/') != std::string::npos || name == "." || name == "..")
        throw DB::Exception("Invalid part name '" + name + "'", ErrorCodes::INCORRECT_FILE_NAME);

    String full_path = getFullPathForPart(name, "detached/");

    if (full_path.empty() || !Poco::File(full_path + name).exists())
        throw DB::Exception("Detached part \"" + name + "\" not found" , ErrorCodes::BAD_DATA_PART_NAME);

    if (startsWith(name, "attaching_") || startsWith(name, "deleting_"))
        throw DB::Exception("Cannot drop part " + name + ": "
                            "most likely it is used by another DROP or ATTACH query.",
                            ErrorCodes::BAD_DATA_PART_NAME);
}

void MergeTreeData::dropDetached(const ASTPtr & partition, bool part, const Context & context)
{
    PartsTemporaryRename renamed_parts(*this, "detached/");

    if (part)
    {
        String part_name = partition->as<ASTLiteral &>().value.safeGet<String>();
        validateDetachedPartName(part_name);
        renamed_parts.addPart(part_name, "deleting_" + part_name);
    }
    else
    {
        String partition_id = getPartitionIDFromQuery(partition, context);
        DetachedPartsInfo detached_parts = getDetachedParts();
        for (const auto & part_info : detached_parts)
            if (part_info.valid_name && part_info.partition_id == partition_id
                && part_info.prefix != "attaching" && part_info.prefix != "deleting")
                renamed_parts.addPart(part_info.dir_name, "deleting_" + part_info.dir_name);
    }

    LOG_DEBUG(log, "Will drop " << renamed_parts.old_and_new_names.size() << " detached parts.");

    renamed_parts.tryRenameAll();

    for (auto & [old_name, new_name] : renamed_parts.old_and_new_names)
    {
        Poco::File(renamed_parts.old_part_name_to_full_path[old_name] + "detached/" + new_name).remove(true);
        LOG_DEBUG(log, "Dropped detached part " << old_name);
        old_name.clear();
    }
}

MergeTreeData::MutableDataPartsVector MergeTreeData::tryLoadPartsToAttach(const ASTPtr & partition, bool attach_part,
        const Context & context, PartsTemporaryRename & renamed_parts)
{
    String source_dir = "detached/";

    std::map<String, DiskPtr> name_to_disk;
    /// Let's compose a list of parts that should be added.
    if (attach_part)
    {
        String part_id = partition->as<ASTLiteral &>().value.safeGet<String>();
        validateDetachedPartName(part_id);
        renamed_parts.addPart(part_id, "attaching_" + part_id);
        if (MergeTreePartInfo::tryParsePartName(part_id, nullptr, format_version))
            name_to_disk[part_id] = getDiskForPart(part_id, source_dir);
    }
    else
    {
        String partition_id = getPartitionIDFromQuery(partition, context);
        LOG_DEBUG(log, "Looking for parts for partition " << partition_id << " in " << source_dir);
        ActiveDataPartSet active_parts(format_version);

        const auto disks = storage_policy->getDisks();
        for (const DiskPtr & disk : disks)
        {
            const auto full_path = getFullPathOnDisk(disk);
            for (Poco::DirectoryIterator it = Poco::DirectoryIterator(full_path + source_dir); it != Poco::DirectoryIterator(); ++it)
            {
                const String & name = it.name();
                MergeTreePartInfo part_info;
                // TODO what if name contains "_tryN" suffix?
                /// Parts with prefix in name (e.g. attaching_1_3_3_0, deleting_1_3_3_0) will be ignored
                if (!MergeTreePartInfo::tryParsePartName(name, &part_info, format_version)
                    || part_info.partition_id != partition_id)
                {
                    continue;
                }
                LOG_DEBUG(log, "Found part " << name);
                active_parts.add(name);
                name_to_disk[name] = disk;
            }
        }
        LOG_DEBUG(log, active_parts.size() << " of them are active");
        /// Inactive parts rename so they can not be attached in case of repeated ATTACH.
        for (const auto & [name, disk] : name_to_disk)
        {
            String containing_part = active_parts.getContainingPart(name);
            if (!containing_part.empty() && containing_part != name)
            {
                auto full_path = getFullPathOnDisk(disk);
                // TODO maybe use PartsTemporaryRename here?
                Poco::File(full_path + source_dir + name)
                    .renameTo(full_path + source_dir + "inactive_" + name);
            }
            else
                renamed_parts.addPart(name, "attaching_" + name);
        }
    }


    /// Try to rename all parts before attaching to prevent race with DROP DETACHED and another ATTACH.
    renamed_parts.tryRenameAll();

    /// Synchronously check that added parts exist and are not broken. We will write checksums.txt if it does not exist.
    LOG_DEBUG(log, "Checking parts");
    MutableDataPartsVector loaded_parts;
    loaded_parts.reserve(renamed_parts.old_and_new_names.size());
    for (const auto & part_names : renamed_parts.old_and_new_names)
    {
        LOG_DEBUG(log, "Checking part " << part_names.second);
        MutableDataPartPtr part = std::make_shared<DataPart>(*this, name_to_disk[part_names.first], part_names.first);
        part->relative_path = source_dir + part_names.second;
        loadPartAndFixMetadata(part);
        loaded_parts.push_back(part);
    }

    return loaded_parts;
}

ReservationPtr MergeTreeData::reserveSpace(UInt64 expected_size)
{
    constexpr UInt64 RESERVATION_MIN_ESTIMATION_SIZE = 1u * 1024u * 1024u; /// 1MB

    expected_size = std::max(RESERVATION_MIN_ESTIMATION_SIZE, expected_size);

    auto reservation = storage_policy->reserve(expected_size);
    if (reservation)
        return reservation;

    throw Exception("Cannot reserve " + formatReadableSizeWithBinarySuffix(expected_size) + ", not enough space.",
                    ErrorCodes::NOT_ENOUGH_SPACE);
}

MergeTreeData::DataParts MergeTreeData::getDataParts(const DataPartStates & affordable_states) const
{
    DataParts res;
    {
        auto lock = lockParts();
        for (auto state : affordable_states)
        {
            auto range = getDataPartsStateRange(state);
            res.insert(range.begin(), range.end());
        }
    }
    return res;
}

MergeTreeData::DataParts MergeTreeData::getDataParts() const
{
    return getDataParts({DataPartState::Committed});
}

MergeTreeData::DataPartsVector MergeTreeData::getDataPartsVector() const
{
    return getDataPartsVector({DataPartState::Committed});
}

MergeTreeData::DataPartPtr MergeTreeData::getAnyPartInPartition(
    const String & partition_id, DataPartsLock & /*data_parts_lock*/)
{
    auto it = data_parts_by_state_and_info.lower_bound(DataPartStateAndPartitionID{DataPartState::Committed, partition_id});

    if (it != data_parts_by_state_and_info.end() && (*it)->state == DataPartState::Committed && (*it)->info.partition_id == partition_id)
        return *it;

    return nullptr;
}

void MergeTreeData::Transaction::rollback()
{
    if (!isEmpty())
    {
        std::stringstream ss;
        ss << " Removing parts:";
        for (const auto & part : precommitted_parts)
            ss << " " << part->relative_path;
        ss << ".";
        LOG_DEBUG(data.log, "Undoing transaction." << ss.str());

        data.removePartsFromWorkingSet(
            DataPartsVector(precommitted_parts.begin(), precommitted_parts.end()),
            /* clear_without_timeout = */ true);
    }

    clear();
}

MergeTreeData::DataPartsVector MergeTreeData::Transaction::commit(MergeTreeData::DataPartsLock * acquired_parts_lock)
{
    DataPartsVector total_covered_parts;

    if (!isEmpty())
    {
        auto parts_lock = acquired_parts_lock ? MergeTreeData::DataPartsLock() : data.lockParts();
        auto owing_parts_lock = acquired_parts_lock ? acquired_parts_lock : &parts_lock;

        auto current_time = time(nullptr);
        for (const DataPartPtr & part : precommitted_parts)
        {
            DataPartPtr covering_part;
            DataPartsVector covered_parts = data.getActivePartsToReplace(part->info, part->name, covering_part, *owing_parts_lock);
            if (covering_part)
            {
                LOG_WARNING(data.log, "Tried to commit obsolete part " << part->name
                    << " covered by " << covering_part->getNameWithState());

                part->remove_time.store(0, std::memory_order_relaxed); /// The part will be removed without waiting for old_parts_lifetime seconds.
                data.modifyPartState(part, DataPartState::Outdated);
            }
            else
            {
                total_covered_parts.insert(total_covered_parts.end(), covered_parts.begin(), covered_parts.end());
                for (const DataPartPtr & covered_part : covered_parts)
                {
                    covered_part->remove_time.store(current_time, std::memory_order_relaxed);
                    data.modifyPartState(covered_part, DataPartState::Outdated);
                    data.removePartContributionToColumnSizes(covered_part);
                }

                data.modifyPartState(part, DataPartState::Committed);
                data.addPartContributionToColumnSizes(part);
            }
        }
    }

    clear();

    return total_covered_parts;
}

bool MergeTreeData::isPrimaryOrMinMaxKeyColumnPossiblyWrappedInFunctions(const ASTPtr & node) const
{
    const String column_name = node->getColumnName();

    for (const auto & name : primary_key_columns)
        if (column_name == name)
            return true;

    for (const auto & name : minmax_idx_columns)
        if (column_name == name)
            return true;

    if (const auto * func = node->as<ASTFunction>())
        if (func->arguments->children.size() == 1)
            return isPrimaryOrMinMaxKeyColumnPossiblyWrappedInFunctions(func->arguments->children.front());

    return false;
}

bool MergeTreeData::mayBenefitFromIndexForIn(const ASTPtr & left_in_operand, const Context &) const
{
    /// Make sure that the left side of the IN operator contain part of the key.
    /// If there is a tuple on the left side of the IN operator, at least one item of the tuple
    ///  must be part of the key (probably wrapped by a chain of some acceptable functions).
    const auto * left_in_operand_tuple = left_in_operand->as<ASTFunction>();
    if (left_in_operand_tuple && left_in_operand_tuple->name == "tuple")
    {
        for (const auto & item : left_in_operand_tuple->arguments->children)
        {
            if (isPrimaryOrMinMaxKeyColumnPossiblyWrappedInFunctions(item))
                return true;
            for (const auto & index : skip_indices)
                if (index->mayBenefitFromIndexForIn(item))
                    return true;
        }
        /// The tuple itself may be part of the primary key, so check that as a last resort.
        return isPrimaryOrMinMaxKeyColumnPossiblyWrappedInFunctions(left_in_operand);
    }
    else
    {
        for (const auto & index : skip_indices)
            if (index->mayBenefitFromIndexForIn(left_in_operand))
                return true;

        return isPrimaryOrMinMaxKeyColumnPossiblyWrappedInFunctions(left_in_operand);
    }
}

MergeTreeData & MergeTreeData::checkStructureAndGetMergeTreeData(const StoragePtr & source_table) const
{
    MergeTreeData * src_data = dynamic_cast<MergeTreeData *>(source_table.get());
    if (!src_data)
        throw Exception("Table " + table_name + " supports attachPartitionFrom only for MergeTree family of table engines."
                        " Got " + source_table->getName(), ErrorCodes::NOT_IMPLEMENTED);

    if (getColumns().getAllPhysical().sizeOfDifference(src_data->getColumns().getAllPhysical()))
        throw Exception("Tables have different structure", ErrorCodes::INCOMPATIBLE_COLUMNS);

    auto query_to_string = [] (const ASTPtr & ast)
    {
        return ast ? queryToString(ast) : "";
    };

    if (query_to_string(order_by_ast) != query_to_string(src_data->order_by_ast))
        throw Exception("Tables have different ordering", ErrorCodes::BAD_ARGUMENTS);

    if (query_to_string(partition_by_ast) != query_to_string(src_data->partition_by_ast))
        throw Exception("Tables have different partition key", ErrorCodes::BAD_ARGUMENTS);

    if (format_version != src_data->format_version)
        throw Exception("Tables have different format_version", ErrorCodes::BAD_ARGUMENTS);

    return *src_data;
}

MergeTreeData::MutableDataPartPtr MergeTreeData::cloneAndLoadDataPartOnSameDisk(const MergeTreeData::DataPartPtr & src_part,
                                                                                const String & tmp_part_prefix,
                                                                                const MergeTreePartInfo & dst_part_info)
{
    String dst_part_name = src_part->getNewName(dst_part_info);
    String tmp_dst_part_name = tmp_part_prefix + dst_part_name;

    auto reservation = src_part->disk->reserve(src_part->bytes_on_disk);
    if (!reservation)
    {
        throw Exception("Cannot reserve " + formatReadableSizeWithBinarySuffix(src_part->bytes_on_disk) + ", not enough space",
                    ErrorCodes::NOT_ENOUGH_SPACE);
    }
    String dst_part_path = getFullPathOnDisk(reservation->getDisk());
    Poco::Path dst_part_absolute_path = Poco::Path(dst_part_path + tmp_dst_part_name).absolute();
    Poco::Path src_part_absolute_path = Poco::Path(src_part->getFullPath()).absolute();

    if (Poco::File(dst_part_absolute_path).exists())
        throw Exception("Part in " + dst_part_absolute_path.toString() + " already exists", ErrorCodes::DIRECTORY_ALREADY_EXISTS);

    LOG_DEBUG(log, "Cloning part " << src_part_absolute_path.toString() << " to " << dst_part_absolute_path.toString());
    localBackup(src_part_absolute_path, dst_part_absolute_path);

    MergeTreeData::MutableDataPartPtr dst_data_part = std::make_shared<MergeTreeData::DataPart>(
        *this, reservation->getDisk(), dst_part_name, dst_part_info);

    dst_data_part->relative_path = tmp_dst_part_name;
    dst_data_part->is_temp = true;

    dst_data_part->loadColumnsChecksumsIndexes(require_part_metadata, true);
    dst_data_part->modification_time = Poco::File(dst_part_absolute_path).getLastModified().epochTime();
    return dst_data_part;
}

String MergeTreeData::getFullPathOnDisk(const DiskPtr & disk) const
{
    return disk->getPath() + "data/" + escapeForFileName(database_name) + '/' + escapeForFileName(table_name) + '/';
}


DiskPtr MergeTreeData::getDiskForPart(const String & part_name, const String & relative_path) const
{
    const auto disks = storage_policy->getDisks();
    for (const DiskPtr & disk : disks)
    {
        const auto disk_path = getFullPathOnDisk(disk);
        for (Poco::DirectoryIterator it = Poco::DirectoryIterator(disk_path + relative_path); it != Poco::DirectoryIterator(); ++it)
            if (it.name() == part_name)
                return disk;
    }
    return nullptr;
}


String MergeTreeData::getFullPathForPart(const String & part_name, const String & relative_path) const
{
    auto disk = getDiskForPart(part_name, relative_path);
    if (disk)
        return getFullPathOnDisk(disk) + relative_path;
    return "";
}

Strings MergeTreeData::getDataPaths() const
{
    Strings res;
    auto disks = storage_policy->getDisks();
    for (const auto & disk : disks)
        res.push_back(getFullPathOnDisk(disk));
    return res;
}

MergeTreeData::PathsWithDisks MergeTreeData::getDataPathsWithDisks() const
{
    PathsWithDisks res;
    auto disks = storage_policy->getDisks();
    for (const auto & disk : disks)
        res.emplace_back(getFullPathOnDisk(disk), disk);
    return res;
}

void MergeTreeData::freezePartitionsByMatcher(MatcherFn matcher, const String & with_name, const Context & context)
{
    String clickhouse_path = Poco::Path(context.getPath()).makeAbsolute().toString();
    String default_shadow_path = clickhouse_path + "shadow/";
    Poco::File(default_shadow_path).createDirectories();
    auto increment = Increment(default_shadow_path + "increment.txt").get(true);

    /// Acquire a snapshot of active data parts to prevent removing while doing backup.
    const auto data_parts = getDataParts();

    size_t parts_processed = 0;
    for (const auto & part : data_parts)
    {
        if (!matcher(part))
            continue;

        String shadow_path = part->disk->getPath() + "shadow/";

        Poco::File(shadow_path).createDirectories();
        String backup_path = shadow_path
            + (!with_name.empty()
                ? escapeForFileName(with_name)
                : toString(increment))
            + "/";

        LOG_DEBUG(log, "Freezing part " << part->name << " snapshot will be placed at " + backup_path);

        String part_absolute_path = Poco::Path(part->getFullPath()).absolute().toString();
        String backup_part_absolute_path = backup_path
            + "data/"
            + escapeForFileName(getDatabaseName()) + "/"
            + escapeForFileName(getTableName()) + "/"
            + part->relative_path;
        localBackup(part_absolute_path, backup_part_absolute_path);
        part->is_frozen.store(true, std::memory_order_relaxed);
        ++parts_processed;
    }

    LOG_DEBUG(log, "Freezed " << parts_processed << " parts");
}

bool MergeTreeData::canReplacePartition(const DataPartPtr & src_part) const
{
    const auto settings = getSettings();

    if (!settings->enable_mixed_granularity_parts || settings->index_granularity_bytes == 0)
    {
        if (!canUseAdaptiveGranularity() && src_part->index_granularity_info.is_adaptive)
            return false;
        if (canUseAdaptiveGranularity() && !src_part->index_granularity_info.is_adaptive)
            return false;
    }
    return true;
}

void MergeTreeData::writePartLog(
    PartLogElement::Type type,
    const ExecutionStatus & execution_status,
    UInt64 elapsed_ns,
    const String & new_part_name,
    const DataPartPtr & result_part,
    const DataPartsVector & source_parts,
    const MergeListEntry * merge_entry)
try
{
    auto part_log = global_context.getPartLog(database_name);
    if (!part_log)
        return;

    PartLogElement part_log_elem;

    part_log_elem.event_type = type;

    part_log_elem.error = static_cast<UInt16>(execution_status.code);
    part_log_elem.exception = execution_status.message;

    part_log_elem.event_time = time(nullptr);
    /// TODO: Stop stopwatch in outer code to exclude ZK timings and so on
    part_log_elem.duration_ms = elapsed_ns / 1000000;

    part_log_elem.database_name = database_name;
    part_log_elem.table_name = table_name;
    part_log_elem.partition_id = MergeTreePartInfo::fromPartName(new_part_name, format_version).partition_id;
    part_log_elem.part_name = new_part_name;

    if (result_part)
    {
        part_log_elem.path_on_disk = result_part->getFullPath();
        part_log_elem.bytes_compressed_on_disk = result_part->bytes_on_disk;
        part_log_elem.rows = result_part->rows_count;
    }

    part_log_elem.source_part_names.reserve(source_parts.size());
    for (const auto & source_part : source_parts)
        part_log_elem.source_part_names.push_back(source_part->name);

    if (merge_entry)
    {
        part_log_elem.rows_read = (*merge_entry)->rows_read;
        part_log_elem.bytes_read_uncompressed = (*merge_entry)->bytes_read_uncompressed;

        part_log_elem.rows = (*merge_entry)->rows_written;
        part_log_elem.bytes_uncompressed = (*merge_entry)->bytes_written_uncompressed;
    }

    part_log->add(part_log_elem);
}
catch (...)
{
    tryLogCurrentException(log, __PRETTY_FUNCTION__);
}

MergeTreeData::CurrentlyMovingPartsTagger::CurrentlyMovingPartsTagger(MergeTreeMovingParts && moving_parts_, MergeTreeData & data_)
    : parts_to_move(std::move(moving_parts_)), data(data_)
{
    for (const auto & moving_part : parts_to_move)
        if (!data.currently_moving_parts.emplace(moving_part.part).second)
            throw Exception("Cannot move part '" + moving_part.part->name + "'. It's already moving.", ErrorCodes::LOGICAL_ERROR);
}

MergeTreeData::CurrentlyMovingPartsTagger::~CurrentlyMovingPartsTagger()
{
    std::lock_guard lock(data.moving_parts_mutex);
    for (const auto & moving_part : parts_to_move)
    {
        /// Something went completely wrong
        if (!data.currently_moving_parts.count(moving_part.part))
            std::terminate();
        data.currently_moving_parts.erase(moving_part.part);
    }
}

bool MergeTreeData::selectPartsAndMove()
{
    if (parts_mover.moves_blocker.isCancelled())
        return false;

    auto moving_tagger = selectPartsForMove();
    if (moving_tagger.parts_to_move.empty())
        return false;

    return moveParts(std::move(moving_tagger));
}

<<<<<<< HEAD
bool MergeTreeData::movePartsToSpace(const DataPartsVector & parts, SpacePtr space)
=======
bool MergeTreeData::areBackgroundMovesNeeded() const
{
    return storage_policy->getVolumes().size() > 1;
}

bool MergeTreeData::movePartsToSpace(const DataPartsVector & parts, DiskSpace::SpacePtr space)
>>>>>>> c5fd00ac
{
    if (parts_mover.moves_blocker.isCancelled())
        return false;

    auto moving_tagger = checkPartsForMove(parts, space);
    if (moving_tagger.parts_to_move.empty())
        return false;

    return moveParts(std::move(moving_tagger));
}

MergeTreeData::CurrentlyMovingPartsTagger MergeTreeData::selectPartsForMove()
{
    MergeTreeMovingParts parts_to_move;

    auto can_move = [this](const DataPartPtr & part, String * reason) -> bool
    {
        if (partIsAssignedToBackgroundOperation(part))
        {
            *reason = "part already assigned to background operation.";
            return false;
        }
        if (currently_moving_parts.count(part))
        {
            *reason = "part is already moving.";
            return false;
        }

        return true;
    };

    std::lock_guard moving_lock(moving_parts_mutex);

    parts_mover.selectPartsForMove(parts_to_move, can_move, moving_lock);
    return CurrentlyMovingPartsTagger(std::move(parts_to_move), *this);
}

MergeTreeData::CurrentlyMovingPartsTagger MergeTreeData::checkPartsForMove(const DataPartsVector & parts, SpacePtr space)
{
    std::lock_guard moving_lock(moving_parts_mutex);

    MergeTreeMovingParts parts_to_move;
    for (const auto & part : parts)
    {
        auto reservation = space->reserve(part->bytes_on_disk);
        if (!reservation)
            throw Exception("Move is not possible. Not enough space on '" + space->getName() + "'", ErrorCodes::NOT_ENOUGH_SPACE);

        auto & reserved_disk = reservation->getDisk();
        String path_to_clone = getFullPathOnDisk(reserved_disk);

        if (Poco::File(path_to_clone + part->name).exists())
            throw Exception(
                "Move is not possible: " + path_to_clone + part->name + " already exists",
                ErrorCodes::DIRECTORY_ALREADY_EXISTS);

        if (currently_moving_parts.count(part) || partIsAssignedToBackgroundOperation(part))
            throw Exception(
                "Cannot move part '" + part->name + "' because it's participating in background process",
                ErrorCodes::PART_IS_TEMPORARILY_LOCKED);

        parts_to_move.emplace_back(part, std::move(reservation));
    }
    return CurrentlyMovingPartsTagger(std::move(parts_to_move), *this);
}

bool MergeTreeData::moveParts(CurrentlyMovingPartsTagger && moving_tagger)
{
    LOG_INFO(log, "Got " << moving_tagger.parts_to_move.size() << " parts to move.");

    for (const auto & moving_part : moving_tagger.parts_to_move)
    {
        Stopwatch stopwatch;
        DataPartPtr cloned_part;

        auto write_part_log = [&](const ExecutionStatus & execution_status)
        {
            writePartLog(
                PartLogElement::Type::MOVE_PART,
                execution_status,
                stopwatch.elapsed(),
                moving_part.part->name,
                cloned_part,
                {moving_part.part},
                nullptr);
        };

        try
        {
            cloned_part = parts_mover.clonePart(moving_part);
            parts_mover.swapClonedPart(cloned_part);
            write_part_log({});
        }
        catch (...)
        {
            write_part_log(ExecutionStatus::fromCurrentException());
            if (cloned_part)
                cloned_part->remove();

            throw;
        }
    }
    return true;
}

}<|MERGE_RESOLUTION|>--- conflicted
+++ resolved
@@ -3466,16 +3466,12 @@
     return moveParts(std::move(moving_tagger));
 }
 
-<<<<<<< HEAD
+bool MergeTreeData::areBackgroundMovesNeeded() const
+{
+    return storage_policy->getVolumes().size() > 1;
+}
+
 bool MergeTreeData::movePartsToSpace(const DataPartsVector & parts, SpacePtr space)
-=======
-bool MergeTreeData::areBackgroundMovesNeeded() const
-{
-    return storage_policy->getVolumes().size() > 1;
-}
-
-bool MergeTreeData::movePartsToSpace(const DataPartsVector & parts, DiskSpace::SpacePtr space)
->>>>>>> c5fd00ac
 {
     if (parts_mover.moves_blocker.isCancelled())
         return false;
