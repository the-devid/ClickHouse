--- conflicted
+++ resolved
@@ -761,12 +761,7 @@
                 " destination_database, destination_table, num_buckets, min_time, max_time, min_rows, max_rows, min_bytes, max_bytes.",
                 ErrorCodes::NUMBER_OF_ARGUMENTS_DOESNT_MATCH);
 
-<<<<<<< HEAD
-        //FIXME currentDatabase() at the moment of table creation can be different from currentDatabase() at the moment when table is loaded|used
-        engine_args[0] = evaluateConstantExpressionOrIdentifierAsLiteral(engine_args[0], args.local_context);
-=======
         engine_args[0] = evaluateConstantExpressionForDatabaseName(engine_args[0], args.local_context);
->>>>>>> 749c41a5
         engine_args[1] = evaluateConstantExpressionOrIdentifierAsLiteral(engine_args[1], args.local_context);
 
         String destination_database = engine_args[0]->as<ASTLiteral &>().value.safeGet<String>();
