--- conflicted
+++ resolved
@@ -191,20 +191,14 @@
     slow_on_client_rows = tsvRows('report/slow-on-client.tsv')
     error_tests += len(slow_on_client_rows)
     printSimpleTable('Slow on client',
-<<<<<<< HEAD
-         ['Client time, s', 'Server time, s', 'Ratio', 'Test', 'Query'],
-         slow_on_client_rows)
-
+                     ['Client time,&nbsp;s', 'Server time,&nbsp;s', 'Ratio', 'Test', 'Query'],
+                     slow_on_client_rows)
 
     unmarked_short_rows = tsvRows('report/unmarked-short-queries.tsv')
     error_tests += len(unmarked_short_rows)
     printSimpleTable('Short queries not marked as short',
         ['New client time, s', 'Test', '#', 'Query'],
         unmarked_short_rows)
-=======
-                     ['Client time,&nbsp;s', 'Server time,&nbsp;s', 'Ratio', 'Test', 'Query'],
-                     slow_on_client_rows)
->>>>>>> 6d6ea424
 
     def print_changes():
         rows = tsvRows('report/changed-perf.tsv')
