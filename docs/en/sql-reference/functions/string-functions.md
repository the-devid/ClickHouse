--- conflicted
+++ resolved
@@ -605,14 +605,9 @@
 
 Converts a string to uppercase, assuming that the string contains valid UTF-8 encoded text. If this assumption is violated, no exception is thrown and the result is undefined.
 
-<<<<<<< HEAD
-
-If the length of the UTF-8 byte sequence is different for upper and lower case of a code point, the result may be incorrect for this code point.
-=======
 :::note
 Does not detect the language, e.g. for Turkish the result might not be exactly correct (i/İ vs. i/I). If the length of the UTF-8 byte sequence is different for upper and lower case of a code point (such as `ẞ` and `ß`), the result may be incorrect for this code point.
 :::
->>>>>>> 808d875a
 
 **Syntax**
 
