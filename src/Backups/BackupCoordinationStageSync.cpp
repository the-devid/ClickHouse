--- conflicted
+++ resolved
@@ -152,25 +152,6 @@
 
             if (!alive)
             {
-<<<<<<< HEAD
-                LOG_TRACE(log, "Seems like host ({}) is dead. Will retry the check to confirm", host);
-                auto holder = with_retries.createRetriesControlHolder("readCurrentState::checkAliveNode");
-                holder.retries_ctl.retryLoop(
-                    [&, &zookeeper = holder.faulty_zookeeper]()
-                {
-                    with_retries.renewZooKeeper(zookeeper);
-
-                    if (zookeeper->exists(alive_node_path))
-                    {
-                        unready_host_state.alive = true;
-                        return;
-                    }
-
-                    // Retry with backoff. We also check whether it is last retry or no, because we don't want to rethrow an exception.
-                    if (!holder.retries_ctl.isLastRetry())
-                        holder.retries_ctl.setKeeperError(Coordination::Error::ZNONODE, "There is no alive node for host {}. Will retry", host);
-                });
-=======
                 /// If the "alive" node doesn't exist then we don't have connection to the corresponding host.
                 /// This node is ephemeral so probably it will be recreated soon. We use zookeeper retries to wait.
                 /// In worst case when we won't manage to see the alive node for a long time we will just abort the backup.
@@ -184,7 +165,6 @@
                 retries_ctl.setUserError(ErrorCodes::FAILED_TO_SYNC_BACKUP_OR_RESTORE, message);
                 state.disconnected_host = host;
                 return state;
->>>>>>> de4afd3b
             }
 
             if (!unready_host)
