#include <Common/ErrorCodes.h>
#include <chrono>

/** Previously, these constants were located in one enum.
  * But in this case there is a problem: when you add a new constant, you need to recompile
  * all translation units that use at least one constant (almost the whole project).
  * Therefore it is made so that definitions of constants are located here, in one file,
  * and their declaration are in different files, at the place of use.
  *
  * Later it was converted to the lookup table, to provide:
  * - errorCodeToName()
  * - system.errors table
  */

#define APPLY_FOR_ERROR_CODES(M) \
    M(0, OK) \
    M(1, UNSUPPORTED_METHOD) \
    M(2, UNSUPPORTED_PARAMETER) \
    M(3, UNEXPECTED_END_OF_FILE) \
    M(4, EXPECTED_END_OF_FILE) \
    M(6, CANNOT_PARSE_TEXT) \
    M(7, INCORRECT_NUMBER_OF_COLUMNS) \
    M(8, THERE_IS_NO_COLUMN) \
    M(9, SIZES_OF_COLUMNS_DOESNT_MATCH) \
    M(10, NOT_FOUND_COLUMN_IN_BLOCK) \
    M(11, POSITION_OUT_OF_BOUND) \
    M(12, PARAMETER_OUT_OF_BOUND) \
    M(13, SIZES_OF_COLUMNS_IN_TUPLE_DOESNT_MATCH) \
    M(15, DUPLICATE_COLUMN) \
    M(16, NO_SUCH_COLUMN_IN_TABLE) \
    M(17, DELIMITER_IN_STRING_LITERAL_DOESNT_MATCH) \
    M(18, CANNOT_INSERT_ELEMENT_INTO_CONSTANT_COLUMN) \
    M(19, SIZE_OF_FIXED_STRING_DOESNT_MATCH) \
    M(20, NUMBER_OF_COLUMNS_DOESNT_MATCH) \
    M(21, CANNOT_READ_ALL_DATA_FROM_TAB_SEPARATED_INPUT) \
    M(22, CANNOT_PARSE_ALL_VALUE_FROM_TAB_SEPARATED_INPUT) \
    M(23, CANNOT_READ_FROM_ISTREAM) \
    M(24, CANNOT_WRITE_TO_OSTREAM) \
    M(25, CANNOT_PARSE_ESCAPE_SEQUENCE) \
    M(26, CANNOT_PARSE_QUOTED_STRING) \
    M(27, CANNOT_PARSE_INPUT_ASSERTION_FAILED) \
    M(28, CANNOT_PRINT_FLOAT_OR_DOUBLE_NUMBER) \
    M(29, CANNOT_PRINT_INTEGER) \
    M(30, CANNOT_READ_SIZE_OF_COMPRESSED_CHUNK) \
    M(31, CANNOT_READ_COMPRESSED_CHUNK) \
    M(32, ATTEMPT_TO_READ_AFTER_EOF) \
    M(33, CANNOT_READ_ALL_DATA) \
    M(34, TOO_MANY_ARGUMENTS_FOR_FUNCTION) \
    M(35, TOO_FEW_ARGUMENTS_FOR_FUNCTION) \
    M(36, BAD_ARGUMENTS) \
    M(37, UNKNOWN_ELEMENT_IN_AST) \
    M(38, CANNOT_PARSE_DATE) \
    M(39, TOO_LARGE_SIZE_COMPRESSED) \
    M(40, CHECKSUM_DOESNT_MATCH) \
    M(41, CANNOT_PARSE_DATETIME) \
    M(42, NUMBER_OF_ARGUMENTS_DOESNT_MATCH) \
    M(43, ILLEGAL_TYPE_OF_ARGUMENT) \
    M(44, ILLEGAL_COLUMN) \
    M(45, ILLEGAL_NUMBER_OF_RESULT_COLUMNS) \
    M(46, UNKNOWN_FUNCTION) \
    M(47, UNKNOWN_IDENTIFIER) \
    M(48, NOT_IMPLEMENTED) \
    M(49, LOGICAL_ERROR) \
    M(50, UNKNOWN_TYPE) \
    M(51, EMPTY_LIST_OF_COLUMNS_QUERIED) \
    M(52, COLUMN_QUERIED_MORE_THAN_ONCE) \
    M(53, TYPE_MISMATCH) \
    M(54, STORAGE_DOESNT_ALLOW_PARAMETERS) \
    M(55, STORAGE_REQUIRES_PARAMETER) \
    M(56, UNKNOWN_STORAGE) \
    M(57, TABLE_ALREADY_EXISTS) \
    M(58, TABLE_METADATA_ALREADY_EXISTS) \
    M(59, ILLEGAL_TYPE_OF_COLUMN_FOR_FILTER) \
    M(60, UNKNOWN_TABLE) \
    M(61, ONLY_FILTER_COLUMN_IN_BLOCK) \
    M(62, SYNTAX_ERROR) \
    M(63, UNKNOWN_AGGREGATE_FUNCTION) \
    M(64, CANNOT_READ_AGGREGATE_FUNCTION_FROM_TEXT) \
    M(65, CANNOT_WRITE_AGGREGATE_FUNCTION_AS_TEXT) \
    M(66, NOT_A_COLUMN) \
    M(67, ILLEGAL_KEY_OF_AGGREGATION) \
    M(68, CANNOT_GET_SIZE_OF_FIELD) \
    M(69, ARGUMENT_OUT_OF_BOUND) \
    M(70, CANNOT_CONVERT_TYPE) \
    M(71, CANNOT_WRITE_AFTER_END_OF_BUFFER) \
    M(72, CANNOT_PARSE_NUMBER) \
    M(73, UNKNOWN_FORMAT) \
    M(74, CANNOT_READ_FROM_FILE_DESCRIPTOR) \
    M(75, CANNOT_WRITE_TO_FILE_DESCRIPTOR) \
    M(76, CANNOT_OPEN_FILE) \
    M(77, CANNOT_CLOSE_FILE) \
    M(78, UNKNOWN_TYPE_OF_QUERY) \
    M(79, INCORRECT_FILE_NAME) \
    M(80, INCORRECT_QUERY) \
    M(81, UNKNOWN_DATABASE) \
    M(82, DATABASE_ALREADY_EXISTS) \
    M(83, DIRECTORY_DOESNT_EXIST) \
    M(84, DIRECTORY_ALREADY_EXISTS) \
    M(85, FORMAT_IS_NOT_SUITABLE_FOR_INPUT) \
    M(86, RECEIVED_ERROR_FROM_REMOTE_IO_SERVER) \
    M(87, CANNOT_SEEK_THROUGH_FILE) \
    M(88, CANNOT_TRUNCATE_FILE) \
    M(89, UNKNOWN_COMPRESSION_METHOD) \
    M(90, EMPTY_LIST_OF_COLUMNS_PASSED) \
    M(91, SIZES_OF_MARKS_FILES_ARE_INCONSISTENT) \
    M(92, EMPTY_DATA_PASSED) \
    M(93, UNKNOWN_AGGREGATED_DATA_VARIANT) \
    M(94, CANNOT_MERGE_DIFFERENT_AGGREGATED_DATA_VARIANTS) \
    M(95, CANNOT_READ_FROM_SOCKET) \
    M(96, CANNOT_WRITE_TO_SOCKET) \
    M(97, CANNOT_READ_ALL_DATA_FROM_CHUNKED_INPUT) \
    M(98, CANNOT_WRITE_TO_EMPTY_BLOCK_OUTPUT_STREAM) \
    M(99, UNKNOWN_PACKET_FROM_CLIENT) \
    M(100, UNKNOWN_PACKET_FROM_SERVER) \
    M(101, UNEXPECTED_PACKET_FROM_CLIENT) \
    M(102, UNEXPECTED_PACKET_FROM_SERVER) \
    M(103, RECEIVED_DATA_FOR_WRONG_QUERY_ID) \
    M(104, TOO_SMALL_BUFFER_SIZE) \
    M(105, CANNOT_READ_HISTORY) \
    M(106, CANNOT_APPEND_HISTORY) \
    M(107, FILE_DOESNT_EXIST) \
    M(108, NO_DATA_TO_INSERT) \
    M(109, CANNOT_BLOCK_SIGNAL) \
    M(110, CANNOT_UNBLOCK_SIGNAL) \
    M(111, CANNOT_MANIPULATE_SIGSET) \
    M(112, CANNOT_WAIT_FOR_SIGNAL) \
    M(113, THERE_IS_NO_SESSION) \
    M(114, CANNOT_CLOCK_GETTIME) \
    M(115, UNKNOWN_SETTING) \
    M(116, THERE_IS_NO_DEFAULT_VALUE) \
    M(117, INCORRECT_DATA) \
    M(119, ENGINE_REQUIRED) \
    M(120, CANNOT_INSERT_VALUE_OF_DIFFERENT_SIZE_INTO_TUPLE) \
    M(121, UNSUPPORTED_JOIN_KEYS) \
    M(122, INCOMPATIBLE_COLUMNS) \
    M(123, UNKNOWN_TYPE_OF_AST_NODE) \
    M(124, INCORRECT_ELEMENT_OF_SET) \
    M(125, INCORRECT_RESULT_OF_SCALAR_SUBQUERY) \
    M(126, CANNOT_GET_RETURN_TYPE) \
    M(127, ILLEGAL_INDEX) \
    M(128, TOO_LARGE_ARRAY_SIZE) \
    M(129, FUNCTION_IS_SPECIAL) \
    M(130, CANNOT_READ_ARRAY_FROM_TEXT) \
    M(131, TOO_LARGE_STRING_SIZE) \
    M(133, AGGREGATE_FUNCTION_DOESNT_ALLOW_PARAMETERS) \
    M(134, PARAMETERS_TO_AGGREGATE_FUNCTIONS_MUST_BE_LITERALS) \
    M(135, ZERO_ARRAY_OR_TUPLE_INDEX) \
    M(137, UNKNOWN_ELEMENT_IN_CONFIG) \
    M(138, EXCESSIVE_ELEMENT_IN_CONFIG) \
    M(139, NO_ELEMENTS_IN_CONFIG) \
    M(140, ALL_REQUESTED_COLUMNS_ARE_MISSING) \
    M(141, SAMPLING_NOT_SUPPORTED) \
    M(142, NOT_FOUND_NODE) \
    M(143, FOUND_MORE_THAN_ONE_NODE) \
    M(144, FIRST_DATE_IS_BIGGER_THAN_LAST_DATE) \
    M(145, UNKNOWN_OVERFLOW_MODE) \
    M(146, QUERY_SECTION_DOESNT_MAKE_SENSE) \
    M(147, NOT_FOUND_FUNCTION_ELEMENT_FOR_AGGREGATE) \
    M(148, NOT_FOUND_RELATION_ELEMENT_FOR_CONDITION) \
    M(149, NOT_FOUND_RHS_ELEMENT_FOR_CONDITION) \
    M(150, EMPTY_LIST_OF_ATTRIBUTES_PASSED) \
    M(151, INDEX_OF_COLUMN_IN_SORT_CLAUSE_IS_OUT_OF_RANGE) \
    M(152, UNKNOWN_DIRECTION_OF_SORTING) \
    M(153, ILLEGAL_DIVISION) \
    M(154, AGGREGATE_FUNCTION_NOT_APPLICABLE) \
    M(155, UNKNOWN_RELATION) \
    M(156, DICTIONARIES_WAS_NOT_LOADED) \
    M(157, ILLEGAL_OVERFLOW_MODE) \
    M(158, TOO_MANY_ROWS) \
    M(159, TIMEOUT_EXCEEDED) \
    M(160, TOO_SLOW) \
    M(161, TOO_MANY_COLUMNS) \
    M(162, TOO_DEEP_SUBQUERIES) \
    M(163, TOO_DEEP_PIPELINE) \
    M(164, READONLY) \
    M(165, TOO_MANY_TEMPORARY_COLUMNS) \
    M(166, TOO_MANY_TEMPORARY_NON_CONST_COLUMNS) \
    M(167, TOO_DEEP_AST) \
    M(168, TOO_BIG_AST) \
    M(169, BAD_TYPE_OF_FIELD) \
    M(170, BAD_GET) \
    M(172, CANNOT_CREATE_DIRECTORY) \
    M(173, CANNOT_ALLOCATE_MEMORY) \
    M(174, CYCLIC_ALIASES) \
    M(176, CHUNK_NOT_FOUND) \
    M(177, DUPLICATE_CHUNK_NAME) \
    M(178, MULTIPLE_ALIASES_FOR_EXPRESSION) \
    M(179, MULTIPLE_EXPRESSIONS_FOR_ALIAS) \
    M(180, THERE_IS_NO_PROFILE) \
    M(181, ILLEGAL_FINAL) \
    M(182, ILLEGAL_PREWHERE) \
    M(183, UNEXPECTED_EXPRESSION) \
    M(184, ILLEGAL_AGGREGATION) \
    M(185, UNSUPPORTED_MYISAM_BLOCK_TYPE) \
    M(186, UNSUPPORTED_COLLATION_LOCALE) \
    M(187, COLLATION_COMPARISON_FAILED) \
    M(188, UNKNOWN_ACTION) \
    M(189, TABLE_MUST_NOT_BE_CREATED_MANUALLY) \
    M(190, SIZES_OF_ARRAYS_DOESNT_MATCH) \
    M(191, SET_SIZE_LIMIT_EXCEEDED) \
    M(192, UNKNOWN_USER) \
    M(193, WRONG_PASSWORD) \
    M(194, REQUIRED_PASSWORD) \
    M(195, IP_ADDRESS_NOT_ALLOWED) \
    M(196, UNKNOWN_ADDRESS_PATTERN_TYPE) \
    M(197, SERVER_REVISION_IS_TOO_OLD) \
    M(198, DNS_ERROR) \
    M(199, UNKNOWN_QUOTA) \
    M(200, QUOTA_DOESNT_ALLOW_KEYS) \
    M(201, QUOTA_EXPIRED) \
    M(202, TOO_MANY_SIMULTANEOUS_QUERIES) \
    M(203, NO_FREE_CONNECTION) \
    M(204, CANNOT_FSYNC) \
    M(205, NESTED_TYPE_TOO_DEEP) \
    M(206, ALIAS_REQUIRED) \
    M(207, AMBIGUOUS_IDENTIFIER) \
    M(208, EMPTY_NESTED_TABLE) \
    M(209, SOCKET_TIMEOUT) \
    M(210, NETWORK_ERROR) \
    M(211, EMPTY_QUERY) \
    M(212, UNKNOWN_LOAD_BALANCING) \
    M(213, UNKNOWN_TOTALS_MODE) \
    M(214, CANNOT_STATVFS) \
    M(215, NOT_AN_AGGREGATE) \
    M(216, QUERY_WITH_SAME_ID_IS_ALREADY_RUNNING) \
    M(217, CLIENT_HAS_CONNECTED_TO_WRONG_PORT) \
    M(218, TABLE_IS_DROPPED) \
    M(219, DATABASE_NOT_EMPTY) \
    M(220, DUPLICATE_INTERSERVER_IO_ENDPOINT) \
    M(221, NO_SUCH_INTERSERVER_IO_ENDPOINT) \
    M(222, ADDING_REPLICA_TO_NON_EMPTY_TABLE) \
    M(223, UNEXPECTED_AST_STRUCTURE) \
    M(224, REPLICA_IS_ALREADY_ACTIVE) \
    M(225, NO_ZOOKEEPER) \
    M(226, NO_FILE_IN_DATA_PART) \
    M(227, UNEXPECTED_FILE_IN_DATA_PART) \
    M(228, BAD_SIZE_OF_FILE_IN_DATA_PART) \
    M(229, QUERY_IS_TOO_LARGE) \
    M(230, NOT_FOUND_EXPECTED_DATA_PART) \
    M(231, TOO_MANY_UNEXPECTED_DATA_PARTS) \
    M(232, NO_SUCH_DATA_PART) \
    M(233, BAD_DATA_PART_NAME) \
    M(234, NO_REPLICA_HAS_PART) \
    M(235, DUPLICATE_DATA_PART) \
    M(236, ABORTED) \
    M(237, NO_REPLICA_NAME_GIVEN) \
    M(238, FORMAT_VERSION_TOO_OLD) \
    M(239, CANNOT_MUNMAP) \
    M(240, CANNOT_MREMAP) \
    M(241, MEMORY_LIMIT_EXCEEDED) \
    M(242, TABLE_IS_READ_ONLY) \
    M(243, NOT_ENOUGH_SPACE) \
    M(244, UNEXPECTED_ZOOKEEPER_ERROR) \
    M(246, CORRUPTED_DATA) \
    M(247, INCORRECT_MARK) \
    M(248, INVALID_PARTITION_VALUE) \
    M(250, NOT_ENOUGH_BLOCK_NUMBERS) \
    M(251, NO_SUCH_REPLICA) \
    M(252, TOO_MANY_PARTS) \
    M(253, REPLICA_IS_ALREADY_EXIST) \
    M(254, NO_ACTIVE_REPLICAS) \
    M(255, TOO_MANY_RETRIES_TO_FETCH_PARTS) \
    M(256, PARTITION_ALREADY_EXISTS) \
    M(257, PARTITION_DOESNT_EXIST) \
    M(258, UNION_ALL_RESULT_STRUCTURES_MISMATCH) \
    M(260, CLIENT_OUTPUT_FORMAT_SPECIFIED) \
    M(261, UNKNOWN_BLOCK_INFO_FIELD) \
    M(262, BAD_COLLATION) \
    M(263, CANNOT_COMPILE_CODE) \
    M(264, INCOMPATIBLE_TYPE_OF_JOIN) \
    M(265, NO_AVAILABLE_REPLICA) \
    M(266, MISMATCH_REPLICAS_DATA_SOURCES) \
    M(267, STORAGE_DOESNT_SUPPORT_PARALLEL_REPLICAS) \
    M(268, CPUID_ERROR) \
    M(269, INFINITE_LOOP) \
    M(270, CANNOT_COMPRESS) \
    M(271, CANNOT_DECOMPRESS) \
    M(272, CANNOT_IO_SUBMIT) \
    M(273, CANNOT_IO_GETEVENTS) \
    M(274, AIO_READ_ERROR) \
    M(275, AIO_WRITE_ERROR) \
    M(277, INDEX_NOT_USED) \
    M(279, ALL_CONNECTION_TRIES_FAILED) \
    M(280, NO_AVAILABLE_DATA) \
    M(281, DICTIONARY_IS_EMPTY) \
    M(282, INCORRECT_INDEX) \
    M(283, UNKNOWN_DISTRIBUTED_PRODUCT_MODE) \
    M(284, WRONG_GLOBAL_SUBQUERY) \
    M(285, TOO_FEW_LIVE_REPLICAS) \
    M(286, UNSATISFIED_QUORUM_FOR_PREVIOUS_WRITE) \
    M(287, UNKNOWN_FORMAT_VERSION) \
    M(288, DISTRIBUTED_IN_JOIN_SUBQUERY_DENIED) \
    M(289, REPLICA_IS_NOT_IN_QUORUM) \
    M(290, LIMIT_EXCEEDED) \
    M(291, DATABASE_ACCESS_DENIED) \
    M(293, MONGODB_CANNOT_AUTHENTICATE) \
    M(294, INVALID_BLOCK_EXTRA_INFO) \
    M(295, RECEIVED_EMPTY_DATA) \
    M(296, NO_REMOTE_SHARD_FOUND) \
    M(297, SHARD_HAS_NO_CONNECTIONS) \
    M(298, CANNOT_PIPE) \
    M(299, CANNOT_FORK) \
    M(300, CANNOT_DLSYM) \
    M(301, CANNOT_CREATE_CHILD_PROCESS) \
    M(302, CHILD_WAS_NOT_EXITED_NORMALLY) \
    M(303, CANNOT_SELECT) \
    M(304, CANNOT_WAITPID) \
    M(305, TABLE_WAS_NOT_DROPPED) \
    M(306, TOO_DEEP_RECURSION) \
    M(307, TOO_MANY_BYTES) \
    M(308, UNEXPECTED_NODE_IN_ZOOKEEPER) \
    M(309, FUNCTION_CANNOT_HAVE_PARAMETERS) \
    M(317, INVALID_SHARD_WEIGHT) \
    M(318, INVALID_CONFIG_PARAMETER) \
    M(319, UNKNOWN_STATUS_OF_INSERT) \
    M(321, VALUE_IS_OUT_OF_RANGE_OF_DATA_TYPE) \
    M(335, BARRIER_TIMEOUT) \
    M(336, UNKNOWN_DATABASE_ENGINE) \
    M(337, DDL_GUARD_IS_ACTIVE) \
    M(341, UNFINISHED) \
    M(342, METADATA_MISMATCH) \
    M(344, SUPPORT_IS_DISABLED) \
    M(345, TABLE_DIFFERS_TOO_MUCH) \
    M(346, CANNOT_CONVERT_CHARSET) \
    M(347, CANNOT_LOAD_CONFIG) \
    M(349, CANNOT_INSERT_NULL_IN_ORDINARY_COLUMN) \
    M(350, INCOMPATIBLE_SOURCE_TABLES) \
    M(351, AMBIGUOUS_TABLE_NAME) \
    M(352, AMBIGUOUS_COLUMN_NAME) \
    M(353, INDEX_OF_POSITIONAL_ARGUMENT_IS_OUT_OF_RANGE) \
    M(354, ZLIB_INFLATE_FAILED) \
    M(355, ZLIB_DEFLATE_FAILED) \
    M(356, BAD_LAMBDA) \
    M(357, RESERVED_IDENTIFIER_NAME) \
    M(358, INTO_OUTFILE_NOT_ALLOWED) \
    M(359, TABLE_SIZE_EXCEEDS_MAX_DROP_SIZE_LIMIT) \
    M(360, CANNOT_CREATE_CHARSET_CONVERTER) \
    M(361, SEEK_POSITION_OUT_OF_BOUND) \
    M(362, CURRENT_WRITE_BUFFER_IS_EXHAUSTED) \
    M(363, CANNOT_CREATE_IO_BUFFER) \
    M(364, RECEIVED_ERROR_TOO_MANY_REQUESTS) \
    M(366, SIZES_OF_NESTED_COLUMNS_ARE_INCONSISTENT) \
    M(367, TOO_MANY_FETCHES) \
    M(369, ALL_REPLICAS_ARE_STALE) \
    M(370, DATA_TYPE_CANNOT_BE_USED_IN_TABLES) \
    M(371, INCONSISTENT_CLUSTER_DEFINITION) \
    M(372, SESSION_NOT_FOUND) \
    M(373, SESSION_IS_LOCKED) \
    M(374, INVALID_SESSION_TIMEOUT) \
    M(375, CANNOT_DLOPEN) \
    M(376, CANNOT_PARSE_UUID) \
    M(377, ILLEGAL_SYNTAX_FOR_DATA_TYPE) \
    M(378, DATA_TYPE_CANNOT_HAVE_ARGUMENTS) \
    M(379, UNKNOWN_STATUS_OF_DISTRIBUTED_DDL_TASK) \
    M(380, CANNOT_KILL) \
    M(381, HTTP_LENGTH_REQUIRED) \
    M(382, CANNOT_LOAD_CATBOOST_MODEL) \
    M(383, CANNOT_APPLY_CATBOOST_MODEL) \
    M(384, PART_IS_TEMPORARILY_LOCKED) \
    M(385, MULTIPLE_STREAMS_REQUIRED) \
    M(386, NO_COMMON_TYPE) \
    M(387, DICTIONARY_ALREADY_EXISTS) \
    M(388, CANNOT_ASSIGN_OPTIMIZE) \
    M(389, INSERT_WAS_DEDUPLICATED) \
    M(390, CANNOT_GET_CREATE_TABLE_QUERY) \
    M(391, EXTERNAL_LIBRARY_ERROR) \
    M(392, QUERY_IS_PROHIBITED) \
    M(393, THERE_IS_NO_QUERY) \
    M(394, QUERY_WAS_CANCELLED) \
    M(395, FUNCTION_THROW_IF_VALUE_IS_NON_ZERO) \
    M(396, TOO_MANY_ROWS_OR_BYTES) \
    M(397, QUERY_IS_NOT_SUPPORTED_IN_MATERIALIZED_VIEW) \
    M(398, UNKNOWN_MUTATION_COMMAND) \
    M(399, FORMAT_IS_NOT_SUITABLE_FOR_OUTPUT) \
    M(400, CANNOT_STAT) \
    M(401, FEATURE_IS_NOT_ENABLED_AT_BUILD_TIME) \
    M(402, CANNOT_IOSETUP) \
    M(403, INVALID_JOIN_ON_EXPRESSION) \
    M(404, BAD_ODBC_CONNECTION_STRING) \
    M(405, PARTITION_SIZE_EXCEEDS_MAX_DROP_SIZE_LIMIT) \
    M(406, TOP_AND_LIMIT_TOGETHER) \
    M(407, DECIMAL_OVERFLOW) \
    M(408, BAD_REQUEST_PARAMETER) \
    M(409, EXTERNAL_EXECUTABLE_NOT_FOUND) \
    M(410, EXTERNAL_SERVER_IS_NOT_RESPONDING) \
    M(411, PTHREAD_ERROR) \
    M(412, NETLINK_ERROR) \
    M(413, CANNOT_SET_SIGNAL_HANDLER) \
    M(415, ALL_REPLICAS_LOST) \
    M(416, REPLICA_STATUS_CHANGED) \
    M(417, EXPECTED_ALL_OR_ANY) \
    M(418, UNKNOWN_JOIN) \
    M(419, MULTIPLE_ASSIGNMENTS_TO_COLUMN) \
    M(420, CANNOT_UPDATE_COLUMN) \
    M(421, CANNOT_ADD_DIFFERENT_AGGREGATE_STATES) \
    M(422, UNSUPPORTED_URI_SCHEME) \
    M(423, CANNOT_GETTIMEOFDAY) \
    M(424, CANNOT_LINK) \
    M(425, SYSTEM_ERROR) \
    M(427, CANNOT_COMPILE_REGEXP) \
    M(428, UNKNOWN_LOG_LEVEL) \
    M(429, FAILED_TO_GETPWUID) \
    M(430, MISMATCHING_USERS_FOR_PROCESS_AND_DATA) \
    M(431, ILLEGAL_SYNTAX_FOR_CODEC_TYPE) \
    M(432, UNKNOWN_CODEC) \
    M(433, ILLEGAL_CODEC_PARAMETER) \
    M(434, CANNOT_PARSE_PROTOBUF_SCHEMA) \
    M(435, NO_COLUMN_SERIALIZED_TO_REQUIRED_PROTOBUF_FIELD) \
    M(436, PROTOBUF_BAD_CAST) \
    M(437, PROTOBUF_FIELD_NOT_REPEATED) \
    M(438, DATA_TYPE_CANNOT_BE_PROMOTED) \
    M(439, CANNOT_SCHEDULE_TASK) \
    M(440, INVALID_LIMIT_EXPRESSION) \
    M(441, CANNOT_PARSE_DOMAIN_VALUE_FROM_STRING) \
    M(442, BAD_DATABASE_FOR_TEMPORARY_TABLE) \
    M(443, NO_COLUMNS_SERIALIZED_TO_PROTOBUF_FIELDS) \
    M(444, UNKNOWN_PROTOBUF_FORMAT) \
    M(445, CANNOT_MPROTECT) \
    M(446, FUNCTION_NOT_ALLOWED) \
    M(447, HYPERSCAN_CANNOT_SCAN_TEXT) \
    M(448, BROTLI_READ_FAILED) \
    M(449, BROTLI_WRITE_FAILED) \
    M(450, BAD_TTL_EXPRESSION) \
    M(451, BAD_TTL_FILE) \
    M(452, SETTING_CONSTRAINT_VIOLATION) \
    M(453, MYSQL_CLIENT_INSUFFICIENT_CAPABILITIES) \
    M(454, OPENSSL_ERROR) \
    M(455, SUSPICIOUS_TYPE_FOR_LOW_CARDINALITY) \
    M(456, UNKNOWN_QUERY_PARAMETER) \
    M(457, BAD_QUERY_PARAMETER) \
    M(458, CANNOT_UNLINK) \
    M(459, CANNOT_SET_THREAD_PRIORITY) \
    M(460, CANNOT_CREATE_TIMER) \
    M(461, CANNOT_SET_TIMER_PERIOD) \
    M(462, CANNOT_DELETE_TIMER) \
    M(463, CANNOT_FCNTL) \
    M(464, CANNOT_PARSE_ELF) \
    M(465, CANNOT_PARSE_DWARF) \
    M(466, INSECURE_PATH) \
    M(467, CANNOT_PARSE_BOOL) \
    M(468, CANNOT_PTHREAD_ATTR) \
    M(469, VIOLATED_CONSTRAINT) \
    M(470, QUERY_IS_NOT_SUPPORTED_IN_LIVE_VIEW) \
    M(471, INVALID_SETTING_VALUE) \
    M(472, READONLY_SETTING) \
    M(473, DEADLOCK_AVOIDED) \
    M(474, INVALID_TEMPLATE_FORMAT) \
    M(475, INVALID_WITH_FILL_EXPRESSION) \
    M(476, WITH_TIES_WITHOUT_ORDER_BY) \
    M(477, INVALID_USAGE_OF_INPUT) \
    M(478, UNKNOWN_POLICY) \
    M(479, UNKNOWN_DISK) \
    M(480, UNKNOWN_PROTOCOL) \
    M(481, PATH_ACCESS_DENIED) \
    M(482, DICTIONARY_ACCESS_DENIED) \
    M(483, TOO_MANY_REDIRECTS) \
    M(484, INTERNAL_REDIS_ERROR) \
    M(485, SCALAR_ALREADY_EXISTS) \
    M(487, CANNOT_GET_CREATE_DICTIONARY_QUERY) \
    M(488, UNKNOWN_DICTIONARY) \
    M(489, INCORRECT_DICTIONARY_DEFINITION) \
    M(490, CANNOT_FORMAT_DATETIME) \
    M(491, UNACCEPTABLE_URL) \
    M(492, ACCESS_ENTITY_NOT_FOUND) \
    M(493, ACCESS_ENTITY_ALREADY_EXISTS) \
    M(494, ACCESS_ENTITY_FOUND_DUPLICATES) \
    M(495, ACCESS_STORAGE_READONLY) \
    M(496, QUOTA_REQUIRES_CLIENT_KEY) \
    M(497, ACCESS_DENIED) \
    M(498, LIMIT_BY_WITH_TIES_IS_NOT_SUPPORTED) \
    M(499, S3_ERROR) \
    M(501, CANNOT_CREATE_DATABASE) \
    M(502, CANNOT_SIGQUEUE) \
    M(503, AGGREGATE_FUNCTION_THROW) \
    M(504, FILE_ALREADY_EXISTS) \
    M(505, CANNOT_DELETE_DIRECTORY) \
    M(506, UNEXPECTED_ERROR_CODE) \
    M(507, UNABLE_TO_SKIP_UNUSED_SHARDS) \
    M(508, UNKNOWN_ACCESS_TYPE) \
    M(509, INVALID_GRANT) \
    M(510, CACHE_DICTIONARY_UPDATE_FAIL) \
    M(511, UNKNOWN_ROLE) \
    M(512, SET_NON_GRANTED_ROLE) \
    M(513, UNKNOWN_PART_TYPE) \
    M(514, ACCESS_STORAGE_FOR_INSERTION_NOT_FOUND) \
    M(515, INCORRECT_ACCESS_ENTITY_DEFINITION) \
    M(516, AUTHENTICATION_FAILED) \
    M(517, CANNOT_ASSIGN_ALTER) \
    M(518, CANNOT_COMMIT_OFFSET) \
    M(519, NO_REMOTE_SHARD_AVAILABLE) \
    M(520, CANNOT_DETACH_DICTIONARY_AS_TABLE) \
    M(521, ATOMIC_RENAME_FAIL) \
    M(523, UNKNOWN_ROW_POLICY) \
    M(524, ALTER_OF_COLUMN_IS_FORBIDDEN) \
    M(525, INCORRECT_DISK_INDEX) \
    M(526, UNKNOWN_VOLUME_TYPE) \
    M(527, NO_SUITABLE_FUNCTION_IMPLEMENTATION) \
    M(528, CASSANDRA_INTERNAL_ERROR) \
    M(529, NOT_A_LEADER) \
    M(530, CANNOT_CONNECT_RABBITMQ) \
    M(531, CANNOT_FSTAT) \
    M(532, LDAP_ERROR) \
    M(533, INCONSISTENT_RESERVATIONS) \
    M(534, NO_RESERVATIONS_PROVIDED) \
    M(535, UNKNOWN_RAID_TYPE) \
    M(536, CANNOT_RESTORE_FROM_FIELD_DUMP) \
    M(537, ILLEGAL_MYSQL_VARIABLE) \
    M(538, MYSQL_SYNTAX_ERROR) \
    M(539, CANNOT_BIND_RABBITMQ_EXCHANGE) \
    M(540, CANNOT_DECLARE_RABBITMQ_EXCHANGE) \
    M(541, CANNOT_CREATE_RABBITMQ_QUEUE_BINDING) \
    M(542, CANNOT_REMOVE_RABBITMQ_EXCHANGE) \
    M(543, UNKNOWN_MYSQL_DATATYPES_SUPPORT_LEVEL) \
    M(544, ROW_AND_ROWS_TOGETHER) \
    M(545, FIRST_AND_NEXT_TOGETHER) \
    M(546, NO_ROW_DELIMITER) \
    M(547, INVALID_RAID_TYPE) \
    M(548, UNKNOWN_VOLUME) \
    M(549, DATA_TYPE_CANNOT_BE_USED_IN_KEY) \
    M(550, CONDITIONAL_TREE_PARENT_NOT_FOUND) \
    M(551, ILLEGAL_PROJECTION_MANIPULATOR) \
    M(552, UNRECOGNIZED_ARGUMENTS) \
    M(553, LZMA_STREAM_ENCODER_FAILED) \
    M(554, LZMA_STREAM_DECODER_FAILED) \
    M(555, ROCKSDB_ERROR) \
    M(556, SYNC_MYSQL_USER_ACCESS_ERROR)\
    M(557, UNKNOWN_UNION) \
    M(558, EXPECTED_ALL_OR_DISTINCT) \
    M(559, INVALID_GRPC_QUERY_INFO) \
    M(560, ZSTD_ENCODER_FAILED) \
    M(561, ZSTD_DECODER_FAILED) \
    M(562, TLD_LIST_NOT_FOUND) \
    M(563, CANNOT_READ_MAP_FROM_TEXT) \
    M(564, INTERSERVER_SCHEME_DOESNT_MATCH) \
    M(565, TOO_MANY_PARTITIONS) \
    M(566, CANNOT_RMDIR) \
    M(567, DUPLICATED_PART_UUIDS) \
    M(568, RAFT_ERROR) \
    M(569, MULTIPLE_COLUMNS_SERIALIZED_TO_SAME_PROTOBUF_FIELD) \
    M(570, DATA_TYPE_INCOMPATIBLE_WITH_PROTOBUF_FIELD) \
    M(571, DATABASE_REPLICATION_FAILED) \
    M(572, TOO_MANY_QUERY_PLAN_OPTIMIZATIONS) \
    M(573, EPOLL_ERROR) \
    M(574, DISTRIBUTED_TOO_MANY_PENDING_BYTES) \
    M(575, UNKNOWN_SNAPSHOT) \
    M(576, KERBEROS_ERROR) \
    M(577, INVALID_SHARD_ID) \
    M(578, INVALID_FORMAT_INSERT_QUERY_WITH_DATA) \
    M(579, INCORRECT_PART_TYPE) \
    M(580, CANNOT_SET_ROUNDING_MODE) \
    M(581, TOO_LARGE_DISTRIBUTED_DEPTH) \
    M(582, NO_SUCH_PROJECTION_IN_TABLE) \
    M(583, ILLEGAL_PROJECTION) \
    M(584, PROJECTION_NOT_USED) \
<<<<<<< HEAD
    M(585, FUNCTION_ALREADY_EXISTS) \
    M(586, CANNOT_DROP_SYSTEM_FUNCTION) \
=======
    M(585, CANNOT_PARSE_YAML) \
    M(586, CANNOT_CREATE_FILE) \
>>>>>>> 82b8d45c
    \
    M(998, POSTGRESQL_CONNECTION_FAILURE) \
    M(999, KEEPER_EXCEPTION) \
    M(1000, POCO_EXCEPTION) \
    M(1001, STD_EXCEPTION) \
    M(1002, UNKNOWN_EXCEPTION) \

/* See END */

namespace DB
{
namespace ErrorCodes
{
#define M(VALUE, NAME) extern const ErrorCode NAME = VALUE;
    APPLY_FOR_ERROR_CODES(M)
#undef M

    constexpr ErrorCode END = 3000;
    ErrorPairHolder values[END + 1]{};

    struct ErrorCodesNames
    {
        std::string_view names[END + 1];
        ErrorCodesNames()
        {
#define M(VALUE, NAME) names[VALUE] = std::string_view(#NAME);
            APPLY_FOR_ERROR_CODES(M)
#undef M
        }
    } error_codes_names;

    std::string_view getName(ErrorCode error_code)
    {
        if (error_code < 0 || error_code >= END)
            return std::string_view();
        return error_codes_names.names[error_code];
    }

    ErrorCode end() { return END + 1; }

    void increment(ErrorCode error_code, bool remote, const std::string & message, const FramePointers & trace)
    {
        if (error_code < 0 || error_code >= end())
        {
            /// For everything outside the range, use END.
            /// (end() is the pointer pass the end, while END is the last value that has an element in values array).
            error_code = end() - 1;
        }

        values[error_code].increment(remote, message, trace);
    }

    void ErrorPairHolder::increment(bool remote, const std::string & message, const FramePointers & trace)
    {
        const auto now = std::chrono::system_clock::now();

        std::lock_guard lock(mutex);

        auto & error = remote ? value.remote : value.local;

        ++error.count;
        error.message = message;
        error.trace = trace;
        error.error_time_ms = std::chrono::duration_cast<std::chrono::milliseconds>(now.time_since_epoch()).count();
    }
    ErrorPair ErrorPairHolder::get()
    {
        std::lock_guard lock(mutex);
        return value;
    }
}

}<|MERGE_RESOLUTION|>--- conflicted
+++ resolved
@@ -552,13 +552,10 @@
     M(582, NO_SUCH_PROJECTION_IN_TABLE) \
     M(583, ILLEGAL_PROJECTION) \
     M(584, PROJECTION_NOT_USED) \
-<<<<<<< HEAD
-    M(585, FUNCTION_ALREADY_EXISTS) \
-    M(586, CANNOT_DROP_SYSTEM_FUNCTION) \
-=======
     M(585, CANNOT_PARSE_YAML) \
     M(586, CANNOT_CREATE_FILE) \
->>>>>>> 82b8d45c
+    M(587, FUNCTION_ALREADY_EXISTS) \
+    M(588, CANNOT_DROP_SYSTEM_FUNCTION) \
     \
     M(998, POSTGRESQL_CONNECTION_FAILURE) \
     M(999, KEEPER_EXCEPTION) \
