#include <Common/ProfileEvents.h>
#include <Common/CurrentThread.h>
#include <Common/TraceSender.h>


// clang-format off
/// Available events. Add something here as you wish.
/// If the event is generic (i.e. not server specific)
/// it should be also added to src/Coordination/KeeperConstant.cpp
#define APPLY_FOR_BUILTIN_EVENTS(M) \
    M(Query, "Number of queries to be interpreted and potentially executed. Does not include queries that failed to parse or were rejected due to AST size limits, quota limits or limits on the number of simultaneously running queries. May include internal queries initiated by ClickHouse itself. Does not count subqueries.", ValueType::Number) \
    M(SelectQuery, "Same as Query, but only for SELECT queries.", ValueType::Number) \
    M(InsertQuery, "Same as Query, but only for INSERT queries.", ValueType::Number) \
    M(InitialQuery, "Same as Query, but only counts initial queries (see is_initial_query).", ValueType::Number)\
    M(QueriesWithSubqueries, "Count queries with all subqueries", ValueType::Number) \
    M(SelectQueriesWithSubqueries, "Count SELECT queries with all subqueries", ValueType::Number) \
    M(InsertQueriesWithSubqueries, "Count INSERT queries with all subqueries", ValueType::Number) \
    M(SelectQueriesWithPrimaryKeyUsage, "Count SELECT queries which use the primary key to evaluate the WHERE condition", ValueType::Number) \
    M(AsyncInsertQuery, "Same as InsertQuery, but only for asynchronous INSERT queries.", ValueType::Number) \
    M(AsyncInsertBytes, "Data size in bytes of asynchronous INSERT queries.", ValueType::Bytes) \
    M(AsyncInsertRows, "Number of rows inserted by asynchronous INSERT queries.", ValueType::Number) \
    M(AsyncInsertCacheHits, "Number of times a duplicate hash id has been found in asynchronous INSERT hash id cache.", ValueType::Number) \
    M(FailedQuery, "Number of failed queries.", ValueType::Number) \
    M(FailedSelectQuery, "Same as FailedQuery, but only for SELECT queries.", ValueType::Number) \
    M(FailedInsertQuery, "Same as FailedQuery, but only for INSERT queries.", ValueType::Number) \
    M(FailedAsyncInsertQuery, "Number of failed ASYNC INSERT queries.", ValueType::Number) \
    M(QueryTimeMicroseconds, "Total time of all queries.", ValueType::Microseconds) \
    M(SelectQueryTimeMicroseconds, "Total time of SELECT queries.", ValueType::Microseconds) \
    M(InsertQueryTimeMicroseconds, "Total time of INSERT queries.", ValueType::Microseconds) \
    M(OtherQueryTimeMicroseconds, "Total time of queries that are not SELECT or INSERT.", ValueType::Microseconds) \
    M(FileOpen, "Number of files opened.", ValueType::Number) \
    M(Seek, "Number of times the 'lseek' function was called.", ValueType::Number) \
    M(ReadBufferFromFileDescriptorRead, "Number of reads (read/pread) from a file descriptor. Does not include sockets.", ValueType::Number) \
    M(ReadBufferFromFileDescriptorReadFailed, "Number of times the read (read/pread) from a file descriptor have failed.", ValueType::Number) \
    M(ReadBufferFromFileDescriptorReadBytes, "Number of bytes read from file descriptors. If the file is compressed, this will show the compressed data size.", ValueType::Bytes) \
    M(WriteBufferFromFileDescriptorWrite, "Number of writes (write/pwrite) to a file descriptor. Does not include sockets.", ValueType::Number) \
    M(WriteBufferFromFileDescriptorWriteFailed, "Number of times the write (write/pwrite) to a file descriptor have failed.", ValueType::Number) \
    M(WriteBufferFromFileDescriptorWriteBytes, "Number of bytes written to file descriptors. If the file is compressed, this will show compressed data size.", ValueType::Bytes) \
    M(FileSync, "Number of times the F_FULLFSYNC/fsync/fdatasync function was called for files.", ValueType::Number) \
    M(DirectorySync, "Number of times the F_FULLFSYNC/fsync/fdatasync function was called for directories.", ValueType::Number) \
    M(FileSyncElapsedMicroseconds, "Total time spent waiting for F_FULLFSYNC/fsync/fdatasync syscall for files.", ValueType::Microseconds) \
    M(DirectorySyncElapsedMicroseconds, "Total time spent waiting for F_FULLFSYNC/fsync/fdatasync syscall for directories.", ValueType::Microseconds) \
    M(ReadCompressedBytes, "Number of bytes (the number of bytes before decompression) read from compressed sources (files, network).", ValueType::Bytes) \
    M(CompressedReadBufferBlocks, "Number of compressed blocks (the blocks of data that are compressed independent of each other) read from compressed sources (files, network).", ValueType::Number) \
    M(CompressedReadBufferBytes, "Number of uncompressed bytes (the number of bytes after decompression) read from compressed sources (files, network).", ValueType::Bytes) \
    M(CompressedReadBufferChecksumDoesntMatch, "Number of times the compressed block checksum did not match.", ValueType::Number) \
    M(CompressedReadBufferChecksumDoesntMatchSingleBitMismatch, "Number of times a compressed block checksum mismatch was caused by a single-bit difference.", ValueType::Number) \
    M(CompressedReadBufferChecksumDoesntMatchMicroseconds, "Total time spent detecting bit-flips due to compressed block checksum mismatches.", ValueType::Microseconds) \
    M(UncompressedCacheHits, "Number of times a block of data has been found in the uncompressed cache (and decompression was avoided).", ValueType::Number) \
    M(UncompressedCacheMisses, "Number of times a block of data has not been found in the uncompressed cache (and required decompression).", ValueType::Number) \
    M(UncompressedCacheWeightLost, "Number of bytes evicted from the uncompressed cache.", ValueType::Bytes) \
    M(PageCacheHits, "Number of times a block of data has been found in the userspace page cache.", ValueType::Number) \
    M(PageCacheMisses, "Number of times a block of data has not been found in the userspace page cache.", ValueType::Number) \
    M(PageCacheWeightLost, "Number of bytes evicted from the userspace page cache", ValueType::Bytes) \
    M(PageCacheResized, "Number of times the userspace page cache was auto-resized (typically happens a few times per second, controlled by memory_worker_period_ms).", ValueType::Number) \
    M(PageCacheOvercommitResize, "Number of times the userspace page cache was auto-resized to free memory during a memory allocation.", ValueType::Number) \
    M(MMappedFileCacheHits, "Number of times a file has been found in the MMap cache (for the 'mmap' read_method), so we didn't have to mmap it again.", ValueType::Number) \
    M(MMappedFileCacheMisses, "Number of times a file has not been found in the MMap cache (for the 'mmap' read_method), so we had to mmap it again.", ValueType::Number) \
    M(OpenedFileCacheHits, "Number of times a file has been found in the opened file cache, so we didn't have to open it again.", ValueType::Number) \
    M(OpenedFileCacheMisses, "Number of times a file has been found in the opened file cache, so we had to open it again.", ValueType::Number) \
    M(OpenedFileCacheMicroseconds, "Amount of time spent executing OpenedFileCache methods.", ValueType::Microseconds) \
    M(AIOWrite, "Number of writes with Linux or FreeBSD AIO interface", ValueType::Number) \
    M(AIOWriteBytes, "Number of bytes written with Linux or FreeBSD AIO interface", ValueType::Bytes) \
    M(AIORead, "Number of reads with Linux or FreeBSD AIO interface", ValueType::Number) \
    M(AIOReadBytes, "Number of bytes read with Linux or FreeBSD AIO interface", ValueType::Bytes) \
    M(IOBufferAllocs, "Number of allocations of IO buffers (for ReadBuffer/WriteBuffer).", ValueType::Number) \
    M(IOBufferAllocBytes, "Number of bytes allocated for IO buffers (for ReadBuffer/WriteBuffer).", ValueType::Bytes) \
    M(ArenaAllocChunks, "Number of chunks allocated for memory Arena (used for GROUP BY and similar operations)", ValueType::Number) \
    M(ArenaAllocBytes, "Number of bytes allocated for memory Arena (used for GROUP BY and similar operations)", ValueType::Bytes) \
    M(FunctionExecute, "Number of SQL ordinary function calls (SQL functions are called on per-block basis, so this number represents the number of blocks).", ValueType::Number) \
    M(TableFunctionExecute, "Number of table function calls.", ValueType::Number) \
    M(DefaultImplementationForNullsRows, "Number of rows processed by default implementation for nulls in function execution", ValueType::Number) \
    M(DefaultImplementationForNullsRowsWithNulls, "Number of rows which contain null values processed by default implementation for nulls in function execution", ValueType::Number) \
    M(MarkCacheHits, "Number of times an entry has been found in the mark cache, so we didn't have to load a mark file.", ValueType::Number) \
    M(MarkCacheMisses, "Number of times an entry has not been found in the mark cache, so we had to load a mark file in memory, which is a costly operation, adding to query latency.", ValueType::Number) \
    M(PrimaryIndexCacheHits, "Number of times an entry has been found in the primary index cache, so we didn't have to load a index file.", ValueType::Number) \
    M(PrimaryIndexCacheMisses, "Number of times an entry has not been found in the primary index cache, so we had to load a index file in memory, which is a costly operation, adding to query latency.", ValueType::Number) \
    M(SkippingIndexCacheHits, "Number of times an index granule has been found in the skipping index cache.", ValueType::Number) \
    M(SkippingIndexCacheMisses, "Number of times an index granule has not been found in the skipping index cache and had to be read from disk.", ValueType::Number) \
    M(SkippingIndexCacheWeightLost, "Approximate number of bytes evicted from the secondary index cache.", ValueType::Number) \
    M(QueryCacheHits, "Number of times a query result has been found in the query cache (and query computation was avoided). Only updated for SELECT queries with SETTING use_query_cache = 1.", ValueType::Number) \
    M(QueryCacheMisses, "Number of times a query result has not been found in the query cache (and required query computation). Only updated for SELECT queries with SETTING use_query_cache = 1.", ValueType::Number) \
    M(QueryConditionCacheHits, "Number of times an entry has been found in the query condition cache (and reading of marks can be skipped). Only updated for SELECT queries with SETTING use_query_condition_cache = 1.", ValueType::Number) \
    M(QueryConditionCacheMisses, "Number of times an entry has not been found in the query condition cache (and reading of mark cannot be skipped). Only updated for SELECT queries with SETTING use_query_condition_cache = 1.", ValueType::Number) \
    M(CreatedReadBufferOrdinary, "Number of times ordinary read buffer was created for reading data (while choosing among other read methods).", ValueType::Number) \
    M(CreatedReadBufferDirectIO, "Number of times a read buffer with O_DIRECT was created for reading data (while choosing among other read methods).", ValueType::Number) \
    M(CreatedReadBufferDirectIOFailed, "Number of times a read buffer with O_DIRECT was attempted to be created for reading data (while choosing among other read methods), but the OS did not allow it (due to lack of filesystem support or other reasons) and we fallen back to the ordinary reading method.", ValueType::Number) \
    M(CreatedReadBufferMMap, "Number of times a read buffer using 'mmap' was created for reading data (while choosing among other read methods).", ValueType::Number) \
    M(CreatedReadBufferMMapFailed, "Number of times a read buffer with 'mmap' was attempted to be created for reading data (while choosing among other read methods), but the OS did not allow it (due to lack of filesystem support or other reasons) and we fallen back to the ordinary reading method.", ValueType::Number) \
    M(DiskReadElapsedMicroseconds, "Total time spent waiting for read syscall. This include reads from page cache.", ValueType::Microseconds) \
    M(DiskWriteElapsedMicroseconds, "Total time spent waiting for write syscall. This include writes to page cache.", ValueType::Microseconds) \
    M(NetworkReceiveElapsedMicroseconds, "Total time spent waiting for data to receive or receiving data from network. Only ClickHouse-related network interaction is included, not by 3rd party libraries.", ValueType::Microseconds) \
    M(NetworkSendElapsedMicroseconds, "Total time spent waiting for data to send to network or sending data to network. Only ClickHouse-related network interaction is included, not by 3rd party libraries.", ValueType::Microseconds) \
    M(NetworkReceiveBytes, "Total number of bytes received from network. Only ClickHouse-related network interaction is included, not by 3rd party libraries.", ValueType::Bytes) \
    M(NetworkSendBytes, "Total number of bytes send to network. Only ClickHouse-related network interaction is included, not by 3rd party libraries.", ValueType::Bytes) \
    \
    M(GlobalThreadPoolExpansions, "Counts the total number of times new threads have been added to the global thread pool. This metric indicates the frequency of expansions in the global thread pool to accommodate increased processing demands.", ValueType::Number) \
    M(GlobalThreadPoolShrinks, "Counts the total number of times the global thread pool has shrunk by removing threads. This occurs when the number of idle threads exceeds max_thread_pool_free_size, indicating adjustments in the global thread pool size in response to decreased thread utilization.", ValueType::Number) \
    M(GlobalThreadPoolThreadCreationMicroseconds, "Total time spent waiting for new threads to start.", ValueType::Microseconds) \
    M(GlobalThreadPoolLockWaitMicroseconds, "Total time threads have spent waiting for locks in the global thread pool.", ValueType::Microseconds) \
    M(GlobalThreadPoolJobs, "Counts the number of jobs that have been pushed to the global thread pool.", ValueType::Number) \
    M(GlobalThreadPoolJobWaitTimeMicroseconds, "Measures the elapsed time from when a job is scheduled in the thread pool to when it is picked up for execution by a worker thread. This metric helps identify delays in job processing, indicating the responsiveness of the thread pool to new tasks.", ValueType::Microseconds) \
    M(LocalThreadPoolExpansions, "Counts the total number of times threads have been borrowed from the global thread pool to expand local thread pools.", ValueType::Number) \
    M(LocalThreadPoolShrinks, "Counts the total number of times threads have been returned to the global thread pool from local thread pools.", ValueType::Number) \
    M(LocalThreadPoolThreadCreationMicroseconds, "Total time local thread pools have spent waiting to borrow a thread from the global pool.", ValueType::Microseconds) \
    M(LocalThreadPoolLockWaitMicroseconds, "Total time threads have spent waiting for locks in the local thread pools.", ValueType::Microseconds) \
    M(LocalThreadPoolJobs, "Counts the number of jobs that have been pushed to the local thread pools.", ValueType::Microseconds) \
    M(LocalThreadPoolBusyMicroseconds, "Total time threads have spent executing the actual work.", ValueType::Microseconds) \
    M(LocalThreadPoolJobWaitTimeMicroseconds, "Measures the elapsed time from when a job is scheduled in the thread pool to when it is picked up for execution by a worker thread. This metric helps identify delays in job processing, indicating the responsiveness of the thread pool to new tasks.", ValueType::Microseconds) \
    \
    M(DiskS3GetRequestThrottlerCount, "Number of DiskS3 GET and SELECT requests passed through throttler.", ValueType::Number) \
    M(DiskS3GetRequestThrottlerSleepMicroseconds, "Total time a query was sleeping to conform DiskS3 GET and SELECT request throttling.", ValueType::Microseconds) \
    M(DiskS3PutRequestThrottlerCount, "Number of DiskS3 PUT, COPY, POST and LIST requests passed through throttler.", ValueType::Number) \
    M(DiskS3PutRequestThrottlerSleepMicroseconds, "Total time a query was sleeping to conform DiskS3 PUT, COPY, POST and LIST request throttling.", ValueType::Microseconds) \
    M(S3GetRequestThrottlerCount, "Number of S3 GET and SELECT requests passed through throttler.", ValueType::Number) \
    M(S3GetRequestThrottlerSleepMicroseconds, "Total time a query was sleeping to conform S3 GET and SELECT request throttling.", ValueType::Microseconds) \
    M(S3PutRequestThrottlerCount, "Number of S3 PUT, COPY, POST and LIST requests passed through throttler.", ValueType::Number) \
    M(S3PutRequestThrottlerSleepMicroseconds, "Total time a query was sleeping to conform S3 PUT, COPY, POST and LIST request throttling.", ValueType::Microseconds) \
    M(RemoteReadThrottlerBytes, "Bytes passed through 'max_remote_read_network_bandwidth_for_server'/'max_remote_read_network_bandwidth' throttler.", ValueType::Bytes) \
    M(RemoteReadThrottlerSleepMicroseconds, "Total time a query was sleeping to conform 'max_remote_read_network_bandwidth_for_server'/'max_remote_read_network_bandwidth' throttling.", ValueType::Microseconds) \
    M(RemoteWriteThrottlerBytes, "Bytes passed through 'max_remote_write_network_bandwidth_for_server'/'max_remote_write_network_bandwidth' throttler.", ValueType::Bytes) \
    M(RemoteWriteThrottlerSleepMicroseconds, "Total time a query was sleeping to conform 'max_remote_write_network_bandwidth_for_server'/'max_remote_write_network_bandwidth' throttling.", ValueType::Microseconds) \
    M(LocalReadThrottlerBytes, "Bytes passed through 'max_local_read_bandwidth_for_server'/'max_local_read_bandwidth' throttler.", ValueType::Bytes) \
    M(LocalReadThrottlerSleepMicroseconds, "Total time a query was sleeping to conform 'max_local_read_bandwidth_for_server'/'max_local_read_bandwidth' throttling.", ValueType::Microseconds) \
    M(LocalWriteThrottlerBytes, "Bytes passed through 'max_local_write_bandwidth_for_server'/'max_local_write_bandwidth' throttler.", ValueType::Bytes) \
    M(LocalWriteThrottlerSleepMicroseconds, "Total time a query was sleeping to conform 'max_local_write_bandwidth_for_server'/'max_local_write_bandwidth' throttling.", ValueType::Microseconds) \
    M(ThrottlerSleepMicroseconds, "Total time a query was sleeping to conform all throttling settings.", ValueType::Microseconds) \
    M(ReadTasksWithAppliedMutationsOnFly, "Total number of parts for which there was any mutation applied on fly", ValueType::Number) \
    M(MutationsAppliedOnFlyInAllReadTasks, "The sum of number of applied mutations on-fly for part among all read parts", ValueType::Number) \
    \
    M(SchedulerIOReadRequests, "Resource requests passed through scheduler for IO reads.", ValueType::Number) \
    M(SchedulerIOReadBytes, "Bytes passed through scheduler for IO reads.", ValueType::Bytes) \
    M(SchedulerIOReadWaitMicroseconds, "Total time a query was waiting on resource requests for IO reads.", ValueType::Microseconds) \
    M(SchedulerIOWriteRequests, "Resource requests passed through scheduler for IO writes.", ValueType::Number) \
    M(SchedulerIOWriteBytes, "Bytes passed through scheduler for IO writes.", ValueType::Bytes) \
    M(SchedulerIOWriteWaitMicroseconds, "Total time a query was waiting on resource requests for IO writes.", ValueType::Microseconds) \
    \
    M(QueryMaskingRulesMatch, "Number of times query masking rules was successfully matched.", ValueType::Number) \
    \
    M(ReplicatedPartFetches, "Number of times a data part was downloaded from replica of a ReplicatedMergeTree table.", ValueType::Number) \
    M(ReplicatedPartFailedFetches, "Number of times a data part was failed to download from replica of a ReplicatedMergeTree table.", ValueType::Number) \
    M(ObsoleteReplicatedParts, "Number of times a data part was covered by another data part that has been fetched from a replica (so, we have marked a covered data part as obsolete and no longer needed).", ValueType::Number) \
    M(ReplicatedPartMerges, "Number of times data parts of ReplicatedMergeTree tables were successfully merged.", ValueType::Number) \
    M(ReplicatedPartFetchesOfMerged, "Number of times we prefer to download already merged part from replica of ReplicatedMergeTree table instead of performing a merge ourself (usually we prefer doing a merge ourself to save network traffic). This happens when we have not all source parts to perform a merge or when the data part is old enough.", ValueType::Number) \
    M(ReplicatedPartMutations, "Number of times data parts of ReplicatedMergeTree tables were successfully mutated.", ValueType::Number) \
    M(ReplicatedPartChecks, "Number of times we had to perform advanced search for a data part on replicas or to clarify the need of an existing data part.", ValueType::Number) \
    M(ReplicatedPartChecksFailed, "Number of times the advanced search for a data part on replicas did not give result or when unexpected part has been found and moved away.", ValueType::Number) \
    M(ReplicatedDataLoss, "Number of times a data part that we wanted doesn't exist on any replica (even on replicas that are offline right now). That data parts are definitely lost. This is normal due to asynchronous replication (if quorum inserts were not enabled), when the replica on which the data part was written was failed and when it became online after fail it doesn't contain that data part.", ValueType::Number) \
    M(ReplicatedCoveredPartsInZooKeeperOnStart, "For debugging purposes. Number of parts in ZooKeeper that have a covering part, but doesn't exist on disk. Checked on server start.", ValueType::Number) \
    \
    M(InsertedRows, "Number of rows INSERTed to all tables.", ValueType::Number) \
    M(InsertedBytes, "Number of bytes (uncompressed; for columns as they stored in memory) INSERTed to all tables.", ValueType::Bytes) \
    M(DelayedInserts, "Number of times the INSERT of a block to a MergeTree table was throttled due to high number of active data parts for partition.", ValueType::Number) \
    M(RejectedInserts, "Number of times the INSERT of a block to a MergeTree table was rejected with 'Too many parts' exception due to high number of active data parts for partition.", ValueType::Number) \
    M(DelayedInsertsMilliseconds, "Total number of milliseconds spent while the INSERT of a block to a MergeTree table was throttled due to high number of active data parts for partition.", ValueType::Milliseconds) \
    M(DelayedMutations, "Number of times the mutation of a MergeTree table was throttled due to high number of unfinished mutations for table.", ValueType::Number) \
    M(RejectedMutations, "Number of times the mutation of a MergeTree table was rejected with 'Too many mutations' exception due to high number of unfinished mutations for table.", ValueType::Number) \
    M(DelayedMutationsMilliseconds, "Total number of milliseconds spent while the mutation of a MergeTree table was throttled due to high number of unfinished mutations for table.", ValueType::Milliseconds) \
    M(DistributedDelayedInserts, "Number of times the INSERT of a block to a Distributed table was throttled due to high number of pending bytes.", ValueType::Number) \
    M(DistributedRejectedInserts, "Number of times the INSERT of a block to a Distributed table was rejected with 'Too many bytes' exception due to high number of pending bytes.", ValueType::Number) \
    M(DistributedDelayedInsertsMilliseconds, "Total number of milliseconds spent while the INSERT of a block to a Distributed table was throttled due to high number of pending bytes.", ValueType::Milliseconds) \
    M(DuplicatedInsertedBlocks, "Number of times the INSERTed block to a ReplicatedMergeTree table was deduplicated.", ValueType::Number) \
    \
    M(ZooKeeperInit, "Number of times connection with ZooKeeper has been established.", ValueType::Number) \
    M(ZooKeeperTransactions, "Number of ZooKeeper operations, which include both read and write operations as well as multi-transactions.", ValueType::Number) \
    M(ZooKeeperList, "Number of 'list' (getChildren) requests to ZooKeeper.", ValueType::Number) \
    M(ZooKeeperCreate, "Number of 'create' requests to ZooKeeper.", ValueType::Number) \
    M(ZooKeeperRemove, "Number of 'remove' requests to ZooKeeper.", ValueType::Number) \
    M(ZooKeeperExists, "Number of 'exists' requests to ZooKeeper.", ValueType::Number) \
    M(ZooKeeperGet, "Number of 'get' requests to ZooKeeper.", ValueType::Number) \
    M(ZooKeeperSet, "Number of 'set' requests to ZooKeeper.", ValueType::Number) \
    M(ZooKeeperMulti, "Number of 'multi' requests to ZooKeeper (compound transactions).", ValueType::Number) \
    M(ZooKeeperCheck, "Number of 'check' requests to ZooKeeper. Usually they don't make sense in isolation, only as part of a complex transaction.", ValueType::Number) \
    M(ZooKeeperSync, "Number of 'sync' requests to ZooKeeper. These requests are rarely needed or usable.", ValueType::Number) \
    M(ZooKeeperReconfig, "Number of 'reconfig' requests to ZooKeeper.", ValueType::Number) \
    M(ZooKeeperClose, "Number of times connection with ZooKeeper has been closed voluntary.", ValueType::Number) \
    M(ZooKeeperWatchResponse, "Number of times watch notification has been received from ZooKeeper.", ValueType::Number) \
    M(ZooKeeperUserExceptions, "Number of exceptions while working with ZooKeeper related to the data (no node, bad version or similar).", ValueType::Number) \
    M(ZooKeeperHardwareExceptions, "Number of exceptions while working with ZooKeeper related to network (connection loss or similar).", ValueType::Number) \
    M(ZooKeeperOtherExceptions, "Number of exceptions while working with ZooKeeper other than ZooKeeperUserExceptions and ZooKeeperHardwareExceptions.", ValueType::Number) \
    M(ZooKeeperWaitMicroseconds, "Number of microseconds spent waiting for responses from ZooKeeper after creating a request, summed across all the requesting threads.", ValueType::Microseconds) \
    M(ZooKeeperBytesSent, "Number of bytes send over network while communicating with ZooKeeper.", ValueType::Bytes) \
    M(ZooKeeperBytesReceived, "Number of bytes received over network while communicating with ZooKeeper.", ValueType::Bytes) \
    \
    M(DistributedConnectionTries, "Total count of distributed connection attempts.", ValueType::Number) \
    M(DistributedConnectionUsable, "Total count of successful distributed connections to a usable server (with required table, but maybe stale).", ValueType::Number) \
    M(DistributedConnectionFailTry, "Total count when distributed connection fails with retry.", ValueType::Number) \
    M(DistributedConnectionMissingTable, "Number of times we rejected a replica from a distributed query, because it did not contain a table needed for the query.", ValueType::Number) \
    M(DistributedConnectionStaleReplica, "Number of times we rejected a replica from a distributed query, because some table needed for a query had replication lag higher than the configured threshold.", ValueType::Number) \
    M(DistributedConnectionSkipReadOnlyReplica, "Number of replicas skipped during INSERT into Distributed table due to replicas being read-only", ValueType::Number) \
    M(DistributedConnectionFailAtAll, "Total count when distributed connection fails after all retries finished.", ValueType::Number) \
    \
    M(HedgedRequestsChangeReplica, "Total count when timeout for changing replica expired in hedged requests.", ValueType::Number) \
    M(SuspendSendingQueryToShard, "Total count when sending query to shard was suspended when async_query_sending_for_remote is enabled.", ValueType::Number) \
    \
    M(CompileFunction, "Number of times a compilation of generated LLVM code (to create fused function for complex expressions) was initiated.", ValueType::Number) \
    M(CompiledFunctionExecute, "Number of times a compiled function was executed.", ValueType::Number) \
    M(CompileExpressionsMicroseconds, "Total time spent for compilation of expressions to LLVM code.", ValueType::Microseconds) \
    M(CompileExpressionsBytes, "Number of bytes used for expressions compilation.", ValueType::Bytes) \
    \
    M(ExecuteShellCommand, "Number of shell command executions.", ValueType::Number) \
    \
    M(ExternalProcessingCompressedBytesTotal, "Number of compressed bytes written by external processing (sorting/aggragating/joining)", ValueType::Bytes) \
    M(ExternalProcessingUncompressedBytesTotal, "Amount of data (uncompressed, before compression) written by external processing (sorting/aggragating/joining)", ValueType::Bytes) \
    M(ExternalProcessingFilesTotal, "Number of files used by external processing (sorting/aggragating/joining)", ValueType::Number) \
    M(ExternalSortWritePart, "Number of times a temporary file was written to disk for sorting in external memory.", ValueType::Number) \
    M(ExternalSortMerge, "Number of times temporary files were merged for sorting in external memory.", ValueType::Number) \
    M(ExternalSortCompressedBytes, "Number of compressed bytes written for sorting in external memory.", ValueType::Bytes) \
    M(ExternalSortUncompressedBytes, "Amount of data (uncompressed, before compression) written for sorting in external memory.", ValueType::Bytes) \
    M(ExternalAggregationWritePart, "Number of times a temporary file was written to disk for aggregation in external memory.", ValueType::Number) \
    M(ExternalAggregationMerge, "Number of times temporary files were merged for aggregation in external memory.", ValueType::Number) \
    M(ExternalAggregationCompressedBytes, "Number of bytes written to disk for aggregation in external memory.", ValueType::Bytes) \
    M(ExternalAggregationUncompressedBytes, "Amount of data (uncompressed, before compression) written to disk for aggregation in external memory.", ValueType::Bytes) \
    M(ExternalJoinWritePart, "Number of times a temporary file was written to disk for JOIN in external memory.", ValueType::Number) \
    M(ExternalJoinMerge, "Number of times temporary files were merged for JOIN in external memory.", ValueType::Number) \
    M(ExternalJoinCompressedBytes, "Number of compressed bytes written for JOIN in external memory.", ValueType::Bytes) \
    M(ExternalJoinUncompressedBytes, "Amount of data (uncompressed, before compression) written for JOIN in external memory.", ValueType::Bytes) \
    \
    M(IcebergPartitionPrunnedFiles, "Number of skipped files during Iceberg partition pruning", ValueType::Number) \
    M(JoinBuildTableRowCount, "Total number of rows in the build table for a JOIN operation.", ValueType::Number) \
    M(JoinProbeTableRowCount, "Total number of rows in the probe table for a JOIN operation.", ValueType::Number) \
    M(JoinResultRowCount, "Total number of rows in the result of a JOIN operation.", ValueType::Number) \
    \
    M(SlowRead, "Number of reads from a file that were slow. This indicate system overload. Thresholds are controlled by read_backoff_* settings.", ValueType::Number) \
    M(ReadBackoff, "Number of times the number of query processing threads was lowered due to slow reads.", ValueType::Number) \
    \
    M(ReplicaPartialShutdown, "How many times Replicated table has to deinitialize its state due to session expiration in ZooKeeper. The state is reinitialized every time when ZooKeeper is available again.", ValueType::Number) \
    \
    M(SelectedParts, "Number of data parts selected to read from a MergeTree table.", ValueType::Number) \
    M(SelectedPartsTotal, "Number of total data parts before selecting which ones to read from a MergeTree table.", ValueType::Number) \
    M(SelectedRanges, "Number of (non-adjacent) ranges in all data parts selected to read from a MergeTree table.", ValueType::Number) \
    M(SelectedMarks, "Number of marks (index granules) selected to read from a MergeTree table.", ValueType::Number) \
    M(SelectedMarksTotal, "Number of total marks (index granules) before selecting which ones to read from a MergeTree table.", ValueType::Number) \
    M(SelectedRows, "Number of rows SELECTed from all tables.", ValueType::Number) \
    M(SelectedBytes, "Number of bytes (uncompressed; for columns as they stored in memory) SELECTed from all tables.", ValueType::Bytes) \
    M(RowsReadByMainReader, "Number of rows read from MergeTree tables by the main reader (after PREWHERE step).", ValueType::Number) \
    M(RowsReadByPrewhereReaders, "Number of rows read from MergeTree tables (in total) by prewhere readers.", ValueType::Number) \
    M(LoadedDataParts, "Number of data parts loaded by MergeTree tables during initialization.", ValueType::Number) \
    M(LoadedDataPartsMicroseconds, "Microseconds spent by MergeTree tables for loading data parts during initialization.", ValueType::Microseconds) \
    \
    M(WaitMarksLoadMicroseconds, "Time spent loading marks", ValueType::Microseconds) \
    M(BackgroundLoadingMarksTasks, "Number of background tasks for loading marks", ValueType::Number) \
    M(LoadingMarksTasksCanceled, "Number of times background tasks for loading marks were canceled", ValueType::Number) \
    M(LoadedMarksFiles, "Number of mark files loaded.", ValueType::Number) \
    M(LoadedMarksCount, "Number of marks loaded (total across columns).", ValueType::Number) \
    M(LoadedMarksMemoryBytes, "Size of in-memory representations of loaded marks.", ValueType::Bytes) \
    M(LoadedPrimaryIndexFiles, "Number of primary index files loaded.", ValueType::Number) \
    M(LoadedPrimaryIndexRows, "Number of rows of primary key loaded.", ValueType::Number) \
    M(LoadedPrimaryIndexBytes, "Number of rows of primary key loaded.", ValueType::Bytes) \
    \
    M(Merge, "Number of launched background merges.", ValueType::Number) \
    M(MergeSourceParts, "Number of source parts scheduled for merges.", ValueType::Number) \
    M(MergedRows, "Rows read for background merges. This is the number of rows before merge.", ValueType::Number) \
    M(MergedColumns, "Number of columns merged during the horizontal stage of merges.", ValueType::Number) \
    M(GatheredColumns, "Number of columns gathered during the vertical stage of merges.", ValueType::Number) \
    M(MergedUncompressedBytes, "Uncompressed bytes (for columns as they stored in memory) that was read for background merges. This is the number before merge.", ValueType::Bytes) \
    M(MergeTotalMilliseconds, "Total time spent for background merges", ValueType::Milliseconds) \
    M(MergeExecuteMilliseconds, "Total busy time spent for execution of background merges", ValueType::Milliseconds) \
    M(MergeHorizontalStageTotalMilliseconds, "Total time spent for horizontal stage of background merges", ValueType::Milliseconds) \
    M(MergeHorizontalStageExecuteMilliseconds, "Total busy time spent for execution of horizontal stage of background merges", ValueType::Milliseconds) \
    M(MergeVerticalStageTotalMilliseconds, "Total time spent for vertical stage of background merges", ValueType::Milliseconds) \
    M(MergeVerticalStageExecuteMilliseconds, "Total busy time spent for execution of vertical stage of background merges", ValueType::Milliseconds) \
    M(MergeProjectionStageTotalMilliseconds, "Total time spent for projection stage of background merges", ValueType::Milliseconds) \
    M(MergeProjectionStageExecuteMilliseconds, "Total busy time spent for execution of projection stage of background merges", ValueType::Milliseconds) \
    M(MergePrewarmStageTotalMilliseconds, "Total time spent for prewarm stage of background merges", ValueType::Milliseconds) \
    M(MergePrewarmStageExecuteMilliseconds, "Total busy time spent for execution of prewarm stage of background merges", ValueType::Milliseconds) \
    \
    M(MergingSortedMilliseconds, "Total time spent while merging sorted columns", ValueType::Milliseconds) \
    M(AggregatingSortedMilliseconds, "Total time spent while aggregating sorted columns", ValueType::Milliseconds) \
    M(CollapsingSortedMilliseconds, "Total time spent while collapsing sorted columns", ValueType::Milliseconds) \
    M(ReplacingSortedMilliseconds, "Total time spent while replacing sorted columns", ValueType::Milliseconds) \
    M(SummingSortedMilliseconds, "Total time spent while summing sorted columns", ValueType::Milliseconds) \
    M(VersionedCollapsingSortedMilliseconds, "Total time spent while version collapsing sorted columns", ValueType::Milliseconds) \
    M(GatheringColumnMilliseconds, "Total time spent while gathering columns for vertical merge", ValueType::Milliseconds) \
    \
    M(MutationTotalParts, "Number of total parts for which mutations tried to be applied", ValueType::Number) \
    M(MutationUntouchedParts, "Number of total parts for which mutations tried to be applied but which was completely skipped according to predicate", ValueType::Number) \
    M(MutatedRows, "Rows read for mutations. This is the number of rows before mutation", ValueType::Number) \
    M(MutatedUncompressedBytes, "Uncompressed bytes (for columns as they stored in memory) that was read for mutations. This is the number before mutation.", ValueType::Bytes) \
    M(MutationTotalMilliseconds, "Total time spent for mutations.", ValueType::Milliseconds) \
    M(MutationExecuteMilliseconds, "Total busy time spent for execution of mutations.", ValueType::Milliseconds) \
    M(MutationAllPartColumns, "Number of times when task to mutate all columns in part was created", ValueType::Number) \
    M(MutationSomePartColumns, "Number of times when task to mutate some columns in part was created", ValueType::Number) \
    M(MutateTaskProjectionsCalculationMicroseconds, "Time spent calculating projections in mutations", ValueType::Microseconds) \
    \
    M(MergeTreeDataWriterRows, "Number of rows INSERTed to MergeTree tables.", ValueType::Number) \
    M(MergeTreeDataWriterUncompressedBytes, "Uncompressed bytes (for columns as they stored in memory) INSERTed to MergeTree tables.", ValueType::Bytes) \
    M(MergeTreeDataWriterCompressedBytes, "Bytes written to filesystem for data INSERTed to MergeTree tables.", ValueType::Bytes) \
    M(MergeTreeDataWriterBlocks, "Number of blocks INSERTed to MergeTree tables. Each block forms a data part of level zero.", ValueType::Number) \
    M(MergeTreeDataWriterBlocksAlreadySorted, "Number of blocks INSERTed to MergeTree tables that appeared to be already sorted.", ValueType::Number) \
    \
    M(MergeTreeDataWriterSkipIndicesCalculationMicroseconds, "Time spent calculating skip indices", ValueType::Microseconds) \
    M(MergeTreeDataWriterStatisticsCalculationMicroseconds, "Time spent calculating statistics", ValueType::Microseconds) \
    M(MergeTreeDataWriterSortingBlocksMicroseconds, "Time spent sorting blocks", ValueType::Microseconds) \
    M(MergeTreeDataWriterMergingBlocksMicroseconds, "Time spent merging input blocks (for special MergeTree engines)", ValueType::Microseconds) \
    M(MergeTreeDataWriterProjectionsCalculationMicroseconds, "Time spent calculating projections", ValueType::Microseconds) \
    M(MergeTreeDataProjectionWriterSortingBlocksMicroseconds, "Time spent sorting blocks (for projection it might be a key different from table's sorting key)", ValueType::Microseconds) \
    M(MergeTreeDataProjectionWriterMergingBlocksMicroseconds, "Time spent merging blocks", ValueType::Microseconds) \
    \
    M(InsertedWideParts, "Number of parts inserted in Wide format.", ValueType::Number) \
    M(InsertedCompactParts, "Number of parts inserted in Compact format.", ValueType::Number) \
    M(MergedIntoWideParts, "Number of parts merged into Wide format.", ValueType::Number) \
    M(MergedIntoCompactParts, "Number of parts merged into Compact format.", ValueType::Number) \
    \
    M(MergeTreeDataProjectionWriterRows, "Number of rows INSERTed to MergeTree tables projection.", ValueType::Number) \
    M(MergeTreeDataProjectionWriterUncompressedBytes, "Uncompressed bytes (for columns as they stored in memory) INSERTed to MergeTree tables projection.", ValueType::Bytes) \
    M(MergeTreeDataProjectionWriterCompressedBytes, "Bytes written to filesystem for data INSERTed to MergeTree tables projection.", ValueType::Bytes) \
    M(MergeTreeDataProjectionWriterBlocks, "Number of blocks INSERTed to MergeTree tables projection. Each block forms a data part of level zero.", ValueType::Number) \
    M(MergeTreeDataProjectionWriterBlocksAlreadySorted, "Number of blocks INSERTed to MergeTree tables projection that appeared to be already sorted.", ValueType::Number) \
    \
    M(CannotRemoveEphemeralNode, "Number of times an error happened while trying to remove ephemeral node. This is not an issue, because our implementation of ZooKeeper library guarantee that the session will expire and the node will be removed.", ValueType::Number) \
    \
    M(RegexpWithMultipleNeedlesCreated, "Regular expressions with multiple needles (VectorScan library) compiled.", ValueType::Number) \
    M(RegexpWithMultipleNeedlesGlobalCacheHit, "Number of times we fetched compiled regular expression with multiple needles (VectorScan library) from the global cache.", ValueType::Number) \
    M(RegexpWithMultipleNeedlesGlobalCacheMiss, "Number of times we failed to fetch compiled regular expression with multiple needles (VectorScan library) from the global cache.", ValueType::Number) \
    M(RegexpLocalCacheHit, "Number of times we fetched compiled regular expression from a local cache.", ValueType::Number) \
    M(RegexpLocalCacheMiss, "Number of times we failed to fetch compiled regular expression from a local cache.", ValueType::Number) \
    \
    M(ContextLock, "Number of times the lock of Context was acquired or tried to acquire. This is global lock.", ValueType::Number) \
    M(ContextLockWaitMicroseconds, "Context lock wait time in microseconds", ValueType::Microseconds) \
    \
    M(StorageBufferFlush, "Number of times a buffer in a 'Buffer' table was flushed.", ValueType::Number) \
    M(StorageBufferErrorOnFlush, "Number of times a buffer in the 'Buffer' table has not been able to flush due to error writing in the destination table.", ValueType::Number) \
    M(StorageBufferPassedAllMinThresholds, "Number of times a criteria on min thresholds has been reached to flush a buffer in a 'Buffer' table.", ValueType::Number) \
    M(StorageBufferPassedTimeMaxThreshold, "Number of times a criteria on max time threshold has been reached to flush a buffer in a 'Buffer' table.", ValueType::Number) \
    M(StorageBufferPassedRowsMaxThreshold, "Number of times a criteria on max rows threshold has been reached to flush a buffer in a 'Buffer' table.", ValueType::Number) \
    M(StorageBufferPassedBytesMaxThreshold, "Number of times a criteria on max bytes threshold has been reached to flush a buffer in a 'Buffer' table.", ValueType::Number) \
    M(StorageBufferPassedTimeFlushThreshold, "Number of times background-only flush threshold on time has been reached to flush a buffer in a 'Buffer' table. This is expert-only metric. If you read this and you are not an expert, stop reading.", ValueType::Number) \
    M(StorageBufferPassedRowsFlushThreshold, "Number of times background-only flush threshold on rows has been reached to flush a buffer in a 'Buffer' table. This is expert-only metric. If you read this and you are not an expert, stop reading.", ValueType::Number) \
    M(StorageBufferPassedBytesFlushThreshold, "Number of times background-only flush threshold on bytes has been reached to flush a buffer in a 'Buffer' table. This is expert-only metric. If you read this and you are not an expert, stop reading.", ValueType::Number) \
    M(StorageBufferLayerLockReadersWaitMilliseconds, "Time for waiting for Buffer layer during reading.", ValueType::Milliseconds) \
    M(StorageBufferLayerLockWritersWaitMilliseconds, "Time for waiting free Buffer layer to write to (can be used to tune Buffer layers).", ValueType::Milliseconds) \
    \
    M(SystemLogErrorOnFlush, "Number of times any of the system logs have failed to flush to the corresponding system table. Attempts to flush are repeated.", ValueType::Number) \
    \
    M(DictCacheKeysRequested, "Number of keys requested from the data source for the dictionaries of 'cache' types.", ValueType::Number) \
    M(DictCacheKeysRequestedMiss, "Number of keys requested from the data source for dictionaries of 'cache' types but not found in the data source.", ValueType::Number) \
    M(DictCacheKeysRequestedFound, "Number of keys requested from the data source for dictionaries of 'cache' types and found in the data source.", ValueType::Number) \
    M(DictCacheKeysExpired, "Number of keys looked up in the dictionaries of 'cache' types and found in the cache but they were obsolete.", ValueType::Number) \
    M(DictCacheKeysNotFound, "Number of keys looked up in the dictionaries of 'cache' types and not found.", ValueType::Number) \
    M(DictCacheKeysHit, "Number of keys looked up in the dictionaries of 'cache' types and found in the cache.", ValueType::Number) \
    M(DictCacheRequestTimeNs, "Number of nanoseconds spend in querying the external data sources for the dictionaries of 'cache' types.", ValueType::Nanoseconds) \
    M(DictCacheRequests, "Number of bulk requests to the external data sources for the dictionaries of 'cache' types.", ValueType::Number) \
    M(DictCacheLockWriteNs, "Number of nanoseconds spend in waiting for write lock to update the data for the dictionaries of 'cache' types.", ValueType::Nanoseconds) \
    M(DictCacheLockReadNs, "Number of nanoseconds spend in waiting for read lock to lookup the data for the dictionaries of 'cache' types.", ValueType::Nanoseconds) \
    \
    M(DistributedSyncInsertionTimeoutExceeded, "A timeout has exceeded while waiting for shards during synchronous insertion into a Distributed table (with 'distributed_foreground_insert' = 1)", ValueType::Number) \
    M(DistributedAsyncInsertionFailures, "Number of failures for asynchronous insertion into a Distributed table (with 'distributed_foreground_insert' = 0)", ValueType::Number) \
    M(DataAfterMergeDiffersFromReplica, R"(
Number of times data after merge is not byte-identical to the data on another replicas. There could be several reasons:
1. Using newer version of compression library after server update.
2. Using another compression method.
3. Non-deterministic compression algorithm (highly unlikely).
4. Non-deterministic merge algorithm due to logical error in code.
5. Data corruption in memory due to bug in code.
6. Data corruption in memory due to hardware issue.
7. Manual modification of source data after server startup.
8. Manual modification of checksums stored in ZooKeeper.
9. Part format related settings like 'enable_mixed_granularity_parts' are different on different replicas.
The server successfully detected this situation and will download merged part from the replica to force the byte-identical result.
)", ValueType::Number) \
    M(DataAfterMutationDiffersFromReplica, "Number of times data after mutation is not byte-identical to the data on other replicas. In addition to the reasons described in 'DataAfterMergeDiffersFromReplica', it is also possible due to non-deterministic mutation.", ValueType::Number) \
    M(PolygonsAddedToPool, "A polygon has been added to the cache (pool) for the 'pointInPolygon' function.", ValueType::Number) \
    M(PolygonsInPoolAllocatedBytes, "The number of bytes for polygons added to the cache (pool) for the 'pointInPolygon' function.", ValueType::Bytes) \
    \
    M(USearchAddCount, "Number of vectors added to usearch indexes.", ValueType::Number) \
    M(USearchAddVisitedMembers, "Number of nodes visited when adding vectors to usearch indexes.", ValueType::Number) \
    M(USearchAddComputedDistances, "Number of times distance was computed when adding vectors to usearch indexes.", ValueType::Number) \
    M(USearchSearchCount, "Number of search operations performed in usearch indexes.", ValueType::Number) \
    M(USearchSearchVisitedMembers, "Number of nodes visited when searching in usearch indexes.", ValueType::Number) \
    M(USearchSearchComputedDistances, "Number of times distance was computed when searching usearch indexes.", ValueType::Number) \
    \
    M(RWLockAcquiredReadLocks, "Number of times a read lock was acquired (in a heavy RWLock).", ValueType::Number) \
    M(RWLockAcquiredWriteLocks, "Number of times a write lock was acquired (in a heavy RWLock).", ValueType::Number) \
    M(RWLockReadersWaitMilliseconds, "Total time spent waiting for a read lock to be acquired (in a heavy RWLock).", ValueType::Milliseconds) \
    M(RWLockWritersWaitMilliseconds, "Total time spent waiting for a write lock to be acquired (in a heavy RWLock).", ValueType::Milliseconds) \
    M(DNSError, "Total count of errors in DNS resolution", ValueType::Number) \
    M(PartsLockHoldMicroseconds, "Total time spent holding data parts lock in MergeTree tables", ValueType::Microseconds) \
    M(PartsLockWaitMicroseconds, "Total time spent waiting for data parts lock in MergeTree tables", ValueType::Microseconds) \
    \
    M(RealTimeMicroseconds, "Total (wall clock) time spent in processing (queries and other tasks) threads (note that this is a sum).", ValueType::Microseconds) \
    M(UserTimeMicroseconds, "Total time spent in processing (queries and other tasks) threads executing CPU instructions in user mode. This includes time CPU pipeline was stalled due to main memory access, cache misses, branch mispredictions, hyper-threading, etc.", ValueType::Microseconds) \
    M(SystemTimeMicroseconds, "Total time spent in processing (queries and other tasks) threads executing CPU instructions in OS kernel mode. This is time spent in syscalls, excluding waiting time during blocking syscalls.", ValueType::Microseconds) \
    M(MemoryOvercommitWaitTimeMicroseconds, "Total time spent in waiting for memory to be freed in OvercommitTracker.", ValueType::Microseconds) \
    M(MemoryAllocatorPurge, "Total number of times memory allocator purge was requested", ValueType::Number) \
    M(MemoryAllocatorPurgeTimeMicroseconds, "Total number of times memory allocator purge was requested", ValueType::Microseconds) \
    M(SoftPageFaults, "The number of soft page faults in query execution threads. Soft page fault usually means a miss in the memory allocator cache, which requires a new memory mapping from the OS and subsequent allocation of a page of physical memory.", ValueType::Number) \
    M(HardPageFaults, "The number of hard page faults in query execution threads. High values indicate either that you forgot to turn off swap on your server, or eviction of memory pages of the ClickHouse binary during very high memory pressure, or successful usage of the 'mmap' read method for the tables data.", ValueType::Number) \
    \
    M(OSIOWaitMicroseconds, "Total time a thread spent waiting for a result of IO operation, from the OS point of view. This is real IO that doesn't include page cache.", ValueType::Microseconds) \
    M(OSCPUWaitMicroseconds, "Total time a thread was ready for execution but waiting to be scheduled by OS, from the OS point of view.", ValueType::Microseconds) \
    M(OSCPUVirtualTimeMicroseconds, "CPU time spent seen by OS. Does not include involuntary waits due to virtualization.", ValueType::Microseconds) \
    M(OSReadBytes, "Number of bytes read from disks or block devices. Doesn't include bytes read from page cache. May include excessive data due to block size, readahead, etc.", ValueType::Bytes) \
    M(OSWriteBytes, "Number of bytes written to disks or block devices. Doesn't include bytes that are in page cache dirty pages. May not include data that was written by OS asynchronously.", ValueType::Bytes) \
    M(OSReadChars, "Number of bytes read from filesystem, including page cache.", ValueType::Bytes) \
    M(OSWriteChars, "Number of bytes written to filesystem, including page cache.", ValueType::Bytes) \
    \
    M(ParallelReplicasHandleRequestMicroseconds, "Time spent processing requests for marks from replicas", ValueType::Microseconds) \
    M(ParallelReplicasHandleAnnouncementMicroseconds, "Time spent processing replicas announcements", ValueType::Microseconds) \
    M(ParallelReplicasAnnouncementMicroseconds, "Time spent to send an announcement", ValueType::Microseconds) \
    M(ParallelReplicasReadRequestMicroseconds, "Time spent for read requests", ValueType::Microseconds) \
    \
    M(ParallelReplicasReadAssignedMarks, "Sum across all replicas of how many of scheduled marks were assigned by consistent hash", ValueType::Number) \
    M(ParallelReplicasReadUnassignedMarks, "Sum across all replicas of how many unassigned marks were scheduled", ValueType::Number) \
    M(ParallelReplicasReadAssignedForStealingMarks, "Sum across all replicas of how many of scheduled marks were assigned for stealing by consistent hash", ValueType::Number) \
    M(ParallelReplicasReadMarks, "How many marks were read by the given replica", ValueType::Number) \
    \
    M(ParallelReplicasStealingByHashMicroseconds, "Time spent collecting segments meant for stealing by hash", ValueType::Microseconds) \
    M(ParallelReplicasProcessingPartsMicroseconds, "Time spent processing data parts", ValueType::Microseconds) \
    M(ParallelReplicasStealingLeftoversMicroseconds, "Time spent collecting orphaned segments", ValueType::Microseconds) \
    M(ParallelReplicasCollectingOwnedSegmentsMicroseconds, "Time spent collecting segments meant by hash", ValueType::Microseconds) \
    M(ParallelReplicasNumRequests, "Number of requests to the initiator.", ValueType::Number) \
    M(ParallelReplicasDeniedRequests, "Number of completely denied requests to the initiator", ValueType::Number) \
    M(CacheWarmerBytesDownloaded, "Amount of data fetched into filesystem cache by dedicated background threads.", ValueType::Bytes) \
    M(CacheWarmerDataPartsDownloaded, "Number of data parts that were fully fetched by CacheWarmer.", ValueType::Number) \
    M(IgnoredColdParts, "See setting ignore_cold_parts_seconds. Number of times read queries ignored very new parts that weren't pulled into cache by CacheWarmer yet.", ValueType::Number) \
    M(PreferredWarmedUnmergedParts, "See setting prefer_warmed_unmerged_parts_seconds. Number of times read queries used outdated pre-merge parts that are in cache instead of merged part that wasn't pulled into cache by CacheWarmer yet.", ValueType::Number) \
    \
    M(PerfCPUCycles, "Total cycles. Be wary of what happens during CPU frequency scaling.", ValueType::Number) \
    M(PerfInstructions, "Retired instructions. Be careful, these can be affected by various issues, most notably hardware interrupt counts.", ValueType::Number) \
    M(PerfCacheReferences, "Cache accesses. Usually, this indicates Last Level Cache accesses, but this may vary depending on your CPU. This may include prefetches and coherency messages; again this depends on the design of your CPU.", ValueType::Number) \
    M(PerfCacheMisses, "Cache misses. Usually this indicates Last Level Cache misses; this is intended to be used in conjunction with the PERFCOUNTHWCACHEREFERENCES event to calculate cache miss rates.", ValueType::Number) \
    M(PerfBranchInstructions, "Retired branch instructions. Prior to Linux 2.6.35, this used the wrong event on AMD processors.", ValueType::Number) \
    M(PerfBranchMisses, "Mispredicted branch instructions.", ValueType::Number) \
    M(PerfBusCycles, "Bus cycles, which can be different from total cycles.", ValueType::Number) \
    M(PerfStalledCyclesFrontend, "Stalled cycles during issue.", ValueType::Number) \
    M(PerfStalledCyclesBackend, "Stalled cycles during retirement.", ValueType::Number) \
    M(PerfRefCPUCycles, "Total cycles; not affected by CPU frequency scaling.", ValueType::Number) \
    \
    M(PerfCPUClock, "The CPU clock, a high-resolution per-CPU timer", ValueType::Number) \
    M(PerfTaskClock, "A clock count specific to the task that is running", ValueType::Number) \
    M(PerfContextSwitches, "Number of context switches", ValueType::Number) \
    M(PerfCPUMigrations, "Number of times the process has migrated to a new CPU", ValueType::Number) \
    M(PerfAlignmentFaults, "Number of alignment faults. These happen when unaligned memory accesses happen; the kernel can handle these but it reduces performance. This happens only on some architectures (never on x86).", ValueType::Number) \
    M(PerfEmulationFaults, "Number of emulation faults. The kernel sometimes traps on unimplemented instructions and emulates them for user space. This can negatively impact performance.", ValueType::Number) \
    M(PerfMinEnabledTime, "For all events, minimum time that an event was enabled. Used to track event multiplexing influence", ValueType::Number) \
    M(PerfMinEnabledRunningTime, "Running time for event with minimum enabled time. Used to track the amount of event multiplexing", ValueType::Number) \
    M(PerfDataTLBReferences, "Data TLB references", ValueType::Number) \
    M(PerfDataTLBMisses, "Data TLB misses", ValueType::Number) \
    M(PerfInstructionTLBReferences, "Instruction TLB references", ValueType::Number) \
    M(PerfInstructionTLBMisses, "Instruction TLB misses", ValueType::Number) \
    M(PerfLocalMemoryReferences, "Local NUMA node memory reads", ValueType::Number) \
    M(PerfLocalMemoryMisses, "Local NUMA node memory read misses", ValueType::Number) \
    \
    M(CannotWriteToWriteBufferDiscard, "Number of stack traces dropped by query profiler or signal handler because pipe is full or cannot write to pipe.", ValueType::Number) \
    M(QueryProfilerSignalOverruns, "Number of times we drop processing of a query profiler signal due to overrun plus the number of signals that OS has not delivered due to overrun.", ValueType::Number) \
    M(QueryProfilerConcurrencyOverruns, "Number of times we drop processing of a query profiler signal due to too many concurrent query profilers in other threads, which may indicate overload.", ValueType::Number) \
    M(QueryProfilerRuns, "Number of times QueryProfiler had been run.", ValueType::Number) \
    M(QueryProfilerErrors, "Invalid memory accesses during asynchronous stack unwinding.", ValueType::Number) \
    \
    M(CreatedLogEntryForMerge, "Successfully created log entry to merge parts in ReplicatedMergeTree.", ValueType::Number) \
    M(NotCreatedLogEntryForMerge, "Log entry to merge parts in ReplicatedMergeTree is not created due to concurrent log update by another replica.", ValueType::Number) \
    M(CreatedLogEntryForMutation, "Successfully created log entry to mutate parts in ReplicatedMergeTree.", ValueType::Number) \
    M(NotCreatedLogEntryForMutation, "Log entry to mutate parts in ReplicatedMergeTree is not created due to concurrent log update by another replica.", ValueType::Number) \
    \
    M(S3ReadMicroseconds, "Time of GET and HEAD requests to S3 storage.", ValueType::Microseconds) \
    M(S3ReadRequestsCount, "Number of GET and HEAD requests to S3 storage.", ValueType::Number) \
    M(S3ReadRequestsErrors, "Number of non-throttling errors in GET and HEAD requests to S3 storage.", ValueType::Number) \
    M(S3ReadRequestsThrottling, "Number of 429 and 503 errors in GET and HEAD requests to S3 storage.", ValueType::Number) \
    M(S3ReadRequestsRedirects, "Number of redirects in GET and HEAD requests to S3 storage.", ValueType::Number) \
    \
    M(S3WriteMicroseconds, "Time of POST, DELETE, PUT and PATCH requests to S3 storage.", ValueType::Microseconds) \
    M(S3WriteRequestsCount, "Number of POST, DELETE, PUT and PATCH requests to S3 storage.", ValueType::Number) \
    M(S3WriteRequestsErrors, "Number of non-throttling errors in POST, DELETE, PUT and PATCH requests to S3 storage.", ValueType::Number) \
    M(S3WriteRequestsThrottling, "Number of 429 and 503 errors in POST, DELETE, PUT and PATCH requests to S3 storage.", ValueType::Number) \
    M(S3WriteRequestsRedirects, "Number of redirects in POST, DELETE, PUT and PATCH requests to S3 storage.", ValueType::Number) \
    \
    M(DiskS3ReadMicroseconds, "Time of GET and HEAD requests to DiskS3 storage.", ValueType::Microseconds) \
    M(DiskS3ReadRequestsCount, "Number of GET and HEAD requests to DiskS3 storage.", ValueType::Number) \
    M(DiskS3ReadRequestsErrors, "Number of non-throttling errors in GET and HEAD requests to DiskS3 storage.", ValueType::Number) \
    M(DiskS3ReadRequestsThrottling, "Number of 429 and 503 errors in GET and HEAD requests to DiskS3 storage.", ValueType::Number) \
    M(DiskS3ReadRequestsRedirects, "Number of redirects in GET and HEAD requests to DiskS3 storage.", ValueType::Number) \
    \
    M(DiskS3WriteMicroseconds, "Time of POST, DELETE, PUT and PATCH requests to DiskS3 storage.", ValueType::Microseconds) \
    M(DiskS3WriteRequestsCount, "Number of POST, DELETE, PUT and PATCH requests to DiskS3 storage.", ValueType::Number) \
    M(DiskS3WriteRequestsErrors, "Number of non-throttling errors in POST, DELETE, PUT and PATCH requests to DiskS3 storage.", ValueType::Number) \
    M(DiskS3WriteRequestsThrottling, "Number of 429 and 503 errors in POST, DELETE, PUT and PATCH requests to DiskS3 storage.", ValueType::Number) \
    M(DiskS3WriteRequestsRedirects, "Number of redirects in POST, DELETE, PUT and PATCH requests to DiskS3 storage.", ValueType::Number) \
    \
    M(S3DeleteObjects, "Number of S3 API DeleteObject(s) calls.", ValueType::Number) \
    M(S3CopyObject, "Number of S3 API CopyObject calls.", ValueType::Number) \
    M(S3ListObjects, "Number of S3 API ListObjects calls.", ValueType::Number) \
    M(S3HeadObject,  "Number of S3 API HeadObject calls.", ValueType::Number) \
    M(S3GetObjectAttributes, "Number of S3 API GetObjectAttributes calls.", ValueType::Number) \
    M(S3CreateMultipartUpload, "Number of S3 API CreateMultipartUpload calls.", ValueType::Number) \
    M(S3UploadPartCopy, "Number of S3 API UploadPartCopy calls.", ValueType::Number) \
    M(S3UploadPart, "Number of S3 API UploadPart calls.", ValueType::Number) \
    M(S3AbortMultipartUpload, "Number of S3 API AbortMultipartUpload calls.", ValueType::Number) \
    M(S3CompleteMultipartUpload, "Number of S3 API CompleteMultipartUpload calls.", ValueType::Number) \
    M(S3PutObject, "Number of S3 API PutObject calls.", ValueType::Number) \
    M(S3GetObject, "Number of S3 API GetObject calls.", ValueType::Number) \
    \
    M(DiskS3DeleteObjects, "Number of DiskS3 API DeleteObject(s) calls.", ValueType::Number) \
    M(DiskS3CopyObject, "Number of DiskS3 API CopyObject calls.", ValueType::Number) \
    M(DiskS3ListObjects, "Number of DiskS3 API ListObjects calls.", ValueType::Number) \
    M(DiskS3HeadObject,  "Number of DiskS3 API HeadObject calls.", ValueType::Number) \
    M(DiskS3GetObjectAttributes, "Number of DiskS3 API GetObjectAttributes calls.", ValueType::Number) \
    M(DiskS3CreateMultipartUpload, "Number of DiskS3 API CreateMultipartUpload calls.", ValueType::Number) \
    M(DiskS3UploadPartCopy, "Number of DiskS3 API UploadPartCopy calls.", ValueType::Number) \
    M(DiskS3UploadPart, "Number of DiskS3 API UploadPart calls.", ValueType::Number) \
    M(DiskS3AbortMultipartUpload, "Number of DiskS3 API AbortMultipartUpload calls.", ValueType::Number) \
    M(DiskS3CompleteMultipartUpload, "Number of DiskS3 API CompleteMultipartUpload calls.", ValueType::Number) \
    M(DiskS3PutObject, "Number of DiskS3 API PutObject calls.", ValueType::Number) \
    M(DiskS3GetObject, "Number of DiskS3 API GetObject calls.", ValueType::Number) \
    \
    M(DiskPlainRewritableAzureDirectoryCreated, "Number of directories created by the 'plain_rewritable' metadata storage for AzureObjectStorage.", ValueType::Number) \
    M(DiskPlainRewritableAzureDirectoryRemoved, "Number of directories removed by the 'plain_rewritable' metadata storage for AzureObjectStorage.", ValueType::Number) \
    M(DiskPlainRewritableLocalDirectoryCreated, "Number of directories created by the 'plain_rewritable' metadata storage for LocalObjectStorage.", ValueType::Number) \
    M(DiskPlainRewritableLocalDirectoryRemoved, "Number of directories removed by the 'plain_rewritable' metadata storage for LocalObjectStorage.", ValueType::Number) \
    M(DiskPlainRewritableS3DirectoryCreated, "Number of directories created by the 'plain_rewritable' metadata storage for S3ObjectStorage.", ValueType::Number) \
    M(DiskPlainRewritableS3DirectoryRemoved, "Number of directories removed by the 'plain_rewritable' metadata storage for S3ObjectStorage.", ValueType::Number) \
    \
    M(S3Clients, "Number of created S3 clients.", ValueType::Number) \
    M(TinyS3Clients, "Number of S3 clients copies which reuse an existing auth provider from another client.", ValueType::Number) \
    \
    M(EngineFileLikeReadFiles, "Number of files read in table engines working with files (like File/S3/URL/HDFS).", ValueType::Number) \
    \
    M(ReadBufferFromS3Microseconds, "Time spent on reading from S3.", ValueType::Microseconds) \
    M(ReadBufferFromS3InitMicroseconds, "Time spent initializing connection to S3.", ValueType::Microseconds) \
    M(ReadBufferFromS3Bytes, "Bytes read from S3.", ValueType::Bytes) \
    M(ReadBufferFromS3RequestsErrors, "Number of exceptions while reading from S3.", ValueType::Number) \
    \
    M(WriteBufferFromS3Microseconds, "Time spent on writing to S3.", ValueType::Microseconds) \
    M(WriteBufferFromS3Bytes, "Bytes written to S3.", ValueType::Bytes) \
    M(WriteBufferFromS3RequestsErrors, "Number of exceptions while writing to S3.", ValueType::Number) \
    M(WriteBufferFromS3WaitInflightLimitMicroseconds, "Time spent on waiting while some of the current requests are done when its number reached the limit defined by s3_max_inflight_parts_for_one_file.", ValueType::Microseconds) \
    M(QueryMemoryLimitExceeded, "Number of times when memory limit exceeded for query.", ValueType::Number) \
    \
    M(AzureGetObject, "Number of Azure API GetObject calls.", ValueType::Number) \
    M(AzureUpload, "Number of Azure blob storage API Upload calls", ValueType::Number) \
    M(AzureStageBlock, "Number of Azure blob storage API StageBlock calls", ValueType::Number) \
    M(AzureCommitBlockList, "Number of Azure blob storage API CommitBlockList calls", ValueType::Number) \
    M(AzureCopyObject, "Number of Azure blob storage API CopyObject calls", ValueType::Number) \
    M(AzureDeleteObjects, "Number of Azure blob storage API DeleteObject(s) calls.", ValueType::Number) \
    M(AzureListObjects, "Number of Azure blob storage API ListObjects calls.", ValueType::Number) \
    M(AzureGetProperties, "Number of Azure blob storage API GetProperties calls.", ValueType::Number) \
    M(AzureCreateContainer, "Number of Azure blob storage API CreateContainer calls.", ValueType::Number) \
    \
    M(DiskAzureGetObject, "Number of Disk Azure API GetObject calls.", ValueType::Number) \
    M(DiskAzureUpload, "Number of Disk Azure blob storage API Upload calls", ValueType::Number) \
    M(DiskAzureStageBlock, "Number of Disk Azure blob storage API StageBlock calls", ValueType::Number) \
    M(DiskAzureCommitBlockList, "Number of Disk Azure blob storage API CommitBlockList calls", ValueType::Number) \
    M(DiskAzureCopyObject, "Number of Disk Azure blob storage API CopyObject calls", ValueType::Number) \
    M(DiskAzureListObjects, "Number of Disk Azure blob storage API ListObjects calls.", ValueType::Number) \
    M(DiskAzureDeleteObjects, "Number of Azure blob storage API DeleteObject(s) calls.", ValueType::Number) \
    M(DiskAzureGetProperties, "Number of Disk Azure blob storage API GetProperties calls.", ValueType::Number) \
    M(DiskAzureCreateContainer, "Number of Disk Azure blob storage API CreateContainer calls.", ValueType::Number) \
    \
    M(ReadBufferFromAzureMicroseconds, "Time spent on reading from Azure.", ValueType::Microseconds) \
    M(ReadBufferFromAzureInitMicroseconds, "Time spent initializing connection to Azure.", ValueType::Microseconds) \
    M(ReadBufferFromAzureBytes, "Bytes read from Azure.", ValueType::Bytes) \
    M(ReadBufferFromAzureRequestsErrors, "Number of exceptions while reading from Azure", ValueType::Number) \
    \
    M(CachedReadBufferReadFromCacheHits, "Number of times the read from filesystem cache hit the cache.", ValueType::Number) \
    M(CachedReadBufferReadFromCacheMisses, "Number of times the read from filesystem cache miss the cache.", ValueType::Number) \
    M(CachedReadBufferReadFromSourceMicroseconds, "Time reading from filesystem cache source (from remote filesystem, etc)", ValueType::Microseconds) \
    M(CachedReadBufferReadFromCacheMicroseconds, "Time reading from filesystem cache", ValueType::Microseconds) \
    M(CachedReadBufferReadFromSourceBytes, "Bytes read from filesystem cache source (from remote fs, etc)", ValueType::Bytes) \
    M(CachedReadBufferReadFromCacheBytes, "Bytes read from filesystem cache", ValueType::Bytes) \
    M(CachedReadBufferPredownloadedBytes, "Bytes read from filesystem cache source. Cache segments are read from left to right as a whole, it might be that we need to predownload some part of the segment irrelevant for the current task just to get to the needed data", ValueType::Bytes) \
    M(CachedReadBufferCacheWriteBytes, "Bytes written from source (remote fs, etc) to filesystem cache", ValueType::Bytes) \
    M(CachedReadBufferCacheWriteMicroseconds, "Time spent writing data into filesystem cache", ValueType::Microseconds) \
    M(CachedReadBufferCreateBufferMicroseconds, "Prepare buffer time", ValueType::Microseconds) \
    M(CachedWriteBufferCacheWriteBytes, "Bytes written from source (remote fs, etc) to filesystem cache", ValueType::Bytes) \
    M(CachedWriteBufferCacheWriteMicroseconds, "Time spent writing data into filesystem cache", ValueType::Microseconds) \
    \
    M(FilesystemCacheLoadMetadataMicroseconds, "Time spent loading filesystem cache metadata", ValueType::Microseconds) \
    M(FilesystemCacheEvictedBytes, "Number of bytes evicted from filesystem cache", ValueType::Bytes) \
    M(FilesystemCacheEvictedFileSegments, "Number of file segments evicted from filesystem cache", ValueType::Number) \
    M(FilesystemCacheBackgroundDownloadQueuePush, "Number of file segments sent for background download in filesystem cache", ValueType::Number) \
    M(FilesystemCacheEvictionSkippedFileSegments, "Number of file segments skipped for eviction because of being in unreleasable state", ValueType::Number) \
    M(FilesystemCacheEvictionSkippedEvictingFileSegments, "Number of file segments skipped for eviction because of being in evicting state", ValueType::Number) \
    M(FilesystemCacheEvictionTries, "Number of filesystem cache eviction attempts", ValueType::Number) \
    M(FilesystemCacheLockKeyMicroseconds, "Lock cache key time", ValueType::Microseconds) \
    M(FilesystemCacheLockMetadataMicroseconds, "Lock filesystem cache metadata time", ValueType::Microseconds) \
    M(FilesystemCacheLockCacheMicroseconds, "Lock filesystem cache time", ValueType::Microseconds) \
    M(FilesystemCacheReserveMicroseconds, "Filesystem cache space reservation time", ValueType::Microseconds) \
    M(FilesystemCacheEvictMicroseconds, "Filesystem cache eviction time", ValueType::Microseconds) \
    M(FilesystemCacheGetOrSetMicroseconds, "Filesystem cache getOrSet() time", ValueType::Microseconds) \
    M(FilesystemCacheGetMicroseconds, "Filesystem cache get() time", ValueType::Microseconds) \
    M(FileSegmentWaitMicroseconds, "Wait on DOWNLOADING state", ValueType::Microseconds) \
    M(FileSegmentCompleteMicroseconds, "Duration of FileSegment::complete() in filesystem cache", ValueType::Microseconds) \
    M(FileSegmentLockMicroseconds, "Lock file segment time", ValueType::Microseconds) \
    M(FileSegmentWriteMicroseconds, "File segment write() time", ValueType::Microseconds) \
    M(FileSegmentUseMicroseconds, "File segment use() time", ValueType::Microseconds) \
    M(FileSegmentRemoveMicroseconds, "File segment remove() time", ValueType::Microseconds) \
    M(FileSegmentHolderCompleteMicroseconds, "File segments holder complete() time", ValueType::Microseconds) \
    M(FileSegmentFailToIncreasePriority, "Number of times the priority was not increased due to a high contention on the cache lock", ValueType::Number) \
    M(FilesystemCacheFailToReserveSpaceBecauseOfLockContention, "Number of times space reservation was skipped due to a high contention on the cache lock", ValueType::Number) \
    M(FilesystemCacheFailToReserveSpaceBecauseOfCacheResize, "Number of times space reservation was skipped due to the cache is being resized", ValueType::Number) \
    M(FilesystemCacheHoldFileSegments, "Filesystem cache file segments count, which were hold", ValueType::Number) \
    M(FilesystemCacheUnusedHoldFileSegments, "Filesystem cache file segments count, which were hold, but not used (because of seek or LIMIT n, etc)", ValueType::Number) \
    M(FilesystemCacheFreeSpaceKeepingThreadRun, "Number of times background thread executed free space keeping job", ValueType::Number) \
    M(FilesystemCacheFreeSpaceKeepingThreadWorkMilliseconds, "Time for which background thread executed free space keeping job", ValueType::Milliseconds) \
    \
    M(RemoteFSSeeks, "Total number of seeks for async buffer", ValueType::Number) \
    M(RemoteFSPrefetches, "Number of prefetches made with asynchronous reading from remote filesystem", ValueType::Number) \
    M(RemoteFSCancelledPrefetches, "Number of cancelled prefecthes (because of seek)", ValueType::Number) \
    M(RemoteFSUnusedPrefetches, "Number of prefetches pending at buffer destruction", ValueType::Number) \
    M(RemoteFSPrefetchedReads, "Number of reads from prefecthed buffer", ValueType::Number) \
    M(RemoteFSPrefetchedBytes, "Number of bytes from prefecthed buffer", ValueType::Bytes) \
    M(RemoteFSUnprefetchedReads, "Number of reads from unprefetched buffer", ValueType::Number) \
    M(RemoteFSUnprefetchedBytes, "Number of bytes from unprefetched buffer", ValueType::Bytes) \
    M(RemoteFSLazySeeks, "Number of lazy seeks", ValueType::Number) \
    M(RemoteFSSeeksWithReset, "Number of seeks which lead to a new connection", ValueType::Number) \
    M(RemoteFSBuffers, "Number of buffers created for asynchronous reading from remote filesystem", ValueType::Number) \
    M(MergeTreePrefetchedReadPoolInit, "Time spent preparing tasks in MergeTreePrefetchedReadPool", ValueType::Microseconds) \
    M(WaitPrefetchTaskMicroseconds, "Time spend waiting for prefetched reader", ValueType::Microseconds) \
    \
    M(ThreadpoolReaderTaskMicroseconds, "Time spent getting the data in asynchronous reading", ValueType::Microseconds) \
    M(ThreadpoolReaderPrepareMicroseconds, "Time spent on preparation (e.g. call to reader seek() method)", ValueType::Microseconds) \
    M(ThreadpoolReaderReadBytes, "Bytes read from a threadpool task in asynchronous reading", ValueType::Bytes) \
    M(ThreadpoolReaderSubmit, "Bytes read from a threadpool task in asynchronous reading", ValueType::Bytes) \
    M(ThreadpoolReaderSubmitReadSynchronously, "How many times we haven't scheduled a task on the thread pool and read synchronously instead", ValueType::Number) \
    M(ThreadpoolReaderSubmitReadSynchronouslyBytes, "How many bytes were read synchronously", ValueType::Bytes) \
    M(ThreadpoolReaderSubmitReadSynchronouslyMicroseconds, "How much time we spent reading synchronously", ValueType::Microseconds) \
    M(ThreadpoolReaderSubmitLookupInCacheMicroseconds, "How much time we spent checking if content is cached", ValueType::Microseconds) \
    M(AsynchronousReaderIgnoredBytes, "Number of bytes ignored during asynchronous reading", ValueType::Bytes) \
    \
    M(FileSegmentWaitReadBufferMicroseconds, "Metric per file segment. Time spend waiting for internal read buffer (includes cache waiting)", ValueType::Microseconds) \
    M(FileSegmentReadMicroseconds, "Metric per file segment. Time spend reading from file", ValueType::Microseconds) \
    M(FileSegmentCacheWriteMicroseconds, "Metric per file segment. Time spend writing data to cache", ValueType::Microseconds) \
    M(FileSegmentPredownloadMicroseconds, "Metric per file segment. Time spent pre-downloading data to cache (pre-downloading - finishing file segment download (after someone who failed to do that) up to the point current thread was requested to do)", ValueType::Microseconds) \
    M(FileSegmentUsedBytes, "Metric per file segment. How many bytes were actually used from current file segment", ValueType::Bytes) \
    \
    M(ReadBufferSeekCancelConnection, "Number of seeks which lead to new connection (s3, http)", ValueType::Number) \
    \
    M(SleepFunctionCalls, "Number of times a sleep function (sleep, sleepEachRow) has been called.", ValueType::Number) \
    M(SleepFunctionMicroseconds, "Time set to sleep in a sleep function (sleep, sleepEachRow).", ValueType::Microseconds) \
    M(SleepFunctionElapsedMicroseconds, "Time spent sleeping in a sleep function (sleep, sleepEachRow).", ValueType::Microseconds) \
    \
    M(ThreadPoolReaderPageCacheHit, "Number of times the read inside ThreadPoolReader was done from the page cache.", ValueType::Number) \
    M(ThreadPoolReaderPageCacheHitBytes, "Number of bytes read inside ThreadPoolReader when it was done from the page cache.", ValueType::Bytes) \
    M(ThreadPoolReaderPageCacheHitElapsedMicroseconds, "Time spent reading data from page cache in ThreadPoolReader.", ValueType::Microseconds) \
    M(ThreadPoolReaderPageCacheMiss, "Number of times the read inside ThreadPoolReader was not done from page cache and was hand off to thread pool.", ValueType::Number) \
    M(ThreadPoolReaderPageCacheMissBytes, "Number of bytes read inside ThreadPoolReader when read was not done from page cache and was hand off to thread pool.", ValueType::Bytes) \
    M(ThreadPoolReaderPageCacheMissElapsedMicroseconds, "Time spent reading data inside the asynchronous job in ThreadPoolReader - when read was not done from the page cache.", ValueType::Microseconds) \
    \
    M(AsynchronousReadWaitMicroseconds, "Time spent in waiting for asynchronous reads in asynchronous local read.", ValueType::Microseconds) \
    M(SynchronousReadWaitMicroseconds, "Time spent in waiting for synchronous reads in asynchronous local read.", ValueType::Microseconds) \
    M(AsynchronousRemoteReadWaitMicroseconds, "Time spent in waiting for asynchronous remote reads.", ValueType::Microseconds) \
    M(SynchronousRemoteReadWaitMicroseconds, "Time spent in waiting for synchronous remote reads.", ValueType::Microseconds) \
    \
    M(ExternalDataSourceLocalCacheReadBytes, "Bytes read from local cache buffer in RemoteReadBufferCache", ValueType::Bytes) \
    \
    M(MainConfigLoads, "Number of times the main configuration was reloaded.", ValueType::Number) \
    \
    M(AggregationPreallocatedElementsInHashTables, "How many elements were preallocated in hash tables for aggregation.", ValueType::Number) \
    M(AggregationHashTablesInitializedAsTwoLevel, "How many hash tables were inited as two-level for aggregation.", ValueType::Number) \
    M(AggregationOptimizedEqualRangesOfKeys, "For how many blocks optimization of equal ranges of keys was applied", ValueType::Number) \
    M(HashJoinPreallocatedElementsInHashTables, "How many elements were preallocated in hash tables for hash join.", ValueType::Number) \
    \
    M(MetadataFromKeeperCacheHit, "Number of times an object storage metadata request was answered from cache without making request to Keeper", ValueType::Number) \
    M(MetadataFromKeeperCacheMiss, "Number of times an object storage metadata request had to be answered from Keeper", ValueType::Number) \
    M(MetadataFromKeeperCacheUpdateMicroseconds, "Total time spent in updating the cache including waiting for responses from Keeper", ValueType::Microseconds) \
    M(MetadataFromKeeperUpdateCacheOneLevel, "Number of times a cache update for one level of directory tree was done", ValueType::Number) \
    M(MetadataFromKeeperTransactionCommit, "Number of times metadata transaction commit was attempted", ValueType::Number) \
    M(MetadataFromKeeperTransactionCommitRetry, "Number of times metadata transaction commit was retried", ValueType::Number) \
    M(MetadataFromKeeperCleanupTransactionCommit, "Number of times metadata transaction commit for deleted objects cleanup was attempted", ValueType::Number) \
    M(MetadataFromKeeperCleanupTransactionCommitRetry, "Number of times metadata transaction commit for deleted objects cleanup was retried", ValueType::Number) \
    M(MetadataFromKeeperOperations, "Number of times a request was made to Keeper", ValueType::Number) \
    M(MetadataFromKeeperIndividualOperations, "Number of paths read or written by single or multi requests to Keeper", ValueType::Number) \
    M(MetadataFromKeeperReconnects, "Number of times a reconnect to Keeper was done", ValueType::Number) \
    M(MetadataFromKeeperBackgroundCleanupObjects, "Number of times a old deleted object clean up was performed by background task", ValueType::Number) \
    M(MetadataFromKeeperBackgroundCleanupTransactions, "Number of times old transaction idempotency token was cleaned up by background task", ValueType::Number) \
    M(MetadataFromKeeperBackgroundCleanupErrors, "Number of times an error was encountered in background cleanup task", ValueType::Number) \
    \
    M(SharedMergeTreeMetadataCacheHintLoadedFromCache, "Number of times metadata cache hint was found without going to Keeper", ValueType::Number) \
    \
    M(KafkaRebalanceRevocations, "Number of partition revocations (the first stage of consumer group rebalance)", ValueType::Number) \
    M(KafkaRebalanceAssignments, "Number of partition assignments (the final stage of consumer group rebalance)", ValueType::Number) \
    M(KafkaRebalanceErrors, "Number of failed consumer group rebalances", ValueType::Number) \
    M(KafkaMessagesPolled, "Number of Kafka messages polled from librdkafka to ClickHouse", ValueType::Number) \
    M(KafkaMessagesRead, "Number of Kafka messages already processed by ClickHouse", ValueType::Number) \
    M(KafkaMessagesFailed, "Number of Kafka messages ClickHouse failed to parse", ValueType::Number) \
    M(KafkaRowsRead, "Number of rows parsed from Kafka messages", ValueType::Number) \
    M(KafkaRowsRejected, "Number of parsed rows which were later rejected (due to rebalances / errors or similar reasons). Those rows will be consumed again after the rebalance.", ValueType::Number) \
    M(KafkaDirectReads, "Number of direct selects from Kafka tables since server start", ValueType::Number) \
    M(KafkaBackgroundReads, "Number of background reads populating materialized views from Kafka since server start", ValueType::Number) \
    M(KafkaCommits, "Number of successful commits of consumed offsets to Kafka (normally should be the same as KafkaBackgroundReads)", ValueType::Number) \
    M(KafkaCommitFailures, "Number of failed commits of consumed offsets to Kafka (usually is a sign of some data duplication)", ValueType::Number) \
    M(KafkaConsumerErrors, "Number of errors reported by librdkafka during polls", ValueType::Number) \
    M(KafkaWrites, "Number of writes (inserts) to Kafka tables ", ValueType::Number) \
    M(KafkaRowsWritten, "Number of rows inserted into Kafka tables", ValueType::Number) \
    M(KafkaProducerFlushes, "Number of explicit flushes to Kafka producer", ValueType::Number) \
    M(KafkaMessagesProduced, "Number of messages produced to Kafka", ValueType::Number) \
    M(KafkaProducerErrors, "Number of errors during producing the messages to Kafka", ValueType::Number) \
    \
    M(ScalarSubqueriesGlobalCacheHit, "Number of times a read from a scalar subquery was done using the global cache", ValueType::Number) \
    M(ScalarSubqueriesLocalCacheHit, "Number of times a read from a scalar subquery was done using the local cache", ValueType::Number) \
    M(ScalarSubqueriesCacheMiss, "Number of times a read from a scalar subquery was not cached and had to be calculated completely", ValueType::Number) \
    \
    M(SchemaInferenceCacheHits, "Number of times the requested source is found in schema cache", ValueType::Number) \
    M(SchemaInferenceCacheSchemaHits, "Number of times the schema is found in schema cache during schema inference", ValueType::Number) \
    M(SchemaInferenceCacheNumRowsHits, "Number of times the number of rows is found in schema cache during count from files", ValueType::Number) \
    M(SchemaInferenceCacheMisses, "Number of times the requested source is not in schema cache", ValueType::Number) \
    M(SchemaInferenceCacheSchemaMisses, "Number of times the requested source is in cache but the schema is not in cache during schema inference", ValueType::Number) \
    M(SchemaInferenceCacheNumRowsMisses, "Number of times the requested source is in cache but the number of rows is not in cache while count from files", ValueType::Number) \
    M(SchemaInferenceCacheEvictions, "Number of times a schema from cache was evicted due to overflow", ValueType::Number) \
    M(SchemaInferenceCacheInvalidations, "Number of times a schema in cache became invalid due to changes in data", ValueType::Number) \
    \
    M(KeeperPacketsSent, "Packets sent by keeper server", ValueType::Number) \
    M(KeeperPacketsReceived, "Packets received by keeper server", ValueType::Number) \
    M(KeeperRequestTotal, "Total requests number on keeper server", ValueType::Number) \
    M(KeeperLatency, "Keeper latency", ValueType::Milliseconds) \
    M(KeeperTotalElapsedMicroseconds, "Keeper total latency for a single request", ValueType::Microseconds) \
    M(KeeperProcessElapsedMicroseconds, "Keeper commit latency for a single request", ValueType::Microseconds) \
    M(KeeperPreprocessElapsedMicroseconds, "Keeper preprocessing latency for a single reuquest", ValueType::Microseconds)\
    M(KeeperStorageLockWaitMicroseconds, "Time spent waiting for acquiring Keeper storage lock", ValueType::Microseconds) \
    M(KeeperCommitWaitElapsedMicroseconds, "Time spent waiting for certain log to be committed", ValueType::Microseconds) \
    M(KeeperBatchMaxCount, "Number of times the size of batch was limited by the amount", ValueType::Number) \
    M(KeeperBatchMaxTotalSize, "Number of times the size of batch was limited by the total bytes size", ValueType::Number) \
    M(KeeperCommits, "Number of successful commits", ValueType::Number) \
    M(KeeperCommitsFailed, "Number of failed commits", ValueType::Number) \
    M(KeeperSnapshotCreations, "Number of snapshots creations", ValueType::Number) \
    M(KeeperSnapshotCreationsFailed, "Number of failed snapshot creations", ValueType::Number) \
    M(KeeperSnapshotApplys, "Number of snapshot applying", ValueType::Number) \
    M(KeeperSnapshotApplysFailed, "Number of failed snapshot applying", ValueType::Number) \
    M(KeeperReadSnapshot, "Number of snapshot read(serialization)", ValueType::Number) \
    M(KeeperSaveSnapshot, "Number of snapshot save", ValueType::Number) \
    M(KeeperCreateRequest, "Number of create requests", ValueType::Number) \
    M(KeeperRemoveRequest, "Number of remove requests", ValueType::Number) \
    M(KeeperSetRequest, "Number of set requests", ValueType::Number) \
    M(KeeperReconfigRequest, "Number of reconfig requests", ValueType::Number) \
    M(KeeperCheckRequest, "Number of check requests", ValueType::Number) \
    M(KeeperMultiRequest, "Number of multi requests", ValueType::Number) \
    M(KeeperMultiReadRequest, "Number of multi read requests", ValueType::Number) \
    M(KeeperGetRequest, "Number of get requests", ValueType::Number) \
    M(KeeperListRequest, "Number of list requests", ValueType::Number) \
    M(KeeperExistsRequest, "Number of exists requests", ValueType::Number) \
    \
    M(OverflowBreak, "Number of times, data processing was cancelled by query complexity limitation with setting '*_overflow_mode' = 'break' and the result is incomplete.", ValueType::Number) \
    M(OverflowThrow, "Number of times, data processing was cancelled by query complexity limitation with setting '*_overflow_mode' = 'throw' and exception was thrown.", ValueType::Number) \
    M(OverflowAny, "Number of times approximate GROUP BY was in effect: when aggregation was performed only on top of first 'max_rows_to_group_by' unique keys and other keys were ignored due to 'group_by_overflow_mode' = 'any'.", ValueType::Number) \
    \
    M(S3QueueSetFileProcessingMicroseconds, "Time spent to set file as processing", ValueType::Microseconds) \
    M(S3QueueSetFileProcessedMicroseconds, "Time spent to set file as processed", ValueType::Microseconds) \
    M(S3QueueSetFileFailedMicroseconds, "Time spent to set file as failed", ValueType::Microseconds) \
    M(ObjectStorageQueueFailedFiles, "Number of files which failed to be processed", ValueType::Number)\
    M(ObjectStorageQueueProcessedFiles, "Number of files which were processed", ValueType::Number)\
    M(ObjectStorageQueueCleanupMaxSetSizeOrTTLMicroseconds, "Time spent to set file as failed", ValueType::Microseconds) \
    M(ObjectStorageQueuePullMicroseconds, "Time spent to read file data", ValueType::Microseconds) \
    M(ObjectStorageQueueLockLocalFileStatusesMicroseconds, "Time spent to lock local file statuses", ValueType::Microseconds) \
    M(ObjectStorageQueueFailedToBatchSetProcessing, "Number of times batched set processing request failed", ValueType::Number)\
    M(ObjectStorageQueueTrySetProcessingRequests, "The number of times we tried to make set processing request", ValueType::Number)\
    M(ObjectStorageQueueTrySetProcessingSucceeded, "The number of times we successfully set file as processing", ValueType::Number)\
    M(ObjectStorageQueueTrySetProcessingFailed, "The number of times we unsuccessfully set file as processing", ValueType::Number)\
    M(ObjectStorageQueueListedFiles, "Number of listed files in StorageS3(Azure)Queue", ValueType::Number)\
    M(ObjectStorageQueueFilteredFiles, "Number of filtered files in StorageS3(Azure)Queue", ValueType::Number)\
    M(ObjectStorageQueueReadFiles, "Number of read files (not equal to the number of actually inserted files)", ValueType::Number)\
    M(ObjectStorageQueueReadRows, "Number of read rows (not equal to the number of actually inserted rows)", ValueType::Number)\
    M(ObjectStorageQueueReadBytes, "Number of read bytes (not equal to the number of actually inserted bytes)", ValueType::Number)\
    M(ObjectStorageQueueExceptionsDuringRead, "Number of exceptions during read in S3(Azure)Queue", ValueType::Number)\
    M(ObjectStorageQueueExceptionsDuringInsert, "Number of exceptions during insert in S3(Azure)Queue", ValueType::Number)\
    M(ObjectStorageQueueRemovedObjects, "Number of objects removed as part of after_processing = delete", ValueType::Number)\
    M(ObjectStorageQueueInsertIterations, "Number of insert iterations", ValueType::Number)\
    M(ObjectStorageQueueCommitRequests, "Number of keeper requests to commit files as either failed or processed", ValueType::Number)\
    M(ObjectStorageQueueSuccessfulCommits, "Number of successful keeper commits", ValueType::Number)\
    M(ObjectStorageQueueUnsuccessfulCommits, "Number of unsuccessful keeper commits", ValueType::Number)\
    M(ObjectStorageQueueCancelledFiles, "Number cancelled files in StorageS3(Azure)Queue", ValueType::Number)\
    M(ObjectStorageQueueProcessedRows, "Number of processed rows in StorageS3(Azure)Queue", ValueType::Number)\
    \
    M(ServerStartupMilliseconds, "Time elapsed from starting server to listening to sockets in milliseconds", ValueType::Milliseconds) \
    M(IOUringSQEsSubmitted, "Total number of io_uring SQEs submitted", ValueType::Number) \
    M(IOUringSQEsResubmitsAsync, "Total number of asynchronous io_uring SQE resubmits performed", ValueType::Number) \
    M(IOUringSQEsResubmitsSync, "Total number of synchronous io_uring SQE resubmits performed", ValueType::Number) \
    M(IOUringCQEsCompleted, "Total number of successfully completed io_uring CQEs", ValueType::Number) \
    M(IOUringCQEsFailed, "Total number of completed io_uring CQEs with failures", ValueType::Number) \
    \
    M(BackupsOpenedForRead, "Number of backups opened for reading", ValueType::Number) \
    M(BackupsOpenedForWrite, "Number of backups opened for writing", ValueType::Number) \
    M(BackupsOpenedForUnlock, "Number of backups opened for unlocking", ValueType::Number) \
    M(BackupReadMetadataMicroseconds, "Time spent reading backup metadata from .backup file", ValueType::Microseconds) \
    M(BackupWriteMetadataMicroseconds, "Time spent writing backup metadata to .backup file", ValueType::Microseconds) \
    M(BackupEntriesCollectorMicroseconds, "Time spent making backup entries", ValueType::Microseconds) \
    M(BackupEntriesCollectorForTablesDataMicroseconds, "Time spent making backup entries for tables data", ValueType::Microseconds) \
    M(BackupEntriesCollectorRunPostTasksMicroseconds, "Time spent running post tasks after making backup entries", ValueType::Microseconds) \
    M(BackupPreparingFileInfosMicroseconds, "Time spent preparing file infos for backup entries", ValueType::Microseconds) \
    M(BackupReadLocalFilesToCalculateChecksums, "Number of files read locally to calculate checksums for backup entries", ValueType::Number) \
    M(BackupReadLocalBytesToCalculateChecksums, "Total size of files read locally to calculate checksums for backup entries", ValueType::Number) \
    M(BackupReadRemoteFilesToCalculateChecksums, "Number of files read from remote disks to calculate checksums for backup entries", ValueType::Number) \
    M(BackupReadRemoteBytesToCalculateChecksums, "Total size of files read from remote disks to calculate checksums for backup entries", ValueType::Number) \
    M(BackupLockFileReads, "How many times the '.lock' file was read while making backup", ValueType::Number) \
    M(RestorePartsSkippedFiles, "Number of files skipped while restoring parts", ValueType::Number) \
    M(RestorePartsSkippedBytes, "Total size of files skipped while restoring parts", ValueType::Number) \
    \
    M(ReadTaskRequestsReceived, "The number of callbacks requested from the remote server back to the initiator server to choose the read task (for s3Cluster table function and similar). Measured on the initiator server side.", ValueType::Number) \
    M(MergeTreeReadTaskRequestsReceived, "The number of callbacks requested from the remote server back to the initiator server to choose the read task (for MergeTree tables). Measured on the initiator server side.", ValueType::Number) \
    \
    M(ReadTaskRequestsSent, "The number of callbacks requested from the remote server back to the initiator server to choose the read task (for s3Cluster table function and similar). Measured on the remote server side.", ValueType::Number) \
    M(MergeTreeReadTaskRequestsSent, "The number of callbacks requested from the remote server back to the initiator server to choose the read task (for MergeTree tables). Measured on the remote server side.", ValueType::Number) \
    M(MergeTreeAllRangesAnnouncementsSent, "The number of announcements sent from the remote server to the initiator server about the set of data parts (for MergeTree tables). Measured on the remote server side.", ValueType::Number) \
    M(ReadTaskRequestsSentElapsedMicroseconds, "Time spent in callbacks requested from the remote server back to the initiator server to choose the read task (for s3Cluster table function and similar). Measured on the remote server side.", ValueType::Microseconds) \
    M(MergeTreeReadTaskRequestsSentElapsedMicroseconds, "Time spent in callbacks requested from the remote server back to the initiator server to choose the read task (for MergeTree tables). Measured on the remote server side.", ValueType::Microseconds) \
    M(MergeTreeAllRangesAnnouncementsSentElapsedMicroseconds, "Time spent in sending the announcement from the remote server to the initiator server about the set of data parts (for MergeTree tables). Measured on the remote server side.", ValueType::Microseconds) \
    M(MergerMutatorsGetPartsForMergeElapsedMicroseconds, "Time spent to take data parts snapshot to build ranges from them.", ValueType::Microseconds) \
    M(MergerMutatorPrepareRangesForMergeElapsedMicroseconds, "Time spent to prepare parts ranges which can be merged according to merge predicate.", ValueType::Microseconds) \
    M(MergerMutatorSelectPartsForMergeElapsedMicroseconds, "Time spent to select parts from ranges which can be merged.", ValueType::Microseconds) \
    M(MergerMutatorRangesForMergeCount, "Amount of candidate ranges for merge", ValueType::Number) \
    M(MergerMutatorPartsInRangesForMergeCount, "Amount of candidate parts for merge", ValueType::Number) \
    M(MergerMutatorSelectRangePartsCount, "Amount of parts in selected range for merge", ValueType::Number) \
    \
    M(ConnectionPoolIsFullMicroseconds, "Total time spent waiting for a slot in connection pool.", ValueType::Microseconds) \
    M(AsyncLoaderWaitMicroseconds, "Total time a query was waiting for async loader jobs.", ValueType::Microseconds) \
    \
    M(DistrCacheServerSwitches, "Distributed Cache read buffer event. Number of server switches between distributed cache servers in read/write-through cache", ValueType::Number) \
    M(DistrCacheReadMicroseconds, "Distributed Cache read buffer event. Time spent reading from distributed cache", ValueType::Microseconds) \
    M(DistrCacheFallbackReadMicroseconds, "Distributed Cache read buffer event. Time spend reading from fallback buffer instead of distributed cache", ValueType::Microseconds) \
    M(DistrCachePrecomputeRangesMicroseconds, "Distributed Cache read buffer event. Time spent to precompute read ranges", ValueType::Microseconds) \
    M(DistrCacheNextImplMicroseconds, "Distributed Cache read buffer event. Time spend in ReadBufferFromDistributedCache::nextImpl", ValueType::Microseconds) \
    M(DistrCacheStartRangeMicroseconds, "Distributed Cache read buffer event. Time spent to start a new read range with distributed cache", ValueType::Microseconds) \
    M(DistrCacheIgnoredBytesWhileWaitingProfileEvents, "Distributed Cache read buffer event. Ignored bytes while waiting for profile events in distributed cache", ValueType::Number) \
    M(DistrCacheRangeChange, "Distributed Cache read buffer event. Number of times we changed read range because of seek/last_position change", ValueType::Number) \
    \
    M(DistrCacheGetResponseMicroseconds, "Distributed Cache client event. Time spend to wait for response from distributed cache", ValueType::Microseconds) \
    M(DistrCacheReadErrors, "Distributed Cache client event. Number of distributed cache errors during read", ValueType::Number) \
    M(DistrCacheMakeRequestErrors, "Distributed Cache client event. Number of distributed cache errors when making a request", ValueType::Number) \
    M(DistrCacheReceiveResponseErrors, "Distributed Cache client event. Number of distributed cache errors when receiving response a request", ValueType::Number) \
    \
    M(DistrCachePackets, "Distributed Cache client event. Total number of packets received from distributed cache", ValueType::Number) \
    M(DistrCachePacketsBytes, "Distributed Cache client event. The number of bytes in Data packets which were not ignored", ValueType::Bytes) \
    M(DistrCacheUnusedPackets, "Distributed Cache client event. Number of skipped unused packets from distributed cache", ValueType::Number) \
    M(DistrCacheUnusedPacketsBytes, "Distributed Cache client event. The number of bytes in Data packets which were ignored", ValueType::Bytes) \
    M(DistrCacheUnusedPacketsBufferAllocations, "Distributed Cache client event. The number of extra buffer allocations in case we could not reuse existing buffer", ValueType::Number) \
    \
    M(DistrCacheLockRegistryMicroseconds, "Distributed Cache registry event. Time spent to take DistributedCacheRegistry lock", ValueType::Microseconds) \
    M(DistrCacheRegistryUpdateMicroseconds, "Distributed Cache registry event. Time spent updating distributed cache registry", ValueType::Microseconds) \
    M(DistrCacheRegistryUpdates, "Distributed Cache registry event. Number of distributed cache registry updates", ValueType::Number) \
    M(DistrCacheHashRingRebuilds, "Distributed Cache registry event. Number of distributed cache hash ring rebuilds", ValueType::Number) \
    \
    M(DistrCacheReadBytesFromCache, "Distributed Cache read buffer event. Bytes read from distributed cache", ValueType::Bytes) \
    M(DistrCacheReadBytesFromFallbackBuffer, "Distributed Cache read buffer event. Bytes read from fallback buffer", ValueType::Number) \
    \
    M(DistrCacheRangeResetBackward, "Distributed Cache read buffer event. Number of times we reset read range because of seek/last_position change", ValueType::Number) \
    M(DistrCacheRangeResetForward, "Distributed Cache read buffer event. Number of times we reset read range because of seek/last_position change", ValueType::Number) \
    M(DistrCacheReconnectsAfterTimeout, "Distributed Cache server event. The number of reconnects after timeout", ValueType::Number) \
    \
    M(DistrCacheOpenedConnections, "Distributed Cache connection event. The number of open connections to distributed cache", ValueType::Number) \
    M(DistrCacheReusedConnections, "Distributed Cache connection event. The number of reused connections to distributed cache", ValueType::Number) \
    M(DistrCacheOpenedConnectionsBypassingPool, "Distributed Cache connection event. The number of open connections to distributed cache bypassing pool", ValueType::Number) \
    M(DistrCacheConnectMicroseconds, "Distributed Cache connection event. The time spent to connect to distributed cache", ValueType::Microseconds) \
    M(DistrCacheConnectAttempts, "Distributed Cache connection event. The number of connection attempts to distributed cache", ValueType::Number) \
    M(DistrCacheGetClientMicroseconds, "Distributed Cache connection event. Time spent getting client for distributed cache", ValueType::Microseconds) \
    \
    M(DistrCacheServerProcessRequestMicroseconds, "Distributed Cache server event. Time spent processing request on DistributedCache server side", ValueType::Microseconds) \
    M(DistrCacheServerStartRequestPackets, "Distributed Cache server event. Number of StartRequest packets in DistributedCacheServer", ValueType::Number) \
    M(DistrCacheServerContinueRequestPackets, "Distributed Cache server event. Number of ContinueRequest packets in DistributedCacheServer", ValueType::Number) \
    M(DistrCacheServerEndRequestPackets, "Distributed Cache server event. Number of EndRequest packets in DistributedCacheServer", ValueType::Number) \
    M(DistrCacheServerAckRequestPackets, "Distributed Cache server event. Number of AckRequest packets in DistributedCacheServer", ValueType::Number) \
    M(DistrCacheServerNewS3CachedClients, "Distributed Cache server event. The number of new cached s3 clients", ValueType::Number) \
    M(DistrCacheServerReusedS3CachedClients, "Distributed Cache server event. The number of reused cached s3 clients", ValueType::Number) \
    \
    M(LogTest, "Number of log messages with level Test", ValueType::Number) \
    M(LogTrace, "Number of log messages with level Trace", ValueType::Number) \
    M(LogDebug, "Number of log messages with level Debug", ValueType::Number) \
    M(LogInfo, "Number of log messages with level Info", ValueType::Number) \
    M(LogWarning, "Number of log messages with level Warning", ValueType::Number) \
    M(LogError, "Number of log messages with level Error", ValueType::Number) \
    M(LogFatal, "Number of log messages with level Fatal", ValueType::Number) \
    M(LoggerElapsedNanoseconds, "Cumulative time spend in logging", ValueType::Nanoseconds) \
    \
    M(InterfaceHTTPSendBytes, "Number of bytes sent through HTTP interfaces", ValueType::Bytes) \
    M(InterfaceHTTPReceiveBytes, "Number of bytes received through HTTP interfaces", ValueType::Bytes) \
    M(InterfaceNativeSendBytes, "Number of bytes sent through native interfaces", ValueType::Bytes) \
    M(InterfaceNativeReceiveBytes, "Number of bytes received through native interfaces", ValueType::Bytes) \
    M(InterfacePrometheusSendBytes, "Number of bytes sent through Prometheus interfaces", ValueType::Bytes) \
    M(InterfacePrometheusReceiveBytes, "Number of bytes received through Prometheus interfaces", ValueType::Bytes) \
    M(InterfaceInterserverSendBytes, "Number of bytes sent through interserver interfaces", ValueType::Bytes) \
    M(InterfaceInterserverReceiveBytes, "Number of bytes received through interserver interfaces", ValueType::Bytes) \
    M(InterfaceMySQLSendBytes, "Number of bytes sent through MySQL interfaces", ValueType::Bytes) \
    M(InterfaceMySQLReceiveBytes, "Number of bytes received through MySQL interfaces", ValueType::Bytes) \
    M(InterfacePostgreSQLSendBytes, "Number of bytes sent through PostgreSQL interfaces", ValueType::Bytes) \
    M(InterfacePostgreSQLReceiveBytes, "Number of bytes received through PostgreSQL interfaces", ValueType::Bytes) \
    \
    M(ParallelReplicasUsedCount, "Number of replicas used to execute a query with task-based parallel replicas", ValueType::Number) \
    M(ParallelReplicasAvailableCount, "Number of replicas available to execute a query with task-based parallel replicas", ValueType::Number) \
    M(ParallelReplicasUnavailableCount, "Number of replicas which was chosen, but found to be unavailable during query execution with task-based parallel replicas", ValueType::Number) \
    \
    M(SharedMergeTreeVirtualPartsUpdates, "Virtual parts update count", ValueType::Number) \
    M(SharedMergeTreeVirtualPartsUpdatesByLeader, "Virtual parts updates by leader", ValueType::Number) \
    M(SharedMergeTreeVirtualPartsUpdateMicroseconds, "Virtual parts update microseconds", ValueType::Microseconds) \
    M(SharedMergeTreeVirtualPartsUpdatesFromZooKeeper, "Virtual parts updates count from ZooKeeper", ValueType::Number) \
    M(SharedMergeTreeVirtualPartsUpdatesFromZooKeeperMicroseconds, "Virtual parts updates from ZooKeeper microseconds", ValueType::Microseconds) \
    M(SharedMergeTreeVirtualPartsUpdatesPeerNotFound, "Virtual updates from peer failed because no one found", ValueType::Number) \
    M(SharedMergeTreeVirtualPartsUpdatesFromPeer, "Virtual parts updates count from peer", ValueType::Number) \
    M(SharedMergeTreeVirtualPartsUpdatesFromPeerMicroseconds, "Virtual parts updates from peer microseconds", ValueType::Microseconds) \
    M(SharedMergeTreeVirtualPartsUpdatesForMergesOrStatus, "Virtual parts updates from non-default background job", ValueType::Number) \
    M(SharedMergeTreeVirtualPartsUpdatesLeaderFailedElection, "Virtual parts updates leader election failed", ValueType::Number) \
    M(SharedMergeTreeVirtualPartsUpdatesLeaderSuccessfulElection, "Virtual parts updates leader election successful", ValueType::Number) \
    M(SharedMergeTreeMergeMutationAssignmentAttempt, "How many times we tried to assign merge or mutation", ValueType::Number) \
    M(SharedMergeTreeMergeMutationAssignmentFailedWithNothingToDo, "How many times we tried to assign merge or mutation and failed because nothing to merge", ValueType::Number) \
    M(SharedMergeTreeMergeMutationAssignmentFailedWithConflict, "How many times we tried to assign merge or mutation and failed because of conflict in Keeper", ValueType::Number) \
    M(SharedMergeTreeMergeMutationAssignmentSuccessful, "How many times we tried to assign merge or mutation", ValueType::Number) \
    M(SharedMergeTreeMergePartsMovedToOudated, "How many parts moved to oudated directory", ValueType::Number) \
    M(SharedMergeTreeMergePartsMovedToCondemned, "How many parts moved to condemned directory", ValueType::Number) \
    M(SharedMergeTreeOutdatedPartsConfirmationRequest, "How many ZooKeeper requests were used to config outdated parts", ValueType::Number) \
    M(SharedMergeTreeOutdatedPartsConfirmationInvocations, "How many invocations were made to confirm outdated parts", ValueType::Number) \
    M(SharedMergeTreeOutdatedPartsHTTPRequest, "How many HTTP requests were send to confirm outdated parts", ValueType::Number) \
    M(SharedMergeTreeOutdatedPartsHTTPResponse, "How many HTTP responses were send to confirm outdated parts", ValueType::Number) \
    M(SharedMergeTreeCondemnedPartsKillRequest, "How many ZooKeeper requests were used to remove condemned parts", ValueType::Number) \
    M(SharedMergeTreeCondemnedPartsLockConfict, "How many times we failed to acquite lock because of conflict", ValueType::Number) \
    M(SharedMergeTreeCondemnedPartsRemoved, "How many condemned parts were removed", ValueType::Number) \
    M(SharedMergeTreeMergeSelectingTaskMicroseconds, "Merge selecting task microseconds for SMT", ValueType::Number) \
    M(SharedMergeTreeOptimizeAsync, "Asynchronous OPTIMIZE queries executed", ValueType::Number) \
    M(SharedMergeTreeOptimizeSync, "Synchronous OPTIMIZE queries executed", ValueType::Number) \
    M(SharedMergeTreeScheduleDataProcessingJob, "How many times scheduleDataProcessingJob called/", ValueType::Number) \
    M(SharedMergeTreeScheduleDataProcessingJobNothingToScheduled, "How many times scheduleDataProcessingJob called but nothing to do", ValueType::Number) \
    M(SharedMergeTreeScheduleDataProcessingJobMicroseconds, "scheduleDataProcessingJob execute time", ValueType::Number) \
    M(SharedMergeTreeHandleBlockingParts, "How many blocking parts to handle in scheduleDataProcessingJob", ValueType::Number) \
    M(SharedMergeTreeHandleBlockingPartsMicroseconds, "Time of handling blocking parts in scheduleDataProcessingJob ", ValueType::Number) \
    M(SharedMergeTreeHandleFetchPartsMicroseconds, "Time of handling fetched parts in scheduleDataProcessingJob", ValueType::Number) \
    M(SharedMergeTreeHandleOutdatedParts, "How many outdated parts to handle in scheduleDataProcessingJob", ValueType::Number) \
    M(SharedMergeTreeHandleOutdatedPartsMicroseconds, "Time of handling outdated parts in scheduleDataProcessingJob", ValueType::Number) \
    M(SharedMergeTreeGetPartsBatchToLoadMicroseconds, "Time of getPartsBatchToLoad in scheduleDataProcessingJob", ValueType::Number) \
    M(SharedMergeTreeTryUpdateDiskMetadataCacheForPartMicroseconds, "Time of tryUpdateDiskMetadataCacheForPart in scheduleDataProcessingJob", ValueType::Number) \
    M(SharedMergeTreeLoadChecksumAndIndexesMicroseconds, "Time of loadColumnsChecksumsIndexes only for SharedMergeTree", ValueType::Number) \
    M(KeeperLogsEntryReadFromLatestCache, "Number of log entries in Keeper being read from latest logs cache", ValueType::Number) \
    M(KeeperLogsEntryReadFromCommitCache, "Number of log entries in Keeper being read from commit logs cache", ValueType::Number) \
    M(KeeperLogsEntryReadFromFile, "Number of log entries in Keeper being read directly from the changelog file", ValueType::Number) \
    M(KeeperLogsPrefetchedEntries, "Number of log entries in Keeper being prefetched from the changelog file", ValueType::Number) \
    \
    M(StorageConnectionsCreated, "Number of created connections for storages", ValueType::Number) \
    M(StorageConnectionsReused, "Number of reused connections for storages", ValueType::Number) \
    M(StorageConnectionsReset, "Number of reset connections for storages", ValueType::Number) \
    M(StorageConnectionsPreserved, "Number of preserved connections for storages", ValueType::Number) \
    M(StorageConnectionsExpired, "Number of expired connections for storages", ValueType::Number) \
    M(StorageConnectionsErrors, "Number of cases when creation of a connection for storage is failed", ValueType::Number) \
    M(StorageConnectionsElapsedMicroseconds, "Total time spend on creating connections for storages", ValueType::Microseconds)                                                                                                                                                                                                                                               \
    \
    M(DiskConnectionsCreated, "Number of created connections for disk", ValueType::Number) \
    M(DiskConnectionsReused, "Number of reused connections for disk", ValueType::Number) \
    M(DiskConnectionsReset, "Number of reset connections for disk", ValueType::Number) \
    M(DiskConnectionsPreserved, "Number of preserved connections for disk", ValueType::Number) \
    M(DiskConnectionsExpired, "Number of expired connections for disk", ValueType::Number) \
    M(DiskConnectionsErrors, "Number of cases when creation of a connection for disk is failed", ValueType::Number) \
    M(DiskConnectionsElapsedMicroseconds, "Total time spend on creating connections for disk", ValueType::Microseconds) \
    \
    M(HTTPConnectionsCreated, "Number of created http connections", ValueType::Number) \
    M(HTTPConnectionsReused, "Number of reused http connections", ValueType::Number) \
    M(HTTPConnectionsReset, "Number of reset http connections", ValueType::Number) \
    M(HTTPConnectionsPreserved, "Number of preserved http connections", ValueType::Number) \
    M(HTTPConnectionsExpired, "Number of expired http connections", ValueType::Number) \
    M(HTTPConnectionsErrors, "Number of cases when creation of a http connection failed", ValueType::Number) \
    M(HTTPConnectionsElapsedMicroseconds, "Total time spend on creating http connections", ValueType::Microseconds) \
    \
    M(AddressesDiscovered, "Total count of new addresses in dns resolve results for http connections", ValueType::Number) \
    M(AddressesExpired, "Total count of expired addresses which is no longer presented in dns resolve results for http connections", ValueType::Number) \
    M(AddressesMarkedAsFailed, "Total count of addresses which has been marked as faulty due to connection errors for http connections", ValueType::Number) \
    \
    M(ReadWriteBufferFromHTTPRequestsSent, "Number of HTTP requests sent by ReadWriteBufferFromHTTP", ValueType::Number) \
    M(ReadWriteBufferFromHTTPBytes, "Total size of payload bytes received and sent by ReadWriteBufferFromHTTP. Doesn't include HTTP headers.", ValueType::Bytes) \
    \
    M(ConcurrencyControlSlotsGranted, "Number of CPU slot granted according to guarantee of 1 thread per query and for queries with setting 'use_concurrency_control' = 0", ValueType::Number) \
    M(ConcurrencyControlSlotsDelayed, "Number of CPU slot not granted initially and required to wait for a free CPU slot", ValueType::Number) \
    M(ConcurrencyControlSlotsAcquired, "Total number of CPU slot acquired", ValueType::Number) \
    M(ConcurrencyControlQueriesDelayed, "Total number of CPU slot allocations (queries) that were required to wait for slots to upscale", ValueType::Number) \
    \
    M(SharedDatabaseCatalogFailedToApplyState, "Number of failures to apply new state in SharedDatabaseCatalog", ValueType::Number) \
    M(SharedDatabaseCatalogStateApplicationMicroseconds, "Total time spend on application of new state in SharedDatabaseCatalog", ValueType::Microseconds) \
    \
    M(GWPAsanAllocateSuccess, "Number of successful allocations done by GWPAsan", ValueType::Number) \
    M(GWPAsanAllocateFailed, "Number of failed allocations done by GWPAsan (i.e. filled pool)", ValueType::Number) \
    M(GWPAsanFree, "Number of free operations done by GWPAsan", ValueType::Number) \
    \
    M(MemoryWorkerRun, "Number of runs done by MemoryWorker in background", ValueType::Number) \
    M(MemoryWorkerRunElapsedMicroseconds, "Total time spent by MemoryWorker for background work", ValueType::Microseconds) \
    \
    M(ParquetFetchWaitTimeMicroseconds, "Time of waiting fetching parquet data", ValueType::Microseconds) \
<<<<<<< HEAD
    M(QueryPreempted, "How many times tasks are paused and waiting due to 'priority' setting", ValueType::Number) \
=======
    M(FilterTransformPassedRows, "Number of rows that passed the filter in the query", ValueType::Number) \
    M(FilterTransformPassedBytes, "Number of bytes that passed the filter in the query", ValueType::Bytes) \
>>>>>>> ad515702


#ifdef APPLY_FOR_EXTERNAL_EVENTS
    #define APPLY_FOR_EVENTS(M) APPLY_FOR_BUILTIN_EVENTS(M) APPLY_FOR_EXTERNAL_EVENTS(M)
#else
    #define APPLY_FOR_EVENTS(M) APPLY_FOR_BUILTIN_EVENTS(M)
#endif

namespace ProfileEvents
{

#define M(NAME, DOCUMENTATION, VALUE_TYPE) extern const Event NAME = Event(__COUNTER__);
    APPLY_FOR_EVENTS(M)
#undef M
constexpr Event END = Event(__COUNTER__);

/// Global variable, initialized by zeros.
static Counter global_counters_array[END] {};
/// Initialize global counters statically
Counters global_counters(global_counters_array);

const Event Counters::num_counters = END;


Timer::Timer(Counters & counters_, Event timer_event_, Resolution resolution_)
    : counters(counters_), timer_event(timer_event_), resolution(resolution_)
{
}

Timer::Timer(Counters & counters_, Event timer_event_, Event counter_event, Resolution resolution_)
    : Timer(counters_, timer_event_, resolution_)
{
    counters.increment(counter_event);
}

UInt64 Timer::get()
{
    return watch.elapsedNanoseconds() / static_cast<UInt64>(resolution);
}

void Timer::end()
{
    counters.increment(timer_event, get());
    watch.reset();
}

Counters::Counters(VariableContext level_, Counters * parent_)
    : counters_holder(new Counter[num_counters] {}),
      parent(parent_),
      level(level_)
{
    counters = counters_holder.get();
}

Counters::Counters(Counters && src) noexcept
    : counters(std::exchange(src.counters, nullptr))
    , counters_holder(std::move(src.counters_holder))
    , parent(src.parent.exchange(nullptr))
    , trace_profile_events(src.trace_profile_events)
    , level(src.level)
{
}

void Counters::resetCounters()
{
    if (counters)
    {
        for (Event i = Event(0); i < num_counters; ++i)
            counters[i].store(0, std::memory_order_relaxed);
    }
}

void Counters::reset()
{
    setParent(nullptr);
    resetCounters();
}

Counters::Snapshot::Snapshot()
    : counters_holder(new Count[num_counters] {})
{}

Counters::Snapshot Counters::getPartiallyAtomicSnapshot() const
{
    Snapshot res;
    for (Event i = Event(0); i < num_counters; ++i)
        res.counters_holder[i] = counters[i].load(std::memory_order_relaxed);
    return res;
}

const char * getName(Event event)
{
    static const char * strings[] =
    {
    #define M(NAME, DOCUMENTATION, VALUE_TYPE) #NAME,
        APPLY_FOR_EVENTS(M)
    #undef M
    };

    return strings[event];
}

const char * getDocumentation(Event event)
{
    static const char * strings[] =
    {
    #define M(NAME, DOCUMENTATION, VALUE_TYPE) DOCUMENTATION,
        APPLY_FOR_EVENTS(M)
    #undef M
    };

    return strings[event];
}

ValueType getValueType(Event event)
{
    static ValueType strings[] =
    {
    #define M(NAME, DOCUMENTATION, VALUE_TYPE) VALUE_TYPE,
        APPLY_FOR_EVENTS(M)
    #undef M
    };

    return strings[event];
}

Event end() { return END; }

void increment(Event event, Count amount)
{
    DB::CurrentThread::getProfileEvents().increment(event, amount);
}

void incrementNoTrace(Event event, Count amount)
{
    DB::CurrentThread::getProfileEvents().incrementNoTrace(event, amount);
}

void Counters::increment(Event event, Count amount)
{
    Counters * current = this;
    bool send_to_trace_log = false;

    do
    {
        send_to_trace_log |= current->trace_profile_events;
        current->counters[event].fetch_add(amount, std::memory_order_relaxed);
        current = current->parent;
    } while (current != nullptr);

    if (unlikely(send_to_trace_log))
        DB::TraceSender::send(DB::TraceType::ProfileEvent, StackTrace(), {.event = event, .increment = amount});
}

void Counters::incrementNoTrace(Event event, Count amount)
{
    Counters * current = this;
    do
    {
        current->counters[event].fetch_add(amount, std::memory_order_relaxed);
        current = current->parent;
    } while (current != nullptr);
}

void incrementForLogMessage(Poco::Message::Priority priority)
{
    switch (priority)
    {
        case Poco::Message::PRIO_TEST: increment(LogTest); break;
        case Poco::Message::PRIO_TRACE: increment(LogTrace); break;
        case Poco::Message::PRIO_DEBUG: increment(LogDebug); break;
        case Poco::Message::PRIO_INFORMATION: increment(LogInfo); break;
        case Poco::Message::PRIO_WARNING: increment(LogWarning); break;
        case Poco::Message::PRIO_ERROR: increment(LogError); break;
        case Poco::Message::PRIO_FATAL: increment(LogFatal); break;
        default: break;
    }
}

void incrementLoggerElapsedNanoseconds(UInt64 ns)
{
    increment(LoggerElapsedNanoseconds, ns);
}

CountersIncrement::CountersIncrement(Counters::Snapshot const & snapshot)
{
    init();
    memcpy(increment_holder.get(), snapshot.counters_holder.get(), Counters::num_counters * sizeof(Increment));
}

CountersIncrement::CountersIncrement(Counters::Snapshot const & after, Counters::Snapshot const & before)
{
    init();
    for (Event i = Event(0); i < Counters::num_counters; ++i)
        increment_holder[i] = static_cast<Increment>(after[i]) - static_cast<Increment>(before[i]);
}

void CountersIncrement::init()
{
    increment_holder = std::make_unique<Increment[]>(Counters::num_counters);
}

}

#undef APPLY_FOR_EVENTS<|MERGE_RESOLUTION|>--- conflicted
+++ resolved
@@ -966,12 +966,9 @@
     M(MemoryWorkerRunElapsedMicroseconds, "Total time spent by MemoryWorker for background work", ValueType::Microseconds) \
     \
     M(ParquetFetchWaitTimeMicroseconds, "Time of waiting fetching parquet data", ValueType::Microseconds) \
-<<<<<<< HEAD
-    M(QueryPreempted, "How many times tasks are paused and waiting due to 'priority' setting", ValueType::Number) \
-=======
     M(FilterTransformPassedRows, "Number of rows that passed the filter in the query", ValueType::Number) \
     M(FilterTransformPassedBytes, "Number of bytes that passed the filter in the query", ValueType::Bytes) \
->>>>>>> ad515702
+    M(QueryPreempted, "How many times tasks are paused and waiting due to 'priority' setting", ValueType::Number) \
 
 
 #ifdef APPLY_FOR_EXTERNAL_EVENTS
