#pragma once

#include <Coordination/CoordinationSettings.h>
#include <Coordination/KeeperSnapshotManager.h>
#include <Coordination/KeeperSnapshotManagerS3.h>
#include <Coordination/KeeperContext.h>
#include <Coordination/KeeperStorage.h>

#include <libnuraft/nuraft.hxx>
#include <Common/ConcurrentBoundedQueue.h>


namespace DB
{
using ResponsesQueue = ConcurrentBoundedQueue<KeeperStorageBase::ResponseForSession>;
using SnapshotsQueue = ConcurrentBoundedQueue<CreateSnapshotTask>;

class IKeeperStateMachine : public nuraft::state_machine
{
public:
    using CommitCallback = std::function<void(uint64_t, const KeeperStorageBase::RequestForSession &)>;

    IKeeperStateMachine(
        ResponsesQueue & responses_queue_,
        SnapshotsQueue & snapshots_queue_,
        const KeeperContextPtr & keeper_context_,
        KeeperSnapshotManagerS3 * snapshot_manager_s3_,
        CommitCallback commit_callback_,
        const std::string & superdigest_);

    /// Read state from the latest snapshot
    virtual void init() = 0;

    enum ZooKeeperLogSerializationVersion
    {
        INITIAL = 0,
        WITH_TIME = 1,
        WITH_ZXID_DIGEST = 2,
    };

    /// lifetime of a parsed request is:
    /// [preprocess/PreAppendLog -> commit]
    /// [preprocess/PreAppendLog -> rollback]
    /// on events like commit and rollback we can remove the parsed request to keep the memory usage at minimum
    /// request cache is also cleaned on session close in case something strange happened
    ///
    /// final - whether it's the final time we will fetch the request so we can safely remove it from cache
    /// serialization_version - information about which fields were parsed from the buffer so we can modify the buffer accordingly
    std::shared_ptr<KeeperStorageBase::RequestForSession> parseRequest(nuraft::buffer & data, bool final, ZooKeeperLogSerializationVersion * serialization_version = nullptr);

    virtual bool preprocess(const KeeperStorageBase::RequestForSession & request_for_session) = 0;

    void commit_config(const uint64_t log_idx, nuraft::ptr<nuraft::cluster_config> & new_conf) override; /// NOLINT

    void rollback(uint64_t log_idx, nuraft::buffer & data) override;

    // allow_missing - whether the transaction we want to rollback can be missing from storage
    // (can happen in case of exception during preprocessing)
    virtual void rollbackRequest(const KeeperStorageBase::RequestForSession & request_for_session, bool allow_missing) = 0;

    uint64_t last_commit_index() override { return keeper_context->lastCommittedIndex(); }

    nuraft::ptr<nuraft::snapshot> last_snapshot() override;

    /// Create new snapshot from current state.
    void create_snapshot(nuraft::snapshot & s, nuraft::async_result<bool>::handler_type & when_done) override = 0;

    /// Save snapshot which was send by leader to us. After that we will apply it in apply_snapshot.
    void save_logical_snp_obj(nuraft::snapshot & s, uint64_t & obj_id, nuraft::buffer & data, bool is_first_obj, bool is_last_obj) override = 0;

    int read_logical_snp_obj(
        nuraft::snapshot & s, void *& user_snp_ctx, uint64_t obj_id, nuraft::ptr<nuraft::buffer> & data_out, bool & is_last_obj) override;

    virtual void shutdownStorage() = 0;

    ClusterConfigPtr getClusterConfig() const;

    virtual void processReadRequest(const KeeperStorageBase::RequestForSession & request_for_session) = 0;

    virtual std::vector<int64_t> getDeadSessions() = 0;

    virtual int64_t getNextZxid() const = 0;

    virtual KeeperStorageBase::Digest getNodesDigest() const = 0;

    /// Introspection functions for 4lw commands
    virtual uint64_t getLastProcessedZxid() const = 0;

    virtual uint64_t getNodesCount() const = 0;
    virtual uint64_t getTotalWatchesCount() const = 0;
    virtual uint64_t getWatchedPathsCount() const = 0;
    virtual uint64_t getSessionsWithWatchesCount() const = 0;

    virtual void dumpWatches(WriteBufferFromOwnString & buf) const = 0;
    virtual void dumpWatchesByPath(WriteBufferFromOwnString & buf) const = 0;
    virtual void dumpSessionsAndEphemerals(WriteBufferFromOwnString & buf) const = 0;

    virtual uint64_t getSessionWithEphemeralNodesCount() const = 0;
    virtual uint64_t getTotalEphemeralNodesCount() const = 0;
    virtual uint64_t getApproximateDataSize() const = 0;
    virtual uint64_t getKeyArenaSize() const = 0;
    virtual uint64_t getLatestSnapshotBufSize() const = 0;

    virtual void recalculateStorageStats() = 0;

    virtual void reconfigure(const KeeperStorageBase::RequestForSession& request_for_session) = 0;

protected:
    CommitCallback commit_callback;
    /// In our state machine we always have a single snapshot which is stored
    /// in memory in compressed (serialized) format.
    SnapshotMetadataPtr latest_snapshot_meta = nullptr;
    SnapshotFileInfo latest_snapshot_info;
    nuraft::ptr<nuraft::buffer> latest_snapshot_buf = nullptr;

<<<<<<< HEAD
    CoordinationSettingsPtr coordination_settings;
=======
    /// Main state machine logic
    KeeperStoragePtr storage TSA_PT_GUARDED_BY(storage_and_responses_lock);
>>>>>>> c3f925da

    /// Save/Load and Serialize/Deserialize logic for snapshots.
    /// Put processed responses into this queue
    ResponsesQueue & responses_queue;

    /// Snapshots to create by snapshot thread
    SnapshotsQueue & snapshots_queue;

    /// Mutex for snapshots
    mutable std::mutex snapshots_lock;

    /// Lock for storage and responses_queue. It's important to process requests
    /// and push them to the responses queue while holding this lock. Otherwise
    /// we can get strange cases when, for example client send read request with
    /// watch and after that receive watch response and only receive response
    /// for request.
    mutable std::mutex storage_and_responses_lock;

    std::unordered_map<int64_t, std::unordered_map<Coordination::XID, std::shared_ptr<KeeperStorageBase::RequestForSession>>> parsed_request_cache;
    uint64_t min_request_size_to_cache{0};
    /// we only need to protect the access to the map itself
    /// requests can be modified from anywhere without lock because a single request
    /// can be processed only in 1 thread at any point
    std::mutex request_cache_mutex;

    LoggerPtr log;

    /// Cluster config for our quorum.
    /// It's a copy of config stored in StateManager, but here
    /// we also write it to disk during snapshot. Must be used with lock.
    mutable std::mutex cluster_config_lock;
    ClusterConfigPtr cluster_config;

    /// Special part of ACL system -- superdigest specified in server config.
    const std::string superdigest;

    KeeperContextPtr keeper_context;

    KeeperSnapshotManagerS3 * snapshot_manager_s3;

    virtual KeeperStorageBase::ResponseForSession processReconfiguration(
        const KeeperStorageBase::RequestForSession& request_for_session)
        TSA_REQUIRES(storage_and_responses_lock) = 0;

};

/// ClickHouse Keeper state machine. Wrapper for KeeperStorage.
/// Responsible for entries commit, snapshots creation and so on.
template<typename Storage>
class KeeperStateMachine : public IKeeperStateMachine
{
public:
    /// using CommitCallback = std::function<void(uint64_t, const KeeperStorage::RequestForSession &)>;

    KeeperStateMachine(
        ResponsesQueue & responses_queue_,
        SnapshotsQueue & snapshots_queue_,
        const CoordinationSettingsPtr & coordination_settings_,
        const KeeperContextPtr & keeper_context_,
        KeeperSnapshotManagerS3 * snapshot_manager_s3_,
        CommitCallback commit_callback_ = {},
        const std::string & superdigest_ = "");

    /// Read state from the latest snapshot
    void init() override;

    bool preprocess(const KeeperStorageBase::RequestForSession & request_for_session) override;

    nuraft::ptr<nuraft::buffer> pre_commit(uint64_t log_idx, nuraft::buffer & data) override;

    nuraft::ptr<nuraft::buffer> commit(const uint64_t log_idx, nuraft::buffer & data) override; /// NOLINT

    // allow_missing - whether the transaction we want to rollback can be missing from storage
    // (can happen in case of exception during preprocessing)
    void rollbackRequest(const KeeperStorageBase::RequestForSession & request_for_session, bool allow_missing) override;

    void rollbackRequestNoLock(
        const KeeperStorageBase::RequestForSession & request_for_session,
        bool allow_missing) TSA_NO_THREAD_SAFETY_ANALYSIS;

    /// Apply preliminarily saved (save_logical_snp_obj) snapshot to our state.
    bool apply_snapshot(nuraft::snapshot & s) override;

    /// Create new snapshot from current state.
    void create_snapshot(nuraft::snapshot & s, nuraft::async_result<bool>::handler_type & when_done) override;

    /// Save snapshot which was send by leader to us. After that we will apply it in apply_snapshot.
    void save_logical_snp_obj(nuraft::snapshot & s, uint64_t & obj_id, nuraft::buffer & data, bool is_first_obj, bool is_last_obj) override;

    // This should be used only for tests or keeper-data-dumper because it violates
    // TSA -- we can't acquire the lock outside of this class or return a storage under lock
    // in a reasonable way.
    Storage & getStorageUnsafe() TSA_NO_THREAD_SAFETY_ANALYSIS
    {
        return *storage;
    }

    void shutdownStorage() override;

    /// Process local read request
    void processReadRequest(const KeeperStorageBase::RequestForSession & request_for_session) override;

    std::vector<int64_t> getDeadSessions() override;

    int64_t getNextZxid() const override;

    KeeperStorageBase::Digest getNodesDigest() const override;

    /// Introspection functions for 4lw commands
    uint64_t getLastProcessedZxid() const override;

    uint64_t getNodesCount() const override;
    uint64_t getTotalWatchesCount() const override;
    uint64_t getWatchedPathsCount() const override;
    uint64_t getSessionsWithWatchesCount() const override;

    void dumpWatches(WriteBufferFromOwnString & buf) const override;
    void dumpWatchesByPath(WriteBufferFromOwnString & buf) const override;
    void dumpSessionsAndEphemerals(WriteBufferFromOwnString & buf) const override;

    uint64_t getSessionWithEphemeralNodesCount() const override;
    uint64_t getTotalEphemeralNodesCount() const override;
    uint64_t getApproximateDataSize() const override;
    uint64_t getKeyArenaSize() const override;
    uint64_t getLatestSnapshotBufSize() const override;

    void recalculateStorageStats() override;

    void reconfigure(const KeeperStorageBase::RequestForSession& request_for_session) override;

private:
    /// Main state machine logic
    std::unique_ptr<Storage> storage; //TSA_PT_GUARDED_BY(storage_and_responses_lock);

    /// Save/Load and Serialize/Deserialize logic for snapshots.
    KeeperSnapshotManager<Storage> snapshot_manager;

    KeeperStorageBase::ResponseForSession processReconfiguration(
        const KeeperStorageBase::RequestForSession& request_for_session)
        TSA_REQUIRES(storage_and_responses_lock) override;
};
}<|MERGE_RESOLUTION|>--- conflicted
+++ resolved
@@ -113,12 +113,9 @@
     SnapshotFileInfo latest_snapshot_info;
     nuraft::ptr<nuraft::buffer> latest_snapshot_buf = nullptr;
 
-<<<<<<< HEAD
     CoordinationSettingsPtr coordination_settings;
-=======
     /// Main state machine logic
-    KeeperStoragePtr storage TSA_PT_GUARDED_BY(storage_and_responses_lock);
->>>>>>> c3f925da
+    /// KeeperStoragePtr storage TSA_PT_GUARDED_BY(storage_and_responses_lock);
 
     /// Save/Load and Serialize/Deserialize logic for snapshots.
     /// Put processed responses into this queue
@@ -176,7 +173,7 @@
     KeeperStateMachine(
         ResponsesQueue & responses_queue_,
         SnapshotsQueue & snapshots_queue_,
-        const CoordinationSettingsPtr & coordination_settings_,
+        /// const CoordinationSettingsPtr & coordination_settings_,
         const KeeperContextPtr & keeper_context_,
         KeeperSnapshotManagerS3 * snapshot_manager_s3_,
         CommitCallback commit_callback_ = {},
