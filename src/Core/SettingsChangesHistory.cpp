--- conflicted
+++ resolved
@@ -107,14 +107,11 @@
             {"input_format_orc_dictionary_as_low_cardinality", false, true, "Treat ORC dictionary encoded columns as LowCardinality columns while reading ORC files"},
             {"allow_experimental_refreshable_materialized_view", false, true, "Not experimental anymore"},
             {"max_parts_to_move", 1000, 1000, "New setting"},
-<<<<<<< HEAD
-            {"spark_text_output_format", false, false, "New setting"},
-=======
             {"hnsw_candidate_list_size_for_search", 0, 0, "New setting"},
             {"allow_reorder_prewhere_conditions", false, true, "New setting"},
             {"input_format_parquet_bloom_filter_push_down", false, true, "When reading Parquet files, skip whole row groups based on the WHERE/PREWHERE expressions and bloom filter in the Parquet metadata."},
-            {"date_time_64_output_format_cut_trailing_zeros_align_to_groups_of_thousands", false, false, "Dynamically trim the trailing zeros of datetime64 values to adjust the output scale to (0, 3, 6), corresponding to 'seconds', 'milliseconds', and 'microseconds'."}
->>>>>>> 4c0ce6ad
+            {"date_time_64_output_format_cut_trailing_zeros_align_to_groups_of_thousands", false, false, "Dynamically trim the trailing zeros of datetime64 values to adjust the output scale to (0, 3, 6), corresponding to 'seconds', 'milliseconds', and 'microseconds'."},
+            {"spark_text_output_format", false, false, "New setting"}
         }
     },
     {"24.9",
