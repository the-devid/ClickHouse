--- conflicted
+++ resolved
@@ -64,13 +64,10 @@
     },
     {"24.11",
         {
-<<<<<<< HEAD
             {"enable_http_compression", false, true, "Improvement for read-only clients since they can't change settings"},
-=======
             {"enable_job_stack_trace", false, true, "Enable by default collecting stack traces from job's scheduling."},
             {"allow_suspicious_types_in_group_by", true, false, "Don't allow Variant/Dynamic types in GROUP BY by default"},
             {"allow_suspicious_types_in_order_by", true, false, "Don't allow Variant/Dynamic types in ORDER BY by default"},
->>>>>>> ce8ca7c9
             {"distributed_cache_discard_connection_if_unread_data", true, true, "New setting"},
             {"filesystem_cache_enable_background_download_for_metadata_files_in_packed_storage", true, true, "New setting"},
             {"filesystem_cache_enable_background_download_during_fetch", true, true, "New setting"},
