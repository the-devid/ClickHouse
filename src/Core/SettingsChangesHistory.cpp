#include <Core/SettingsChangesHistory.h>
#include <Core/Defines.h>
#include <IO/ReadBufferFromString.h>
#include <IO/ReadHelpers.h>
#include <boost/algorithm/string.hpp>

namespace DB
{

namespace ErrorCodes
{
    extern const int BAD_ARGUMENTS;
    extern const int LOGICAL_ERROR;
}

ClickHouseVersion::ClickHouseVersion(const String & version)
{
    Strings split;
    boost::split(split, version, [](char c){ return c == '.'; });
    components.reserve(split.size());
    if (split.empty())
        throw Exception{ErrorCodes::BAD_ARGUMENTS, "Cannot parse ClickHouse version here: {}", version};

    for (const auto & split_element : split)
    {
        size_t component;
        ReadBufferFromString buf(split_element);
        if (!tryReadIntText(component, buf) || !buf.eof())
            throw Exception{ErrorCodes::BAD_ARGUMENTS, "Cannot parse ClickHouse version here: {}", version};
        components.push_back(component);
    }
}

ClickHouseVersion::ClickHouseVersion(const char * version)
    : ClickHouseVersion(String(version))
{
}

String ClickHouseVersion::toString() const
{
    String version = std::to_string(components[0]);
    for (size_t i = 1; i < components.size(); ++i)
        version += "." + std::to_string(components[i]);

    return version;
}

// clang-format off
/// History of settings changes that controls some backward incompatible changes
/// across all ClickHouse versions. It maps ClickHouse version to settings changes that were done
/// in this version. This history contains both changes to existing settings and newly added settings.
/// Settings changes is a vector of structs
///     {setting_name, previous_value, new_value, reason}.
/// For newly added setting choose the most appropriate previous_value (for example, if new setting
/// controls new feature and it's 'true' by default, use 'false' as previous_value).
/// It's used to implement `compatibility` setting (see https://github.com/ClickHouse/ClickHouse/issues/35972)
/// Note: please check if the key already exists to prevent duplicate entries.
static std::initializer_list<std::pair<ClickHouseVersion, SettingsChangesHistory::SettingsChanges>> settings_changes_history_initializer =
{
    {"24.12",
        {
        }
    },
    {"24.11",
        {
        }
    },
    {"24.10",
        {
        }
    },
    {"24.9",
        {
<<<<<<< HEAD
          {"input_format_parquet_bloom_filter_push_down", false, true, "When reading Parquet files, skip whole row groups based on the WHERE/PREWHERE expressions and bloom filter in the Parquet metadata."},
          {"input_format_try_infer_variants", false, false, "Try to infer Variant type in text formats when there is more than one possible type for column/array elements"}
=======
            {"input_format_try_infer_variants", false, false, "Try to infer Variant type in text formats when there is more than one possible type for column/array elements"},
            {"join_output_by_rowlist_perkey_rows_threshold", 0, 5, "The lower limit of per-key average rows in the right table to determine whether to output by row list in hash join."},
            {"create_if_not_exists", false, false, "New setting."},
            {"allow_materialized_view_with_bad_select", true, true, "Support (but not enable yet) stricter validation in CREATE MATERIALIZED VIEW"},
>>>>>>> bb22736b
        }
    },
    {"24.8",
        {
            {"rows_before_aggregation", true, true, "Provide exact value for rows_before_aggregation statistic, represents the number of rows read before aggregation"},
            {"restore_replace_external_table_functions_to_null", false, false, "New setting."},
            {"restore_replace_external_engines_to_null", false, false, "New setting."},
            {"input_format_json_max_depth", 1000000, 1000, "It was unlimited in previous versions, but that was unsafe."},
            {"merge_tree_min_bytes_per_task_for_remote_reading", 4194304, 2097152, "Value is unified with `filesystem_prefetch_min_bytes_for_single_read_task`"},
            {"use_hive_partitioning", false, false, "Allows to use hive partitioning for File, URL, S3, AzureBlobStorage and HDFS engines."},
            {"allow_experimental_kafka_offsets_storage_in_keeper", false, false, "Allow the usage of experimental Kafka storage engine that stores the committed offsets in ClickHouse Keeper"},
            {"allow_archive_path_syntax", true, true, "Added new setting to allow disabling archive path syntax."},
            {"query_cache_tag", "", "", "New setting for labeling query cache settings."},
            {"allow_experimental_time_series_table", false, false, "Added new setting to allow the TimeSeries table engine"},
            {"enable_analyzer", 1, 1, "Added an alias to a setting `allow_experimental_analyzer`."},
            {"optimize_functions_to_subcolumns", false, true, "Enabled settings by default"},
            {"allow_experimental_json_type", false, false, "Add new experimental JSON type"},
            {"use_json_alias_for_old_object_type", true, false, "Use JSON type alias to create new JSON type"},
            {"type_json_skip_duplicated_paths", false, false, "Allow to skip duplicated paths during JSON parsing"},
            {"allow_experimental_vector_similarity_index", false, false, "Added new setting to allow experimental vector similarity indexes"},
            {"input_format_try_infer_datetimes_only_datetime64", true, false, "Allow to infer DateTime instead of DateTime64 in data formats"}
        }
    },
    {"24.7",
        {
            {"output_format_parquet_write_page_index", false, true, "Add a possibility to write page index into parquet files."},
            {"output_format_binary_encode_types_in_binary_format", false, false, "Added new setting to allow to write type names in binary format in RowBinaryWithNamesAndTypes output format"},
            {"input_format_binary_decode_types_in_binary_format", false, false, "Added new setting to allow to read type names in binary format in RowBinaryWithNamesAndTypes input format"},
            {"output_format_native_encode_types_in_binary_format", false, false, "Added new setting to allow to write type names in binary format in Native output format"},
            {"input_format_native_decode_types_in_binary_format", false, false, "Added new setting to allow to read type names in binary format in Native output format"},
            {"read_in_order_use_buffering", false, true, "Use buffering before merging while reading in order of primary key"},
            {"enable_named_columns_in_function_tuple", false, true, "Generate named tuples in function tuple() when all names are unique and can be treated as unquoted identifiers."},
            {"optimize_trivial_insert_select", true, false, "The optimization does not make sense in many cases."},
            {"dictionary_validate_primary_key_type", false, false, "Validate primary key type for dictionaries. By default id type for simple layouts will be implicitly converted to UInt64."},
            {"collect_hash_table_stats_during_joins", false, true, "New setting."},
            {"max_size_to_preallocate_for_joins", 0, 100'000'000, "New setting."},
            {"input_format_orc_reader_time_zone_name", "GMT", "GMT", "The time zone name for ORC row reader, the default ORC row reader's time zone is GMT."},
            {"database_replicated_allow_heavy_create", true, false, "Long-running DDL queries (CREATE AS SELECT and POPULATE) for Replicated database engine was forbidden"},
            {"query_plan_merge_filters", false, false, "Allow to merge filters in the query plan"},
            {"azure_sdk_max_retries", 10, 10, "Maximum number of retries in azure sdk"},
            {"azure_sdk_retry_initial_backoff_ms", 10, 10, "Minimal backoff between retries in azure sdk"},
            {"azure_sdk_retry_max_backoff_ms", 1000, 1000, "Maximal backoff between retries in azure sdk"},
            {"ignore_on_cluster_for_replicated_named_collections_queries", false, false, "Ignore ON CLUSTER clause for replicated named collections management queries."},
            {"backup_restore_s3_retry_attempts", 1000,1000, "Setting for Aws::Client::RetryStrategy, Aws::Client does retries itself, 0 means no retries. It takes place only for backup/restore."},
            {"postgresql_connection_attempt_timeout", 2, 2, "Allow to control 'connect_timeout' parameter of PostgreSQL connection."},
            {"postgresql_connection_pool_retries", 2, 2, "Allow to control the number of retries in PostgreSQL connection pool."}
        }
    },
    {"24.6",
        {
            {"materialize_skip_indexes_on_insert", true, true, "Added new setting to allow to disable materialization of skip indexes on insert"},
            {"materialize_statistics_on_insert", true, true, "Added new setting to allow to disable materialization of statistics on insert"},
            {"input_format_parquet_use_native_reader", false, false, "When reading Parquet files, to use native reader instead of arrow reader."},
            {"hdfs_throw_on_zero_files_match", false, false, "Allow to throw an error when ListObjects request cannot match any files in HDFS engine instead of empty query result"},
            {"azure_throw_on_zero_files_match", false, false, "Allow to throw an error when ListObjects request cannot match any files in AzureBlobStorage engine instead of empty query result"},
            {"s3_validate_request_settings", true, true, "Allow to disable S3 request settings validation"},
            {"allow_experimental_full_text_index", false, false, "Enable experimental full-text index"},
            {"azure_skip_empty_files", false, false, "Allow to skip empty files in azure table engine"},
            {"hdfs_ignore_file_doesnt_exist", false, false, "Allow to return 0 rows when the requested files don't exist instead of throwing an exception in HDFS table engine"},
            {"azure_ignore_file_doesnt_exist", false, false, "Allow to return 0 rows when the requested files don't exist instead of throwing an exception in AzureBlobStorage table engine"},
            {"s3_ignore_file_doesnt_exist", false, false, "Allow to return 0 rows when the requested files don't exist instead of throwing an exception in S3 table engine"},
            {"s3_max_part_number", 10000, 10000, "Maximum part number number for s3 upload part"},
            {"s3_max_single_operation_copy_size", 32 * 1024 * 1024, 32 * 1024 * 1024, "Maximum size for a single copy operation in s3"},
            {"input_format_parquet_max_block_size", 8192, DEFAULT_BLOCK_SIZE, "Increase block size for parquet reader."},
            {"input_format_parquet_prefer_block_bytes", 0, DEFAULT_BLOCK_SIZE * 256, "Average block bytes output by parquet reader."},
            {"enable_blob_storage_log", true, true, "Write information about blob storage operations to system.blob_storage_log table"},
            {"allow_deprecated_snowflake_conversion_functions", true, false, "Disabled deprecated functions snowflakeToDateTime[64] and dateTime[64]ToSnowflake."},
            {"allow_statistic_optimize", false, false, "Old setting which popped up here being renamed."},
            {"allow_experimental_statistic", false, false, "Old setting which popped up here being renamed."},
            {"allow_statistics_optimize", false, false, "The setting was renamed. The previous name is `allow_statistic_optimize`."},
            {"allow_experimental_statistics", false, false, "The setting was renamed. The previous name is `allow_experimental_statistic`."},
            {"enable_vertical_final", false, true, "Enable vertical final by default again after fixing bug"},
            {"parallel_replicas_custom_key_range_lower", 0, 0, "Add settings to control the range filter when using parallel replicas with dynamic shards"},
            {"parallel_replicas_custom_key_range_upper", 0, 0, "Add settings to control the range filter when using parallel replicas with dynamic shards. A value of 0 disables the upper limit"},
            {"output_format_pretty_display_footer_column_names", 0, 1, "Add a setting to display column names in the footer if there are many rows. Threshold value is controlled by output_format_pretty_display_footer_column_names_min_rows."},
            {"output_format_pretty_display_footer_column_names_min_rows", 0, 50, "Add a setting to control the threshold value for setting output_format_pretty_display_footer_column_names_min_rows. Default 50."},
            {"output_format_csv_serialize_tuple_into_separate_columns", true, true, "A new way of how interpret tuples in CSV format was added."},
            {"input_format_csv_deserialize_separate_columns_into_tuple", true, true, "A new way of how interpret tuples in CSV format was added."},
            {"input_format_csv_try_infer_strings_from_quoted_tuples", true, true, "A new way of how interpret tuples in CSV format was added."},
        }
    },
    {"24.5",
        {
            {"allow_deprecated_error_prone_window_functions", true, false, "Allow usage of deprecated error prone window functions (neighbor, runningAccumulate, runningDifferenceStartingWithFirstValue, runningDifference)"},
            {"allow_experimental_join_condition", false, false, "Support join with inequal conditions which involve columns from both left and right table. e.g. t1.y < t2.y."},
            {"input_format_tsv_crlf_end_of_line", false, false, "Enables reading of CRLF line endings with TSV formats"},
            {"output_format_parquet_use_custom_encoder", false, true, "Enable custom Parquet encoder."},
            {"cross_join_min_rows_to_compress", 0, 10000000, "Minimal count of rows to compress block in CROSS JOIN. Zero value means - disable this threshold. This block is compressed when any of the two thresholds (by rows or by bytes) are reached."},
            {"cross_join_min_bytes_to_compress", 0, 1_GiB, "Minimal size of block to compress in CROSS JOIN. Zero value means - disable this threshold. This block is compressed when any of the two thresholds (by rows or by bytes) are reached."},
            {"http_max_chunk_size", 0, 0, "Internal limitation"},
            {"prefer_external_sort_block_bytes", 0, DEFAULT_BLOCK_SIZE * 256, "Prefer maximum block bytes for external sort, reduce the memory usage during merging."},
            {"input_format_force_null_for_omitted_fields", false, false, "Disable type-defaults for omitted fields when needed"},
            {"cast_string_to_dynamic_use_inference", false, false, "Add setting to allow converting String to Dynamic through parsing"},
            {"allow_experimental_dynamic_type", false, false, "Add new experimental Dynamic type"},
            {"azure_max_blocks_in_multipart_upload", 50000, 50000, "Maximum number of blocks in multipart upload for Azure."},
            {"allow_archive_path_syntax", false, true, "Added new setting to allow disabling archive path syntax."},
        }
    },
    {"24.4",
        {
            {"input_format_json_throw_on_bad_escape_sequence", true, true, "Allow to save JSON strings with bad escape sequences"},
            {"max_parsing_threads", 0, 0, "Add a separate setting to control number of threads in parallel parsing from files"},
            {"ignore_drop_queries_probability", 0, 0, "Allow to ignore drop queries in server with specified probability for testing purposes"},
            {"lightweight_deletes_sync", 2, 2, "The same as 'mutation_sync', but controls only execution of lightweight deletes"},
            {"query_cache_system_table_handling", "save", "throw", "The query cache no longer caches results of queries against system tables"},
            {"input_format_json_ignore_unnecessary_fields", false, true, "Ignore unnecessary fields and not parse them. Enabling this may not throw exceptions on json strings of invalid format or with duplicated fields"},
            {"input_format_hive_text_allow_variable_number_of_columns", false, true, "Ignore extra columns in Hive Text input (if file has more columns than expected) and treat missing fields in Hive Text input as default values."},
            {"allow_experimental_database_replicated", false, true, "Database engine Replicated is now in Beta stage"},
            {"temporary_data_in_cache_reserve_space_wait_lock_timeout_milliseconds", (10 * 60 * 1000), (10 * 60 * 1000), "Wait time to lock cache for sapce reservation in temporary data in filesystem cache"},
            {"optimize_rewrite_sum_if_to_count_if", false, true, "Only available for the analyzer, where it works correctly"},
            {"azure_allow_parallel_part_upload", "true", "true", "Use multiple threads for azure multipart upload."},
            {"max_recursive_cte_evaluation_depth", DBMS_RECURSIVE_CTE_MAX_EVALUATION_DEPTH, DBMS_RECURSIVE_CTE_MAX_EVALUATION_DEPTH, "Maximum limit on recursive CTE evaluation depth"},
            {"query_plan_convert_outer_join_to_inner_join", false, true, "Allow to convert OUTER JOIN to INNER JOIN if filter after JOIN always filters default values"},
        }
    },
    {"24.3",
        {
            {"s3_connect_timeout_ms", 1000, 1000, "Introduce new dedicated setting for s3 connection timeout"},
            {"allow_experimental_shared_merge_tree", false, true, "The setting is obsolete"},
            {"use_page_cache_for_disks_without_file_cache", false, false, "Added userspace page cache"},
            {"read_from_page_cache_if_exists_otherwise_bypass_cache", false, false, "Added userspace page cache"},
            {"page_cache_inject_eviction", false, false, "Added userspace page cache"},
            {"default_table_engine", "None", "MergeTree", "Set default table engine to MergeTree for better usability"},
            {"input_format_json_use_string_type_for_ambiguous_paths_in_named_tuples_inference_from_objects", false, false, "Allow to use String type for ambiguous paths during named tuple inference from JSON objects"},
            {"traverse_shadow_remote_data_paths", false, false, "Traverse shadow directory when query system.remote_data_paths."},
            {"throw_if_deduplication_in_dependent_materialized_views_enabled_with_async_insert", false, true, "Deduplication in dependent materialized view cannot work together with async inserts."},
            {"parallel_replicas_allow_in_with_subquery", false, true, "If true, subquery for IN will be executed on every follower replica"},
            {"log_processors_profiles", false, true, "Enable by default"},
            {"function_locate_has_mysql_compatible_argument_order", false, true, "Increase compatibility with MySQL's locate function."},
            {"allow_suspicious_primary_key", true, false, "Forbid suspicious PRIMARY KEY/ORDER BY for MergeTree (i.e. SimpleAggregateFunction)"},
            {"filesystem_cache_reserve_space_wait_lock_timeout_milliseconds", 1000, 1000, "Wait time to lock cache for sapce reservation in filesystem cache"},
            {"max_parser_backtracks", 0, 1000000, "Limiting the complexity of parsing"},
            {"analyzer_compatibility_join_using_top_level_identifier", false, false, "Force to resolve identifier in JOIN USING from projection"},
            {"distributed_insert_skip_read_only_replicas", false, false, "If true, INSERT into Distributed will skip read-only replicas"},
            {"keeper_max_retries", 10, 10, "Max retries for general keeper operations"},
            {"keeper_retry_initial_backoff_ms", 100, 100, "Initial backoff timeout for general keeper operations"},
            {"keeper_retry_max_backoff_ms", 5000, 5000, "Max backoff timeout for general keeper operations"},
            {"s3queue_allow_experimental_sharded_mode", false, false, "Enable experimental sharded mode of S3Queue table engine. It is experimental because it will be rewritten"},
            {"allow_experimental_analyzer", false, true, "Enable analyzer and planner by default."},
            {"merge_tree_read_split_ranges_into_intersecting_and_non_intersecting_injection_probability", 0.0, 0.0, "For testing of `PartsSplitter` - split read ranges into intersecting and non intersecting every time you read from MergeTree with the specified probability."},
            {"allow_get_client_http_header", false, false, "Introduced a new function."},
            {"output_format_pretty_row_numbers", false, true, "It is better for usability."},
            {"output_format_pretty_max_value_width_apply_for_single_value", true, false, "Single values in Pretty formats won't be cut."},
            {"output_format_parquet_string_as_string", false, true, "ClickHouse allows arbitrary binary data in the String data type, which is typically UTF-8. Parquet/ORC/Arrow Strings only support UTF-8. That's why you can choose which Arrow's data type to use for the ClickHouse String data type - String or Binary. While Binary would be more correct and compatible, using String by default will correspond to user expectations in most cases."},
            {"output_format_orc_string_as_string", false, true, "ClickHouse allows arbitrary binary data in the String data type, which is typically UTF-8. Parquet/ORC/Arrow Strings only support UTF-8. That's why you can choose which Arrow's data type to use for the ClickHouse String data type - String or Binary. While Binary would be more correct and compatible, using String by default will correspond to user expectations in most cases."},
            {"output_format_arrow_string_as_string", false, true, "ClickHouse allows arbitrary binary data in the String data type, which is typically UTF-8. Parquet/ORC/Arrow Strings only support UTF-8. That's why you can choose which Arrow's data type to use for the ClickHouse String data type - String or Binary. While Binary would be more correct and compatible, using String by default will correspond to user expectations in most cases."},
            {"output_format_parquet_compression_method", "lz4", "zstd", "Parquet/ORC/Arrow support many compression methods, including lz4 and zstd. ClickHouse supports each and every compression method. Some inferior tools, such as 'duckdb', lack support for the faster `lz4` compression method, that's why we set zstd by default."},
            {"output_format_orc_compression_method", "lz4", "zstd", "Parquet/ORC/Arrow support many compression methods, including lz4 and zstd. ClickHouse supports each and every compression method. Some inferior tools, such as 'duckdb', lack support for the faster `lz4` compression method, that's why we set zstd by default."},
            {"output_format_pretty_highlight_digit_groups", false, true, "If enabled and if output is a terminal, highlight every digit corresponding to the number of thousands, millions, etc. with underline."},
            {"geo_distance_returns_float64_on_float64_arguments", false, true, "Increase the default precision."},
            {"azure_max_inflight_parts_for_one_file", 20, 20, "The maximum number of a concurrent loaded parts in multipart upload request. 0 means unlimited."},
            {"azure_strict_upload_part_size", 0, 0, "The exact size of part to upload during multipart upload to Azure blob storage."},
            {"azure_min_upload_part_size", 16*1024*1024, 16*1024*1024, "The minimum size of part to upload during multipart upload to Azure blob storage."},
            {"azure_max_upload_part_size", 5ull*1024*1024*1024, 5ull*1024*1024*1024, "The maximum size of part to upload during multipart upload to Azure blob storage."},
            {"azure_upload_part_size_multiply_factor", 2, 2, "Multiply azure_min_upload_part_size by this factor each time azure_multiply_parts_count_threshold parts were uploaded from a single write to Azure blob storage."},
            {"azure_upload_part_size_multiply_parts_count_threshold", 500, 500, "Each time this number of parts was uploaded to Azure blob storage, azure_min_upload_part_size is multiplied by azure_upload_part_size_multiply_factor."},
            {"output_format_csv_serialize_tuple_into_separate_columns", true, true, "A new way of how interpret tuples in CSV format was added."},
            {"input_format_csv_deserialize_separate_columns_into_tuple", true, true, "A new way of how interpret tuples in CSV format was added."},
            {"input_format_csv_try_infer_strings_from_quoted_tuples", true, true, "A new way of how interpret tuples in CSV format was added."},
        }
    },
    {"24.2",
        {
            {"allow_suspicious_variant_types", true, false, "Don't allow creating Variant type with suspicious variants by default"},
            {"validate_experimental_and_suspicious_types_inside_nested_types", false, true, "Validate usage of experimental and suspicious types inside nested types"},
            {"output_format_values_escape_quote_with_quote", false, false, "If true escape ' with '', otherwise quoted with \\'"},
            {"output_format_pretty_single_large_number_tip_threshold", 0, 1'000'000, "Print a readable number tip on the right side of the table if the block consists of a single number which exceeds this value (except 0)"},
            {"input_format_try_infer_exponent_floats", true, false, "Don't infer floats in exponential notation by default"},
            {"query_plan_optimize_prewhere", true, true, "Allow to push down filter to PREWHERE expression for supported storages"},
            {"async_insert_max_data_size", 1000000, 10485760, "The previous value appeared to be too small."},
            {"async_insert_poll_timeout_ms", 10, 10, "Timeout in milliseconds for polling data from asynchronous insert queue"},
            {"async_insert_use_adaptive_busy_timeout", false, true, "Use adaptive asynchronous insert timeout"},
            {"async_insert_busy_timeout_min_ms", 50, 50, "The minimum value of the asynchronous insert timeout in milliseconds; it also serves as the initial value, which may be increased later by the adaptive algorithm"},
            {"async_insert_busy_timeout_max_ms", 200, 200, "The minimum value of the asynchronous insert timeout in milliseconds; async_insert_busy_timeout_ms is aliased to async_insert_busy_timeout_max_ms"},
            {"async_insert_busy_timeout_increase_rate", 0.2, 0.2, "The exponential growth rate at which the adaptive asynchronous insert timeout increases"},
            {"async_insert_busy_timeout_decrease_rate", 0.2, 0.2, "The exponential growth rate at which the adaptive asynchronous insert timeout decreases"},
            {"format_template_row_format", "", "", "Template row format string can be set directly in query"},
            {"format_template_resultset_format", "", "", "Template result set format string can be set in query"},
            {"split_parts_ranges_into_intersecting_and_non_intersecting_final", true, true, "Allow to split parts ranges into intersecting and non intersecting during FINAL optimization"},
            {"split_intersecting_parts_ranges_into_layers_final", true, true, "Allow to split intersecting parts ranges into layers during FINAL optimization"},
            {"azure_max_single_part_copy_size", 256*1024*1024, 256*1024*1024, "The maximum size of object to copy using single part copy to Azure blob storage."},
            {"min_external_table_block_size_rows", DEFAULT_INSERT_BLOCK_SIZE, DEFAULT_INSERT_BLOCK_SIZE, "Squash blocks passed to external table to specified size in rows, if blocks are not big enough"},
            {"min_external_table_block_size_bytes", DEFAULT_INSERT_BLOCK_SIZE * 256, DEFAULT_INSERT_BLOCK_SIZE * 256, "Squash blocks passed to external table to specified size in bytes, if blocks are not big enough."},
            {"parallel_replicas_prefer_local_join", true, true, "If true, and JOIN can be executed with parallel replicas algorithm, and all storages of right JOIN part are *MergeTree, local JOIN will be used instead of GLOBAL JOIN."},
            {"optimize_time_filter_with_preimage", true, true, "Optimize Date and DateTime predicates by converting functions into equivalent comparisons without conversions (e.g. toYear(col) = 2023 -> col >= '2023-01-01' AND col <= '2023-12-31')"},
            {"extract_key_value_pairs_max_pairs_per_row", 0, 0, "Max number of pairs that can be produced by the `extractKeyValuePairs` function. Used as a safeguard against consuming too much memory."},
            {"default_view_definer", "CURRENT_USER", "CURRENT_USER", "Allows to set default `DEFINER` option while creating a view"},
            {"default_materialized_view_sql_security", "DEFINER", "DEFINER", "Allows to set a default value for SQL SECURITY option when creating a materialized view"},
            {"default_normal_view_sql_security", "INVOKER", "INVOKER", "Allows to set default `SQL SECURITY` option while creating a normal view"},
            {"mysql_map_string_to_text_in_show_columns", false, true, "Reduce the configuration effort to connect ClickHouse with BI tools."},
            {"mysql_map_fixed_string_to_text_in_show_columns", false, true, "Reduce the configuration effort to connect ClickHouse with BI tools."},
        }
    },
    {"24.1",
        {
            {"print_pretty_type_names", false, true, "Better user experience."},
            {"input_format_json_read_bools_as_strings", false, true, "Allow to read bools as strings in JSON formats by default"},
            {"output_format_arrow_use_signed_indexes_for_dictionary", false, true, "Use signed indexes type for Arrow dictionaries by default as it's recommended"},
            {"allow_experimental_variant_type", false, false, "Add new experimental Variant type"},
            {"use_variant_as_common_type", false, false, "Allow to use Variant in if/multiIf if there is no common type"},
            {"output_format_arrow_use_64_bit_indexes_for_dictionary", false, false, "Allow to use 64 bit indexes type in Arrow dictionaries"},
            {"parallel_replicas_mark_segment_size", 128, 128, "Add new setting to control segment size in new parallel replicas coordinator implementation"},
            {"ignore_materialized_views_with_dropped_target_table", false, false, "Add new setting to allow to ignore materialized views with dropped target table"},
            {"output_format_compression_level", 3, 3, "Allow to change compression level in the query output"},
            {"output_format_compression_zstd_window_log", 0, 0, "Allow to change zstd window log in the query output when zstd compression is used"},
            {"enable_zstd_qat_codec", false, false, "Add new ZSTD_QAT codec"},
            {"enable_vertical_final", false, true, "Use vertical final by default"},
            {"output_format_arrow_use_64_bit_indexes_for_dictionary", false, false, "Allow to use 64 bit indexes type in Arrow dictionaries"},
            {"max_rows_in_set_to_optimize_join", 100000, 0, "Disable join optimization as it prevents from read in order optimization"},
            {"output_format_pretty_color", true, "auto", "Setting is changed to allow also for auto value, disabling ANSI escapes if output is not a tty"},
            {"function_visible_width_behavior", 0, 1, "We changed the default behavior of `visibleWidth` to be more precise"},
            {"max_estimated_execution_time", 0, 0, "Separate max_execution_time and max_estimated_execution_time"},
            {"iceberg_engine_ignore_schema_evolution", false, false, "Allow to ignore schema evolution in Iceberg table engine"},
            {"optimize_injective_functions_in_group_by", false, true, "Replace injective functions by it's arguments in GROUP BY section in analyzer"},
            {"update_insert_deduplication_token_in_dependent_materialized_views", false, false, "Allow to update insert deduplication token with table identifier during insert in dependent materialized views"},
            {"azure_max_unexpected_write_error_retries", 4, 4, "The maximum number of retries in case of unexpected errors during Azure blob storage write"},
            {"split_parts_ranges_into_intersecting_and_non_intersecting_final", false, true, "Allow to split parts ranges into intersecting and non intersecting during FINAL optimization"},
            {"split_intersecting_parts_ranges_into_layers_final", true, true, "Allow to split intersecting parts ranges into layers during FINAL optimization"}
        }
    },
    {"23.12",
        {
            {"allow_suspicious_ttl_expressions", true, false, "It is a new setting, and in previous versions the behavior was equivalent to allowing."},
            {"input_format_parquet_allow_missing_columns", false, true, "Allow missing columns in Parquet files by default"},
            {"input_format_orc_allow_missing_columns", false, true, "Allow missing columns in ORC files by default"},
            {"input_format_arrow_allow_missing_columns", false, true, "Allow missing columns in Arrow files by default"}
        }
    },
    {"23.11",
        {
            {"parsedatetime_parse_without_leading_zeros", false, true, "Improved compatibility with MySQL DATE_FORMAT/STR_TO_DATE"}
        }
    },
    {"23.9",
        {
            {"optimize_group_by_constant_keys", false, true, "Optimize group by constant keys by default"},
            {"input_format_json_try_infer_named_tuples_from_objects", false, true, "Try to infer named Tuples from JSON objects by default"},
            {"input_format_json_read_numbers_as_strings", false, true, "Allow to read numbers as strings in JSON formats by default"},
            {"input_format_json_read_arrays_as_strings", false, true, "Allow to read arrays as strings in JSON formats by default"},
            {"input_format_json_infer_incomplete_types_as_strings", false, true, "Allow to infer incomplete types as Strings in JSON formats by default"},
            {"input_format_json_try_infer_numbers_from_strings", true, false, "Don't infer numbers from strings in JSON formats by default to prevent possible parsing errors"},
            {"http_write_exception_in_output_format", false, true, "Output valid JSON/XML on exception in HTTP streaming."}
        }
    },
    {"23.8",
        {
            {"rewrite_count_distinct_if_with_count_distinct_implementation", false, true, "Rewrite countDistinctIf with count_distinct_implementation configuration"}
        }
    },
    {"23.7",
        {
            {"function_sleep_max_microseconds_per_block", 0, 3000000, "In previous versions, the maximum sleep time of 3 seconds was applied only for `sleep`, but not for `sleepEachRow` function. In the new version, we introduce this setting. If you set compatibility with the previous versions, we will disable the limit altogether."}
        }
    },
    {"23.6",
        {
            {"http_send_timeout", 180, 30, "3 minutes seems crazy long. Note that this is timeout for a single network write call, not for the whole upload operation."},
            {"http_receive_timeout", 180, 30, "See http_send_timeout."}
        }
    },
    {"23.5",
        {
            {"input_format_parquet_preserve_order", true, false, "Allow Parquet reader to reorder rows for better parallelism."},
            {"parallelize_output_from_storages", false, true, "Allow parallelism when executing queries that read from file/url/s3/etc. This may reorder rows."},
            {"use_with_fill_by_sorting_prefix", false, true, "Columns preceding WITH FILL columns in ORDER BY clause form sorting prefix. Rows with different values in sorting prefix are filled independently"},
            {"output_format_parquet_compliant_nested_types", false, true, "Change an internal field name in output Parquet file schema."}
        }
    },
    {"23.4",
        {
            {"allow_suspicious_indices", true, false, "If true, index can defined with identical expressions"},
            {"allow_nonconst_timezone_arguments", true, false, "Allow non-const timezone arguments in certain time-related functions like toTimeZone(), fromUnixTimestamp*(), snowflakeToDateTime*()."},
            {"connect_timeout_with_failover_ms", 50, 1000, "Increase default connect timeout because of async connect"},
            {"connect_timeout_with_failover_secure_ms", 100, 1000, "Increase default secure connect timeout because of async connect"},
            {"hedged_connection_timeout_ms", 100, 50, "Start new connection in hedged requests after 50 ms instead of 100 to correspond with previous connect timeout"},
            {"formatdatetime_f_prints_single_zero", true, false, "Improved compatibility with MySQL DATE_FORMAT()/STR_TO_DATE()"},
            {"formatdatetime_parsedatetime_m_is_month_name", false, true, "Improved compatibility with MySQL DATE_FORMAT/STR_TO_DATE"}
        }
    },
    {"23.3",
        {
            {"output_format_parquet_version", "1.0", "2.latest", "Use latest Parquet format version for output format"},
            {"input_format_json_ignore_unknown_keys_in_named_tuple", false, true, "Improve parsing JSON objects as named tuples"},
            {"input_format_native_allow_types_conversion", false, true, "Allow types conversion in Native input forma"},
            {"output_format_arrow_compression_method", "none", "lz4_frame", "Use lz4 compression in Arrow output format by default"},
            {"output_format_parquet_compression_method", "snappy", "lz4", "Use lz4 compression in Parquet output format by default"},
            {"output_format_orc_compression_method", "none", "lz4_frame", "Use lz4 compression in ORC output format by default"},
            {"async_query_sending_for_remote", false, true, "Create connections and send query async across shards"}
        }
    },
    {"23.2",
        {
            {"output_format_parquet_fixed_string_as_fixed_byte_array", false, true, "Use Parquet FIXED_LENGTH_BYTE_ARRAY type for FixedString by default"},
            {"output_format_arrow_fixed_string_as_fixed_byte_array", false, true, "Use Arrow FIXED_SIZE_BINARY type for FixedString by default"},
            {"query_plan_remove_redundant_distinct", false, true, "Remove redundant Distinct step in query plan"},
            {"optimize_duplicate_order_by_and_distinct", true, false, "Remove duplicate ORDER BY and DISTINCT if it's possible"},
            {"insert_keeper_max_retries", 0, 20, "Enable reconnections to Keeper on INSERT, improve reliability"}
        }
    },
    {"23.1",
        {
            {"input_format_json_read_objects_as_strings", 0, 1, "Enable reading nested json objects as strings while object type is experimental"},
            {"input_format_json_defaults_for_missing_elements_in_named_tuple", false, true, "Allow missing elements in JSON objects while reading named tuples by default"},
            {"input_format_csv_detect_header", false, true, "Detect header in CSV format by default"},
            {"input_format_tsv_detect_header", false, true, "Detect header in TSV format by default"},
            {"input_format_custom_detect_header", false, true, "Detect header in CustomSeparated format by default"},
            {"query_plan_remove_redundant_sorting", false, true, "Remove redundant sorting in query plan. For example, sorting steps related to ORDER BY clauses in subqueries"}
        }
    },
    {"22.12",
        {
            {"max_size_to_preallocate_for_aggregation", 10'000'000, 100'000'000, "This optimizes performance"},
            {"query_plan_aggregation_in_order", 0, 1, "Enable some refactoring around query plan"},
            {"format_binary_max_string_size", 0, 1_GiB, "Prevent allocating large amount of memory"}
        }
    },
    {"22.11",
        {
            {"use_structure_from_insertion_table_in_table_functions", 0, 2, "Improve using structure from insertion table in table functions"}
        }
    },
    {"22.9",
        {
            {"force_grouping_standard_compatibility", false, true, "Make GROUPING function output the same as in SQL standard and other DBMS"}
        }
    },
    {"22.7",
        {
            {"cross_to_inner_join_rewrite", 1, 2, "Force rewrite comma join to inner"},
            {"enable_positional_arguments", false, true, "Enable positional arguments feature by default"},
            {"format_csv_allow_single_quotes", true, false, "Most tools don't treat single quote in CSV specially, don't do it by default too"}
        }
    },
    {"22.6",
        {
            {"output_format_json_named_tuples_as_objects", false, true, "Allow to serialize named tuples as JSON objects in JSON formats by default"},
            {"input_format_skip_unknown_fields", false, true, "Optimize reading subset of columns for some input formats"}
        }
    },
    {"22.5",
        {
            {"memory_overcommit_ratio_denominator", 0, 1073741824, "Enable memory overcommit feature by default"},
            {"memory_overcommit_ratio_denominator_for_user", 0, 1073741824, "Enable memory overcommit feature by default"}
        }
    },
    {"22.4",
        {
            {"allow_settings_after_format_in_insert", true, false, "Do not allow SETTINGS after FORMAT for INSERT queries because ClickHouse interpret SETTINGS as some values, which is misleading"}
        }
    },
    {"22.3",
        {
            {"cast_ipv4_ipv6_default_on_conversion_error", true, false, "Make functions cast(value, 'IPv4') and cast(value, 'IPv6') behave same as toIPv4 and toIPv6 functions"}
        }
    },
    {"21.12",
        {
            {"stream_like_engine_allow_direct_select", true, false, "Do not allow direct select for Kafka/RabbitMQ/FileLog by default"}
        }
    },
    {"21.9",
        {
            {"output_format_decimal_trailing_zeros", true, false, "Do not output trailing zeros in text representation of Decimal types by default for better looking output"},
            {"use_hedged_requests", false, true, "Enable Hedged Requests feature by default"}
        }
    },
    {"21.7",
        {
            {"legacy_column_name_of_tuple_literal", true, false, "Add this setting only for compatibility reasons. It makes sense to set to 'true', while doing rolling update of cluster from version lower than 21.7 to higher"}
        }
    },
    {"21.5",
        {
            {"async_socket_for_remote", false, true, "Fix all problems and turn on asynchronous reads from socket for remote queries by default again"}
        }
    },
    {"21.3",
        {
            {"async_socket_for_remote", true, false, "Turn off asynchronous reads from socket for remote queries because of some problems"},
            {"optimize_normalize_count_variants", false, true, "Rewrite aggregate functions that semantically equals to count() as count() by default"},
            {"normalize_function_names", false, true, "Normalize function names to their canonical names, this was needed for projection query routing"}
        }
    },
    {"21.2",
        {
            {"enable_global_with_statement", false, true, "Propagate WITH statements to UNION queries and all subqueries by default"}
        }
    },
    {"21.1",
        {
            {"insert_quorum_parallel", false, true, "Use parallel quorum inserts by default. It is significantly more convenient to use than sequential quorum inserts"},
            {"input_format_null_as_default", false, true, "Allow to insert NULL as default for input formats by default"},
            {"optimize_on_insert", false, true, "Enable data optimization on INSERT by default for better user experience"},
            {"use_compact_format_in_distributed_parts_names", false, true, "Use compact format for async INSERT into Distributed tables by default"}
        }
    },
    {"20.10",
        {
            {"format_regexp_escaping_rule", "Escaped", "Raw", "Use Raw as default escaping rule for Regexp format to male the behaviour more like to what users expect"}
        }
    },
    {"20.7",
        {
            {"show_table_uuid_in_table_create_query_if_not_nil", true, false, "Stop showing  UID of the table in its CREATE query for Engine=Atomic"}
        }
    },
    {"20.5",
        {
            {"input_format_with_names_use_header", false, true, "Enable using header with names for formats with WithNames/WithNamesAndTypes suffixes"},
            {"allow_suspicious_codecs", true, false, "Don't allow to specify meaningless compression codecs"}
        }
    },
    {"20.4",
        {
            {"validate_polygons", false, true, "Throw exception if polygon is invalid in function pointInPolygon by default instead of returning possibly wrong results"}
        }
    },
    {"19.18",
        {
            {"enable_scalar_subquery_optimization", false, true, "Prevent scalar subqueries from (de)serializing large scalar values and possibly avoid running the same subquery more than once"}
        }
    },
    {"19.14",
        {
            {"any_join_distinct_right_table_keys", true, false, "Disable ANY RIGHT and ANY FULL JOINs by default to avoid inconsistency"}
        }
    },
    {"19.12",
        {
            {"input_format_defaults_for_omitted_fields", false, true, "Enable calculation of complex default expressions for omitted fields for some input formats, because it should be the expected behaviour"}
        }
    },
    {"19.5",
        {
            {"max_partitions_per_insert_block", 0, 100, "Add a limit for the number of partitions in one block"}
        }
    },
    {"18.12.17",
        {
            {"enable_optimize_predicate_expression", 0, 1, "Optimize predicates to subqueries by default"}
        }
    },
};


const std::map<ClickHouseVersion, SettingsChangesHistory::SettingsChanges> & getSettingsChangesHistory()
{
    static std::map<ClickHouseVersion, SettingsChangesHistory::SettingsChanges> settings_changes_history;

    static std::once_flag initialized_flag;
    std::call_once(initialized_flag, []()
    {
        for (const auto & setting_change : settings_changes_history_initializer)
        {
            /// Disallow duplicate keys in the settings changes history. Example:
            ///     {"21.2", {{"some_setting_1", false, true, "[...]"}}},
            ///     [...]
            ///     {"21.2", {{"some_setting_2", false, true, "[...]"}}},
            /// As std::set has unique keys, one of the entries would be overwritten.
            if (settings_changes_history.contains(setting_change.first))
                throw Exception{ErrorCodes::LOGICAL_ERROR, "Detected duplicate version '{}'", setting_change.first.toString()};

            settings_changes_history[setting_change.first] = setting_change.second;
        }
    });

    return settings_changes_history;
}
}<|MERGE_RESOLUTION|>--- conflicted
+++ resolved
@@ -71,15 +71,12 @@
     },
     {"24.9",
         {
-<<<<<<< HEAD
           {"input_format_parquet_bloom_filter_push_down", false, true, "When reading Parquet files, skip whole row groups based on the WHERE/PREWHERE expressions and bloom filter in the Parquet metadata."},
           {"input_format_try_infer_variants", false, false, "Try to infer Variant type in text formats when there is more than one possible type for column/array elements"}
-=======
             {"input_format_try_infer_variants", false, false, "Try to infer Variant type in text formats when there is more than one possible type for column/array elements"},
             {"join_output_by_rowlist_perkey_rows_threshold", 0, 5, "The lower limit of per-key average rows in the right table to determine whether to output by row list in hash join."},
             {"create_if_not_exists", false, false, "New setting."},
             {"allow_materialized_view_with_bad_select", true, true, "Support (but not enable yet) stricter validation in CREATE MATERIALIZED VIEW"},
->>>>>>> bb22736b
         }
     },
     {"24.8",
