--- conflicted
+++ resolved
@@ -71,9 +71,7 @@
     },
     {"24.9",
         {
-<<<<<<< HEAD
             {"cast_keys_to_string_from_json", false, true, "Either to cast string to int while enumerating json or not."},
-=======
             {"output_format_orc_dictionary_key_size_threshold", 0.0, 0.0, "For a string column in ORC output format, if the number of distinct values is greater than this fraction of the total number of non-null rows, turn off dictionary encoding. Otherwise dictionary encoding is enabled"},
             {"input_format_json_empty_as_default", false, false, "Added new setting to allow to treat empty fields in JSON input as default values."},
             {"input_format_try_infer_variants", false, false, "Try to infer Variant type in text formats when there is more than one possible type for column/array elements"},
@@ -90,7 +88,6 @@
             {"join_to_sort_maximum_table_rows", 0, 10000, "The maximum number of rows in the right table to determine whether to rerange the right table by key in left or inner join"},
             {"allow_experimental_join_right_table_sorting", false, false, "If it is set to true, and the conditions of `join_to_sort_minimum_perkey_rows` and `join_to_sort_maximum_table_rows` are met, rerange the right table by key to improve the performance in left or inner hash join"},
             {"mongodb_throw_on_unsupported_query", false, true, "New setting."},
->>>>>>> d3c99431
         }
     },
     {"24.8",
