#include <Core/SettingsChangesHistory.h>
#include <Core/Defines.h>
#include <IO/ReadBufferFromString.h>
#include <IO/ReadHelpers.h>
#include <boost/algorithm/string.hpp>

namespace DB
{

namespace ErrorCodes
{
    extern const int BAD_ARGUMENTS;
    extern const int LOGICAL_ERROR;
}

ClickHouseVersion::ClickHouseVersion(const String & version)
{
    Strings split;
    boost::split(split, version, [](char c){ return c == '.'; });
    components.reserve(split.size());
    if (split.empty())
        throw Exception{ErrorCodes::BAD_ARGUMENTS, "Cannot parse ClickHouse version here: {}", version};

    for (const auto & split_element : split)
    {
        size_t component;
        ReadBufferFromString buf(split_element);
        if (!tryReadIntText(component, buf) || !buf.eof())
            throw Exception{ErrorCodes::BAD_ARGUMENTS, "Cannot parse ClickHouse version here: {}", version};
        components.push_back(component);
    }
}

ClickHouseVersion::ClickHouseVersion(const char * version)
    : ClickHouseVersion(String(version))
{
}

String ClickHouseVersion::toString() const
{
    String version = std::to_string(components[0]);
    for (size_t i = 1; i < components.size(); ++i)
        version += "." + std::to_string(components[i]);

    return version;
}

// clang-format off
/// History of settings changes that controls some backward incompatible changes
/// across all ClickHouse versions. It maps ClickHouse version to settings changes that were done
/// in this version. This history contains both changes to existing settings and newly added settings.
/// Settings changes is a vector of structs
///     {setting_name, previous_value, new_value, reason}.
/// For newly added setting choose the most appropriate previous_value (for example, if new setting
/// controls new feature and it's 'true' by default, use 'false' as previous_value).
/// It's used to implement `compatibility` setting (see https://github.com/ClickHouse/ClickHouse/issues/35972)
/// Note: please check if the key already exists to prevent duplicate entries.
static std::initializer_list<std::pair<ClickHouseVersion, SettingsChangesHistory::SettingsChanges>> settings_changes_history_initializer =
{
    {"24.7", {{"output_format_parquet_write_page_index", false, true, "Add a possibility to write page index into parquet files."},
<<<<<<< HEAD
              {"output_format_binary_encode_types_in_binary_format", false, false, "Added new setting to allow to write type names in binary format in RowBinaryWithNamesAndTypes output format"},
              {"input_format_binary_decode_types_in_binary_format", false, false, "Added new setting to allow to read type names in binary format in RowBinaryWithNamesAndTypes input format"},
              {"output_format_native_encode_types_in_binary_format", false, false, "Added new setting to allow to write type names in binary format in Native output format"},
              {"input_format_native_decode_types_in_binary_format", false, false, "Added new setting to allow to read type names in binary format in Native output format"},
=======
              {"optimize_functions_to_subcolumns", false, true, "Enable optimization by default"},
              {"input_format_json_ignore_key_case", false, false, "Ignore json key case while read json field from string."},
>>>>>>> f315b363
              {"optimize_trivial_insert_select", true, false, "The optimization does not make sense in many cases."},
              {"lightweight_mutation_projection_mode", "throw", "throw", "When lightweight delete happens on a table with projection(s), the possible operations include throw the exception as projection exists, or drop all projection related to this table then do lightweight delete."},
              {"database_replicated_allow_heavy_create", true, false, "Long-running DDL queries (CREATE AS SELECT and POPULATE) for Replicated database engine was forbidden"},
              {"azure_sdk_max_retries", 10, 10, "Maximum number of retries in azure sdk"},
              {"azure_sdk_retry_initial_backoff_ms", 10, 10, "Minimal backoff between retries in azure sdk"},
              {"azure_sdk_retry_max_backoff_ms", 1000, 1000, "Maximal backoff between retries in azure sdk"},
              }},
    {"24.6", {{"materialize_skip_indexes_on_insert", true, true, "Added new setting to allow to disable materialization of skip indexes on insert"},
              {"materialize_statistics_on_insert", true, true, "Added new setting to allow to disable materialization of statistics on insert"},
              {"input_format_parquet_use_native_reader", false, false, "When reading Parquet files, to use native reader instead of arrow reader."},
              {"hdfs_throw_on_zero_files_match", false, false, "Allow to throw an error when ListObjects request cannot match any files in HDFS engine instead of empty query result"},
              {"azure_throw_on_zero_files_match", false, false, "Allow to throw an error when ListObjects request cannot match any files in AzureBlobStorage engine instead of empty query result"},
              {"s3_validate_request_settings", true, true, "Allow to disable S3 request settings validation"},
              {"allow_experimental_full_text_index", false, false, "Enable experimental full-text index"},
              {"azure_skip_empty_files", false, false, "Allow to skip empty files in azure table engine"},
              {"hdfs_ignore_file_doesnt_exist", false, false, "Allow to return 0 rows when the requested files don't exist instead of throwing an exception in HDFS table engine"},
              {"azure_ignore_file_doesnt_exist", false, false, "Allow to return 0 rows when the requested files don't exist instead of throwing an exception in AzureBlobStorage table engine"},
              {"s3_ignore_file_doesnt_exist", false, false, "Allow to return 0 rows when the requested files don't exist instead of throwing an exception in S3 table engine"},
              {"s3_max_part_number", 10000, 10000, "Maximum part number number for s3 upload part"},
              {"s3_max_single_operation_copy_size", 32 * 1024 * 1024, 32 * 1024 * 1024, "Maximum size for a single copy operation in s3"},
              {"input_format_parquet_max_block_size", 8192, DEFAULT_BLOCK_SIZE, "Increase block size for parquet reader."},
              {"input_format_parquet_prefer_block_bytes", 0, DEFAULT_BLOCK_SIZE * 256, "Average block bytes output by parquet reader."},
              {"enable_blob_storage_log", true, true, "Write information about blob storage operations to system.blob_storage_log table"},
              {"allow_deprecated_snowflake_conversion_functions", true, false, "Disabled deprecated functions snowflakeToDateTime[64] and dateTime[64]ToSnowflake."},
              {"allow_statistic_optimize", false, false, "Old setting which popped up here being renamed."},
              {"allow_experimental_statistic", false, false, "Old setting which popped up here being renamed."},
              {"allow_statistics_optimize", false, false, "The setting was renamed. The previous name is `allow_statistic_optimize`."},
              {"allow_experimental_statistics", false, false, "The setting was renamed. The previous name is `allow_experimental_statistic`."},
              {"enable_vertical_final", false, true, "Enable vertical final by default again after fixing bug"},
              {"parallel_replicas_custom_key_range_lower", 0, 0, "Add settings to control the range filter when using parallel replicas with dynamic shards"},
              {"parallel_replicas_custom_key_range_upper", 0, 0, "Add settings to control the range filter when using parallel replicas with dynamic shards. A value of 0 disables the upper limit"},
              {"output_format_pretty_display_footer_column_names", 0, 1, "Add a setting to display column names in the footer if there are many rows. Threshold value is controlled by output_format_pretty_display_footer_column_names_min_rows."},
              {"output_format_pretty_display_footer_column_names_min_rows", 0, 50, "Add a setting to control the threshold value for setting output_format_pretty_display_footer_column_names_min_rows. Default 50."},
              {"output_format_csv_serialize_tuple_into_separate_columns", true, true, "A new way of how interpret tuples in CSV format was added."},
              {"input_format_csv_deserialize_separate_columns_into_tuple", true, true, "A new way of how interpret tuples in CSV format was added."},
              {"input_format_csv_try_infer_strings_from_quoted_tuples", true, true, "A new way of how interpret tuples in CSV format was added."},
              }},
    {"24.5", {{"allow_deprecated_error_prone_window_functions", true, false, "Allow usage of deprecated error prone window functions (neighbor, runningAccumulate, runningDifferenceStartingWithFirstValue, runningDifference)"},
              {"allow_experimental_join_condition", false, false, "Support join with inequal conditions which involve columns from both left and right table. e.g. t1.y < t2.y."},
              {"input_format_tsv_crlf_end_of_line", false, false, "Enables reading of CRLF line endings with TSV formats"},
              {"output_format_parquet_use_custom_encoder", false, true, "Enable custom Parquet encoder."},
              {"cross_join_min_rows_to_compress", 0, 10000000, "Minimal count of rows to compress block in CROSS JOIN. Zero value means - disable this threshold. This block is compressed when any of the two thresholds (by rows or by bytes) are reached."},
              {"cross_join_min_bytes_to_compress", 0, 1_GiB, "Minimal size of block to compress in CROSS JOIN. Zero value means - disable this threshold. This block is compressed when any of the two thresholds (by rows or by bytes) are reached."},
              {"http_max_chunk_size", 0, 0, "Internal limitation"},
              {"prefer_external_sort_block_bytes", 0, DEFAULT_BLOCK_SIZE * 256, "Prefer maximum block bytes for external sort, reduce the memory usage during merging."},
              {"input_format_force_null_for_omitted_fields", false, false, "Disable type-defaults for omitted fields when needed"},
              {"cast_string_to_dynamic_use_inference", false, false, "Add setting to allow converting String to Dynamic through parsing"},
              {"allow_experimental_dynamic_type", false, false, "Add new experimental Dynamic type"},
              {"azure_max_blocks_in_multipart_upload", 50000, 50000, "Maximum number of blocks in multipart upload for Azure."},
              }},
    {"24.4", {{"input_format_json_throw_on_bad_escape_sequence", true, true, "Allow to save JSON strings with bad escape sequences"},
              {"max_parsing_threads", 0, 0, "Add a separate setting to control number of threads in parallel parsing from files"},
              {"ignore_drop_queries_probability", 0, 0, "Allow to ignore drop queries in server with specified probability for testing purposes"},
              {"lightweight_deletes_sync", 2, 2, "The same as 'mutation_sync', but controls only execution of lightweight deletes"},
              {"query_cache_system_table_handling", "save", "throw", "The query cache no longer caches results of queries against system tables"},
              {"input_format_json_ignore_unnecessary_fields", false, true, "Ignore unnecessary fields and not parse them. Enabling this may not throw exceptions on json strings of invalid format or with duplicated fields"},
              {"input_format_hive_text_allow_variable_number_of_columns", false, true, "Ignore extra columns in Hive Text input (if file has more columns than expected) and treat missing fields in Hive Text input as default values."},
              {"allow_experimental_database_replicated", false, true, "Database engine Replicated is now in Beta stage"},
              {"temporary_data_in_cache_reserve_space_wait_lock_timeout_milliseconds", (10 * 60 * 1000), (10 * 60 * 1000), "Wait time to lock cache for sapce reservation in temporary data in filesystem cache"},
              {"optimize_rewrite_sum_if_to_count_if", false, true, "Only available for the analyzer, where it works correctly"},
              {"azure_allow_parallel_part_upload", "true", "true", "Use multiple threads for azure multipart upload."},
              {"max_recursive_cte_evaluation_depth", DBMS_RECURSIVE_CTE_MAX_EVALUATION_DEPTH, DBMS_RECURSIVE_CTE_MAX_EVALUATION_DEPTH, "Maximum limit on recursive CTE evaluation depth"},
              {"query_plan_convert_outer_join_to_inner_join", false, true, "Allow to convert OUTER JOIN to INNER JOIN if filter after JOIN always filters default values"},
              }},
    {"24.3", {{"s3_connect_timeout_ms", 1000, 1000, "Introduce new dedicated setting for s3 connection timeout"},
              {"allow_experimental_shared_merge_tree", false, true, "The setting is obsolete"},
              {"use_page_cache_for_disks_without_file_cache", false, false, "Added userspace page cache"},
              {"read_from_page_cache_if_exists_otherwise_bypass_cache", false, false, "Added userspace page cache"},
              {"page_cache_inject_eviction", false, false, "Added userspace page cache"},
              {"default_table_engine", "None", "MergeTree", "Set default table engine to MergeTree for better usability"},
              {"input_format_json_use_string_type_for_ambiguous_paths_in_named_tuples_inference_from_objects", false, false, "Allow to use String type for ambiguous paths during named tuple inference from JSON objects"},
              {"traverse_shadow_remote_data_paths", false, false, "Traverse shadow directory when query system.remote_data_paths."},
              {"throw_if_deduplication_in_dependent_materialized_views_enabled_with_async_insert", false, true, "Deduplication is dependent materialized view cannot work together with async inserts."},
              {"parallel_replicas_allow_in_with_subquery", false, true, "If true, subquery for IN will be executed on every follower replica"},
              {"log_processors_profiles", false, true, "Enable by default"},
              {"function_locate_has_mysql_compatible_argument_order", false, true, "Increase compatibility with MySQL's locate function."},
              {"allow_suspicious_primary_key", true, false, "Forbid suspicious PRIMARY KEY/ORDER BY for MergeTree (i.e. SimpleAggregateFunction)"},
              {"filesystem_cache_reserve_space_wait_lock_timeout_milliseconds", 1000, 1000, "Wait time to lock cache for sapce reservation in filesystem cache"},
              {"max_parser_backtracks", 0, 1000000, "Limiting the complexity of parsing"},
              {"analyzer_compatibility_join_using_top_level_identifier", false, false, "Force to resolve identifier in JOIN USING from projection"},
              {"distributed_insert_skip_read_only_replicas", false, false, "If true, INSERT into Distributed will skip read-only replicas"},
              {"keeper_max_retries", 10, 10, "Max retries for general keeper operations"},
              {"keeper_retry_initial_backoff_ms", 100, 100, "Initial backoff timeout for general keeper operations"},
              {"keeper_retry_max_backoff_ms", 5000, 5000, "Max backoff timeout for general keeper operations"},
              {"s3queue_allow_experimental_sharded_mode", false, false, "Enable experimental sharded mode of S3Queue table engine. It is experimental because it will be rewritten"},
              {"allow_experimental_analyzer", false, true, "Enable analyzer and planner by default."},
              {"merge_tree_read_split_ranges_into_intersecting_and_non_intersecting_injection_probability", 0.0, 0.0, "For testing of `PartsSplitter` - split read ranges into intersecting and non intersecting every time you read from MergeTree with the specified probability."},
              {"allow_get_client_http_header", false, false, "Introduced a new function."},
              {"output_format_pretty_row_numbers", false, true, "It is better for usability."},
              {"output_format_pretty_max_value_width_apply_for_single_value", true, false, "Single values in Pretty formats won't be cut."},
              {"output_format_parquet_string_as_string", false, true, "ClickHouse allows arbitrary binary data in the String data type, which is typically UTF-8. Parquet/ORC/Arrow Strings only support UTF-8. That's why you can choose which Arrow's data type to use for the ClickHouse String data type - String or Binary. While Binary would be more correct and compatible, using String by default will correspond to user expectations in most cases."},
              {"output_format_orc_string_as_string", false, true, "ClickHouse allows arbitrary binary data in the String data type, which is typically UTF-8. Parquet/ORC/Arrow Strings only support UTF-8. That's why you can choose which Arrow's data type to use for the ClickHouse String data type - String or Binary. While Binary would be more correct and compatible, using String by default will correspond to user expectations in most cases."},
              {"output_format_arrow_string_as_string", false, true, "ClickHouse allows arbitrary binary data in the String data type, which is typically UTF-8. Parquet/ORC/Arrow Strings only support UTF-8. That's why you can choose which Arrow's data type to use for the ClickHouse String data type - String or Binary. While Binary would be more correct and compatible, using String by default will correspond to user expectations in most cases."},
              {"output_format_parquet_compression_method", "lz4", "zstd", "Parquet/ORC/Arrow support many compression methods, including lz4 and zstd. ClickHouse supports each and every compression method. Some inferior tools, such as 'duckdb', lack support for the faster `lz4` compression method, that's why we set zstd by default."},
              {"output_format_orc_compression_method", "lz4", "zstd", "Parquet/ORC/Arrow support many compression methods, including lz4 and zstd. ClickHouse supports each and every compression method. Some inferior tools, such as 'duckdb', lack support for the faster `lz4` compression method, that's why we set zstd by default."},
              {"output_format_pretty_highlight_digit_groups", false, true, "If enabled and if output is a terminal, highlight every digit corresponding to the number of thousands, millions, etc. with underline."},
              {"geo_distance_returns_float64_on_float64_arguments", false, true, "Increase the default precision."},
              {"azure_max_inflight_parts_for_one_file", 20, 20, "The maximum number of a concurrent loaded parts in multipart upload request. 0 means unlimited."},
              {"azure_strict_upload_part_size", 0, 0, "The exact size of part to upload during multipart upload to Azure blob storage."},
              {"azure_min_upload_part_size", 16*1024*1024, 16*1024*1024, "The minimum size of part to upload during multipart upload to Azure blob storage."},
              {"azure_max_upload_part_size", 5ull*1024*1024*1024, 5ull*1024*1024*1024, "The maximum size of part to upload during multipart upload to Azure blob storage."},
              {"azure_upload_part_size_multiply_factor", 2, 2, "Multiply azure_min_upload_part_size by this factor each time azure_multiply_parts_count_threshold parts were uploaded from a single write to Azure blob storage."},
              {"azure_upload_part_size_multiply_parts_count_threshold", 500, 500, "Each time this number of parts was uploaded to Azure blob storage, azure_min_upload_part_size is multiplied by azure_upload_part_size_multiply_factor."},
              {"output_format_csv_serialize_tuple_into_separate_columns", true, true, "A new way of how interpret tuples in CSV format was added."},
              {"input_format_csv_deserialize_separate_columns_into_tuple", true, true, "A new way of how interpret tuples in CSV format was added."},
              {"input_format_csv_try_infer_strings_from_quoted_tuples", true, true, "A new way of how interpret tuples in CSV format was added."},
              }},
    {"24.2", {{"allow_suspicious_variant_types", true, false, "Don't allow creating Variant type with suspicious variants by default"},
              {"validate_experimental_and_suspicious_types_inside_nested_types", false, true, "Validate usage of experimental and suspicious types inside nested types"},
              {"output_format_values_escape_quote_with_quote", false, false, "If true escape ' with '', otherwise quoted with \\'"},
              {"output_format_pretty_single_large_number_tip_threshold", 0, 1'000'000, "Print a readable number tip on the right side of the table if the block consists of a single number which exceeds this value (except 0)"},
              {"input_format_try_infer_exponent_floats", true, false, "Don't infer floats in exponential notation by default"},
              {"query_plan_optimize_prewhere", true, true, "Allow to push down filter to PREWHERE expression for supported storages"},
              {"async_insert_max_data_size", 1000000, 10485760, "The previous value appeared to be too small."},
              {"async_insert_poll_timeout_ms", 10, 10, "Timeout in milliseconds for polling data from asynchronous insert queue"},
              {"async_insert_use_adaptive_busy_timeout", false, true, "Use adaptive asynchronous insert timeout"},
              {"async_insert_busy_timeout_min_ms", 50, 50, "The minimum value of the asynchronous insert timeout in milliseconds; it also serves as the initial value, which may be increased later by the adaptive algorithm"},
              {"async_insert_busy_timeout_max_ms", 200, 200, "The minimum value of the asynchronous insert timeout in milliseconds; async_insert_busy_timeout_ms is aliased to async_insert_busy_timeout_max_ms"},
              {"async_insert_busy_timeout_increase_rate", 0.2, 0.2, "The exponential growth rate at which the adaptive asynchronous insert timeout increases"},
              {"async_insert_busy_timeout_decrease_rate", 0.2, 0.2, "The exponential growth rate at which the adaptive asynchronous insert timeout decreases"},
              {"format_template_row_format", "", "", "Template row format string can be set directly in query"},
              {"format_template_resultset_format", "", "", "Template result set format string can be set in query"},
              {"split_parts_ranges_into_intersecting_and_non_intersecting_final", true, true, "Allow to split parts ranges into intersecting and non intersecting during FINAL optimization"},
              {"split_intersecting_parts_ranges_into_layers_final", true, true, "Allow to split intersecting parts ranges into layers during FINAL optimization"},
              {"azure_max_single_part_copy_size", 256*1024*1024, 256*1024*1024, "The maximum size of object to copy using single part copy to Azure blob storage."},
              {"min_external_table_block_size_rows", DEFAULT_INSERT_BLOCK_SIZE, DEFAULT_INSERT_BLOCK_SIZE, "Squash blocks passed to external table to specified size in rows, if blocks are not big enough"},
              {"min_external_table_block_size_bytes", DEFAULT_INSERT_BLOCK_SIZE * 256, DEFAULT_INSERT_BLOCK_SIZE * 256, "Squash blocks passed to external table to specified size in bytes, if blocks are not big enough."},
              {"parallel_replicas_prefer_local_join", true, true, "If true, and JOIN can be executed with parallel replicas algorithm, and all storages of right JOIN part are *MergeTree, local JOIN will be used instead of GLOBAL JOIN."},
              {"optimize_time_filter_with_preimage", true, true, "Optimize Date and DateTime predicates by converting functions into equivalent comparisons without conversions (e.g. toYear(col) = 2023 -> col >= '2023-01-01' AND col <= '2023-12-31')"},
              {"extract_key_value_pairs_max_pairs_per_row", 0, 0, "Max number of pairs that can be produced by the `extractKeyValuePairs` function. Used as a safeguard against consuming too much memory."},
              {"default_view_definer", "CURRENT_USER", "CURRENT_USER", "Allows to set default `DEFINER` option while creating a view"},
              {"default_materialized_view_sql_security", "DEFINER", "DEFINER", "Allows to set a default value for SQL SECURITY option when creating a materialized view"},
              {"default_normal_view_sql_security", "INVOKER", "INVOKER", "Allows to set default `SQL SECURITY` option while creating a normal view"},
              {"mysql_map_string_to_text_in_show_columns", false, true, "Reduce the configuration effort to connect ClickHouse with BI tools."},
              {"mysql_map_fixed_string_to_text_in_show_columns", false, true, "Reduce the configuration effort to connect ClickHouse with BI tools."},
              }},
    {"24.1", {{"print_pretty_type_names", false, true, "Better user experience."},
              {"input_format_json_read_bools_as_strings", false, true, "Allow to read bools as strings in JSON formats by default"},
              {"output_format_arrow_use_signed_indexes_for_dictionary", false, true, "Use signed indexes type for Arrow dictionaries by default as it's recommended"},
              {"allow_experimental_variant_type", false, false, "Add new experimental Variant type"},
              {"use_variant_as_common_type", false, false, "Allow to use Variant in if/multiIf if there is no common type"},
              {"output_format_arrow_use_64_bit_indexes_for_dictionary", false, false, "Allow to use 64 bit indexes type in Arrow dictionaries"},
              {"parallel_replicas_mark_segment_size", 128, 128, "Add new setting to control segment size in new parallel replicas coordinator implementation"},
              {"ignore_materialized_views_with_dropped_target_table", false, false, "Add new setting to allow to ignore materialized views with dropped target table"},
              {"output_format_compression_level", 3, 3, "Allow to change compression level in the query output"},
              {"output_format_compression_zstd_window_log", 0, 0, "Allow to change zstd window log in the query output when zstd compression is used"},
              {"enable_zstd_qat_codec", false, false, "Add new ZSTD_QAT codec"},
              {"enable_vertical_final", false, true, "Use vertical final by default"},
              {"output_format_arrow_use_64_bit_indexes_for_dictionary", false, false, "Allow to use 64 bit indexes type in Arrow dictionaries"},
              {"max_rows_in_set_to_optimize_join", 100000, 0, "Disable join optimization as it prevents from read in order optimization"},
              {"output_format_pretty_color", true, "auto", "Setting is changed to allow also for auto value, disabling ANSI escapes if output is not a tty"},
              {"function_visible_width_behavior", 0, 1, "We changed the default behavior of `visibleWidth` to be more precise"},
              {"max_estimated_execution_time", 0, 0, "Separate max_execution_time and max_estimated_execution_time"},
              {"iceberg_engine_ignore_schema_evolution", false, false, "Allow to ignore schema evolution in Iceberg table engine"},
              {"optimize_injective_functions_in_group_by", false, true, "Replace injective functions by it's arguments in GROUP BY section in analyzer"},
              {"update_insert_deduplication_token_in_dependent_materialized_views", false, false, "Allow to update insert deduplication token with table identifier during insert in dependent materialized views"},
              {"azure_max_unexpected_write_error_retries", 4, 4, "The maximum number of retries in case of unexpected errors during Azure blob storage write"},
              {"split_parts_ranges_into_intersecting_and_non_intersecting_final", false, true, "Allow to split parts ranges into intersecting and non intersecting during FINAL optimization"},
              {"split_intersecting_parts_ranges_into_layers_final", true, true, "Allow to split intersecting parts ranges into layers during FINAL optimization"}}},
    {"23.12", {{"allow_suspicious_ttl_expressions", true, false, "It is a new setting, and in previous versions the behavior was equivalent to allowing."},
              {"input_format_parquet_allow_missing_columns", false, true, "Allow missing columns in Parquet files by default"},
              {"input_format_orc_allow_missing_columns", false, true, "Allow missing columns in ORC files by default"},
              {"input_format_arrow_allow_missing_columns", false, true, "Allow missing columns in Arrow files by default"}}},
    {"23.11", {{"parsedatetime_parse_without_leading_zeros", false, true, "Improved compatibility with MySQL DATE_FORMAT/STR_TO_DATE"}}},
    {"23.9", {{"optimize_group_by_constant_keys", false, true, "Optimize group by constant keys by default"},
              {"input_format_json_try_infer_named_tuples_from_objects", false, true, "Try to infer named Tuples from JSON objects by default"},
              {"input_format_json_read_numbers_as_strings", false, true, "Allow to read numbers as strings in JSON formats by default"},
              {"input_format_json_read_arrays_as_strings", false, true, "Allow to read arrays as strings in JSON formats by default"},
              {"input_format_json_infer_incomplete_types_as_strings", false, true, "Allow to infer incomplete types as Strings in JSON formats by default"},
              {"input_format_json_try_infer_numbers_from_strings", true, false, "Don't infer numbers from strings in JSON formats by default to prevent possible parsing errors"},
              {"http_write_exception_in_output_format", false, true, "Output valid JSON/XML on exception in HTTP streaming."}}},
    {"23.8", {{"rewrite_count_distinct_if_with_count_distinct_implementation", false, true, "Rewrite countDistinctIf with count_distinct_implementation configuration"}}},
    {"23.7", {{"function_sleep_max_microseconds_per_block", 0, 3000000, "In previous versions, the maximum sleep time of 3 seconds was applied only for `sleep`, but not for `sleepEachRow` function. In the new version, we introduce this setting. If you set compatibility with the previous versions, we will disable the limit altogether."}}},
    {"23.6", {{"http_send_timeout", 180, 30, "3 minutes seems crazy long. Note that this is timeout for a single network write call, not for the whole upload operation."},
              {"http_receive_timeout", 180, 30, "See http_send_timeout."}}},
    {"23.5", {{"input_format_parquet_preserve_order", true, false, "Allow Parquet reader to reorder rows for better parallelism."},
              {"parallelize_output_from_storages", false, true, "Allow parallelism when executing queries that read from file/url/s3/etc. This may reorder rows."},
              {"use_with_fill_by_sorting_prefix", false, true, "Columns preceding WITH FILL columns in ORDER BY clause form sorting prefix. Rows with different values in sorting prefix are filled independently"},
              {"output_format_parquet_compliant_nested_types", false, true, "Change an internal field name in output Parquet file schema."}}},
    {"23.4", {{"allow_suspicious_indices", true, false, "If true, index can defined with identical expressions"},
              {"allow_nonconst_timezone_arguments", true, false, "Allow non-const timezone arguments in certain time-related functions like toTimeZone(), fromUnixTimestamp*(), snowflakeToDateTime*()."},
              {"connect_timeout_with_failover_ms", 50, 1000, "Increase default connect timeout because of async connect"},
              {"connect_timeout_with_failover_secure_ms", 100, 1000, "Increase default secure connect timeout because of async connect"},
              {"hedged_connection_timeout_ms", 100, 50, "Start new connection in hedged requests after 50 ms instead of 100 to correspond with previous connect timeout"},
              {"formatdatetime_f_prints_single_zero", true, false, "Improved compatibility with MySQL DATE_FORMAT()/STR_TO_DATE()"},
              {"formatdatetime_parsedatetime_m_is_month_name", false, true, "Improved compatibility with MySQL DATE_FORMAT/STR_TO_DATE"}}},
    {"23.3", {{"output_format_parquet_version", "1.0", "2.latest", "Use latest Parquet format version for output format"},
              {"input_format_json_ignore_unknown_keys_in_named_tuple", false, true, "Improve parsing JSON objects as named tuples"},
              {"input_format_native_allow_types_conversion", false, true, "Allow types conversion in Native input forma"},
              {"output_format_arrow_compression_method", "none", "lz4_frame", "Use lz4 compression in Arrow output format by default"},
              {"output_format_parquet_compression_method", "snappy", "lz4", "Use lz4 compression in Parquet output format by default"},
              {"output_format_orc_compression_method", "none", "lz4_frame", "Use lz4 compression in ORC output format by default"},
              {"async_query_sending_for_remote", false, true, "Create connections and send query async across shards"}}},
    {"23.2", {{"output_format_parquet_fixed_string_as_fixed_byte_array", false, true, "Use Parquet FIXED_LENGTH_BYTE_ARRAY type for FixedString by default"},
              {"output_format_arrow_fixed_string_as_fixed_byte_array", false, true, "Use Arrow FIXED_SIZE_BINARY type for FixedString by default"},
              {"query_plan_remove_redundant_distinct", false, true, "Remove redundant Distinct step in query plan"},
              {"optimize_duplicate_order_by_and_distinct", true, false, "Remove duplicate ORDER BY and DISTINCT if it's possible"},
              {"insert_keeper_max_retries", 0, 20, "Enable reconnections to Keeper on INSERT, improve reliability"}}},
    {"23.1", {{"input_format_json_read_objects_as_strings", 0, 1, "Enable reading nested json objects as strings while object type is experimental"},
              {"input_format_json_defaults_for_missing_elements_in_named_tuple", false, true, "Allow missing elements in JSON objects while reading named tuples by default"},
              {"input_format_csv_detect_header", false, true, "Detect header in CSV format by default"},
              {"input_format_tsv_detect_header", false, true, "Detect header in TSV format by default"},
              {"input_format_custom_detect_header", false, true, "Detect header in CustomSeparated format by default"},
              {"query_plan_remove_redundant_sorting", false, true, "Remove redundant sorting in query plan. For example, sorting steps related to ORDER BY clauses in subqueries"}}},
    {"22.12", {{"max_size_to_preallocate_for_aggregation", 10'000'000, 100'000'000, "This optimizes performance"},
               {"query_plan_aggregation_in_order", 0, 1, "Enable some refactoring around query plan"},
               {"format_binary_max_string_size", 0, 1_GiB, "Prevent allocating large amount of memory"}}},
    {"22.11", {{"use_structure_from_insertion_table_in_table_functions", 0, 2, "Improve using structure from insertion table in table functions"}}},
    {"22.9", {{"force_grouping_standard_compatibility", false, true, "Make GROUPING function output the same as in SQL standard and other DBMS"}}},
    {"22.7", {{"cross_to_inner_join_rewrite", 1, 2, "Force rewrite comma join to inner"},
              {"enable_positional_arguments", false, true, "Enable positional arguments feature by default"},
              {"format_csv_allow_single_quotes", true, false, "Most tools don't treat single quote in CSV specially, don't do it by default too"}}},
    {"22.6", {{"output_format_json_named_tuples_as_objects", false, true, "Allow to serialize named tuples as JSON objects in JSON formats by default"},
              {"input_format_skip_unknown_fields", false, true, "Optimize reading subset of columns for some input formats"}}},
    {"22.5", {{"memory_overcommit_ratio_denominator", 0, 1073741824, "Enable memory overcommit feature by default"},
              {"memory_overcommit_ratio_denominator_for_user", 0, 1073741824, "Enable memory overcommit feature by default"}}},
    {"22.4", {{"allow_settings_after_format_in_insert", true, false, "Do not allow SETTINGS after FORMAT for INSERT queries because ClickHouse interpret SETTINGS as some values, which is misleading"}}},
    {"22.3", {{"cast_ipv4_ipv6_default_on_conversion_error", true, false, "Make functions cast(value, 'IPv4') and cast(value, 'IPv6') behave same as toIPv4 and toIPv6 functions"}}},
    {"21.12", {{"stream_like_engine_allow_direct_select", true, false, "Do not allow direct select for Kafka/RabbitMQ/FileLog by default"}}},
    {"21.9", {{"output_format_decimal_trailing_zeros", true, false, "Do not output trailing zeros in text representation of Decimal types by default for better looking output"},
              {"use_hedged_requests", false, true, "Enable Hedged Requests feature by default"}}},
    {"21.7", {{"legacy_column_name_of_tuple_literal", true, false, "Add this setting only for compatibility reasons. It makes sense to set to 'true', while doing rolling update of cluster from version lower than 21.7 to higher"}}},
    {"21.5", {{"async_socket_for_remote", false, true, "Fix all problems and turn on asynchronous reads from socket for remote queries by default again"}}},
    {"21.3", {{"async_socket_for_remote", true, false, "Turn off asynchronous reads from socket for remote queries because of some problems"},
              {"optimize_normalize_count_variants", false, true, "Rewrite aggregate functions that semantically equals to count() as count() by default"},
              {"normalize_function_names", false, true, "Normalize function names to their canonical names, this was needed for projection query routing"}}},
    {"21.2", {{"enable_global_with_statement", false, true, "Propagate WITH statements to UNION queries and all subqueries by default"}}},
    {"21.1", {{"insert_quorum_parallel", false, true, "Use parallel quorum inserts by default. It is significantly more convenient to use than sequential quorum inserts"},
              {"input_format_null_as_default", false, true, "Allow to insert NULL as default for input formats by default"},
              {"optimize_on_insert", false, true, "Enable data optimization on INSERT by default for better user experience"},
              {"use_compact_format_in_distributed_parts_names", false, true, "Use compact format for async INSERT into Distributed tables by default"}}},
    {"20.10", {{"format_regexp_escaping_rule", "Escaped", "Raw", "Use Raw as default escaping rule for Regexp format to male the behaviour more like to what users expect"}}},
    {"20.7", {{"show_table_uuid_in_table_create_query_if_not_nil", true, false, "Stop showing  UID of the table in its CREATE query for Engine=Atomic"}}},
    {"20.5", {{"input_format_with_names_use_header", false, true, "Enable using header with names for formats with WithNames/WithNamesAndTypes suffixes"},
              {"allow_suspicious_codecs", true, false, "Don't allow to specify meaningless compression codecs"}}},
    {"20.4", {{"validate_polygons", false, true, "Throw exception if polygon is invalid in function pointInPolygon by default instead of returning possibly wrong results"}}},
    {"19.18", {{"enable_scalar_subquery_optimization", false, true, "Prevent scalar subqueries from (de)serializing large scalar values and possibly avoid running the same subquery more than once"}}},
    {"19.14", {{"any_join_distinct_right_table_keys", true, false, "Disable ANY RIGHT and ANY FULL JOINs by default to avoid inconsistency"}}},
    {"19.12", {{"input_format_defaults_for_omitted_fields", false, true, "Enable calculation of complex default expressions for omitted fields for some input formats, because it should be the expected behaviour"}}},
    {"19.5", {{"max_partitions_per_insert_block", 0, 100, "Add a limit for the number of partitions in one block"}}},
    {"18.12.17", {{"enable_optimize_predicate_expression", 0, 1, "Optimize predicates to subqueries by default"}}},
};


const std::map<ClickHouseVersion, SettingsChangesHistory::SettingsChanges> & getSettingsChangesHistory()
{
    static std::map<ClickHouseVersion, SettingsChangesHistory::SettingsChanges> settings_changes_history;

    static std::once_flag initialized_flag;
    std::call_once(initialized_flag, []()
    {
        for (const auto & setting_change : settings_changes_history_initializer)
        {
            /// Disallow duplicate keys in the settings changes history. Example:
            ///     {"21.2", {{"some_setting_1", false, true, "[...]"}}},
            ///     [...]
            ///     {"21.2", {{"some_setting_2", false, true, "[...]"}}},
            /// As std::set has unique keys, one of the entries would be overwritten.
            if (settings_changes_history.contains(setting_change.first))
                throw Exception{ErrorCodes::LOGICAL_ERROR, "Detected duplicate version '{}'", setting_change.first.toString()};

            settings_changes_history[setting_change.first] = setting_change.second;
        }
    });

    return settings_changes_history;
}
}<|MERGE_RESOLUTION|>--- conflicted
+++ resolved
@@ -58,15 +58,12 @@
 static std::initializer_list<std::pair<ClickHouseVersion, SettingsChangesHistory::SettingsChanges>> settings_changes_history_initializer =
 {
     {"24.7", {{"output_format_parquet_write_page_index", false, true, "Add a possibility to write page index into parquet files."},
-<<<<<<< HEAD
               {"output_format_binary_encode_types_in_binary_format", false, false, "Added new setting to allow to write type names in binary format in RowBinaryWithNamesAndTypes output format"},
               {"input_format_binary_decode_types_in_binary_format", false, false, "Added new setting to allow to read type names in binary format in RowBinaryWithNamesAndTypes input format"},
               {"output_format_native_encode_types_in_binary_format", false, false, "Added new setting to allow to write type names in binary format in Native output format"},
               {"input_format_native_decode_types_in_binary_format", false, false, "Added new setting to allow to read type names in binary format in Native output format"},
-=======
               {"optimize_functions_to_subcolumns", false, true, "Enable optimization by default"},
               {"input_format_json_ignore_key_case", false, false, "Ignore json key case while read json field from string."},
->>>>>>> f315b363
               {"optimize_trivial_insert_select", true, false, "The optimization does not make sense in many cases."},
               {"lightweight_mutation_projection_mode", "throw", "throw", "When lightweight delete happens on a table with projection(s), the possible operations include throw the exception as projection exists, or drop all projection related to this table then do lightweight delete."},
               {"database_replicated_allow_heavy_create", true, false, "Long-running DDL queries (CREATE AS SELECT and POPULATE) for Replicated database engine was forbidden"},
