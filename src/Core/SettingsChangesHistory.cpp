#include <Core/Defines.h>
#include <Core/SettingsChangesHistory.h>
#include <IO/ReadBufferFromString.h>
#include <IO/ReadHelpers.h>
#include <boost/algorithm/string.hpp>


namespace DB
{

namespace ErrorCodes
{
    extern const int BAD_ARGUMENTS;
    extern const int LOGICAL_ERROR;
}

ClickHouseVersion::ClickHouseVersion(const String & version)
{
    Strings split;
    boost::split(split, version, [](char c){ return c == '.'; });
    components.reserve(split.size());
    if (split.empty())
        throw Exception{ErrorCodes::BAD_ARGUMENTS, "Cannot parse ClickHouse version here: {}", version};

    for (const auto & split_element : split)
    {
        size_t component;
        ReadBufferFromString buf(split_element);
        if (!tryReadIntText(component, buf) || !buf.eof())
            throw Exception{ErrorCodes::BAD_ARGUMENTS, "Cannot parse ClickHouse version here: {}", version};
        components.push_back(component);
    }
}

ClickHouseVersion::ClickHouseVersion(const char * version)
    : ClickHouseVersion(String(version))
{
}

String ClickHouseVersion::toString() const
{
    String version = std::to_string(components[0]);
    for (size_t i = 1; i < components.size(); ++i)
        version += "." + std::to_string(components[i]);

    return version;
}

// clang-format off
/// History of settings changes that controls some backward incompatible changes
/// across all ClickHouse versions. It maps ClickHouse version to settings changes that were done
/// in this version. This history contains both changes to existing settings and newly added settings.
/// Settings changes is a vector of structs
///     {setting_name, previous_value, new_value, reason}.
/// For newly added setting choose the most appropriate previous_value (for example, if new setting
/// controls new feature and it's 'true' by default, use 'false' as previous_value).
/// It's used to implement `compatibility` setting (see https://github.com/ClickHouse/ClickHouse/issues/35972)
/// Note: please check if the key already exists to prevent duplicate entries.
static std::initializer_list<std::pair<ClickHouseVersion, SettingsChangesHistory::SettingsChanges>> settings_changes_history_initializer =
{
    {"24.12",
        {
            {"query_plan_join_swap_table", "false", "auto", "New setting. Right table was always chosen before."},
            {"max_size_to_preallocate_for_aggregation", 100'000'000, 1'000'000'000'000, "Enable optimisation for bigger tables."},
            {"max_size_to_preallocate_for_joins", 100'000'000, 1'000'000'000'000, "Enable optimisation for bigger tables."},
            {"max_bytes_ratio_before_external_group_by", 0., 0., "New setting."},
            {"object_storage_remove_recursive_file_limit", 0, 1000, "Added new setting to limit number of files stored in memory while removing from object storage. Zero value means unlimited."},
            {"max_bytes_ratio_before_external_sort", 0., 0., "New setting."},
            {"use_async_executor_for_materialized_views", false, false, "New setting."},
<<<<<<< HEAD
            {"enable_minmax_index_for_all_numeric_columns", false, false, "New setting to enable secondary indices for all numeric columns"},
            {"enable_minmax_index_for_all_string_columns", false, false, "New setting to enable secondary indices for all string columns"}
=======
            {"composed_data_type_output_format_mode", "default", "default", "New setting"},
            {"http_response_headers", "", "", "New setting."},
            {"parallel_replicas_index_analysis_only_on_coordinator", true, true, "Index analysis done only on replica-coordinator and skipped on other replicas. Effective only with enabled parallel_replicas_local_plan"}, // enabling it was moved to 24.10
>>>>>>> d13deb09
        }
    },
    {"24.11",
        {
            {"validate_mutation_query", false, true, "New setting to validate mutation queries by default."},
            {"enable_job_stack_trace", false, true, "Enable by default collecting stack traces from job's scheduling."},
            {"allow_suspicious_types_in_group_by", true, false, "Don't allow Variant/Dynamic types in GROUP BY by default"},
            {"allow_suspicious_types_in_order_by", true, false, "Don't allow Variant/Dynamic types in ORDER BY by default"},
            {"distributed_cache_discard_connection_if_unread_data", true, true, "New setting"},
            {"filesystem_cache_enable_background_download_for_metadata_files_in_packed_storage", true, true, "New setting"},
            {"filesystem_cache_enable_background_download_during_fetch", true, true, "New setting"},
            {"azure_check_objects_after_upload", false, false, "Check each uploaded object in azure blob storage to be sure that upload was successful"},
            {"backup_restore_keeper_max_retries", 20, 1000, "Should be big enough so the whole operation BACKUP or RESTORE operation won't fail because of a temporary [Zoo]Keeper failure in the middle of it."},
            {"backup_restore_failure_after_host_disconnected_for_seconds", 0, 3600, "New setting."},
            {"backup_restore_keeper_max_retries_while_initializing", 0, 20, "New setting."},
            {"backup_restore_keeper_max_retries_while_handling_error", 0, 20, "New setting."},
            {"backup_restore_finish_timeout_after_error_sec", 0, 180, "New setting."},
            {"query_plan_merge_filters", false, true, "Allow to merge filters in the query plan. This is required to properly support filter-push-down with a new analyzer."},
            {"parallel_replicas_local_plan", false, true, "Use local plan for local replica in a query with parallel replicas"},
            {"allow_experimental_shared_set_join", 1, 0, "Disable a setting for ClickHouse Cloud"},
            {"merge_tree_use_v1_object_and_dynamic_serialization", true, false, "Add new serialization V2 version for JSON and Dynamic types"},
            {"min_joined_block_size_bytes", 524288, 524288, "New setting."},
            {"allow_experimental_bfloat16_type", false, false, "Add new experimental BFloat16 type"},
            {"filesystem_cache_skip_download_if_exceeds_per_query_cache_write_limit", 1, 1, "Rename of setting skip_download_if_exceeds_query_cache_limit"},
            {"filesystem_cache_prefer_bigger_buffer_size", true, true, "New setting"},
            {"read_in_order_use_virtual_row", false, false, "Use virtual row while reading in order of primary key or its monotonic function fashion. It is useful when searching over multiple parts as only relevant ones are touched."},
            {"s3_skip_empty_files", false, true, "We hope it will provide better UX"},
            {"filesystem_cache_boundary_alignment", 0, 0, "New setting"},
            {"push_external_roles_in_interserver_queries", false, true, "New setting."},
            {"enable_variant_type", false, false, "Add alias to allow_experimental_variant_type"},
            {"enable_dynamic_type", false, false, "Add alias to allow_experimental_dynamic_type"},
            {"enable_json_type", false, false, "Add alias to allow_experimental_json_type"},
        }
    },
    {"24.10",
        {
            {"query_metric_log_interval", 0, -1, "New setting."},
            {"enforce_strict_identifier_format", false, false, "New setting."},
            {"enable_parsing_to_custom_serialization", false, true, "New setting"},
            {"mongodb_throw_on_unsupported_query", false, true, "New setting."},
            {"enable_parallel_replicas", false, false, "Parallel replicas with read tasks became the Beta tier feature."},
            {"parallel_replicas_mode", "read_tasks", "read_tasks", "This setting was introduced as a part of making parallel replicas feature Beta"},
            {"filesystem_cache_name", "", "", "Filesystem cache name to use for stateless table engines or data lakes"},
            {"restore_replace_external_dictionary_source_to_null", false, false, "New setting."},
            {"show_create_query_identifier_quoting_rule", "when_necessary", "when_necessary", "New setting."},
            {"show_create_query_identifier_quoting_style", "Backticks", "Backticks", "New setting."},
            {"merge_tree_min_read_task_size", 8, 8, "New setting"},
            {"merge_tree_min_rows_for_concurrent_read_for_remote_filesystem", (20 * 8192), 0, "Setting is deprecated"},
            {"merge_tree_min_bytes_for_concurrent_read_for_remote_filesystem", (24 * 10 * 1024 * 1024), 0, "Setting is deprecated"},
            {"implicit_select", false, false, "A new setting."},
            {"output_format_native_write_json_as_string", false, false, "Add new setting to allow write JSON column as single String column in Native format"},
            {"output_format_binary_write_json_as_string", false, false, "Add new setting to write values of JSON type as JSON string in RowBinary output format"},
            {"input_format_binary_read_json_as_string", false, false, "Add new setting to read values of JSON type as JSON string in RowBinary input format"},
            {"min_free_disk_bytes_to_perform_insert", 0, 0, "New setting."},
            {"min_free_disk_ratio_to_perform_insert", 0.0, 0.0, "New setting."},
            {"enable_named_columns_in_function_tuple", false, false, "Disabled pending usability improvements"},
            {"cloud_mode_database_engine", 1, 1, "A setting for ClickHouse Cloud"},
            {"allow_experimental_shared_set_join", 0, 0, "A setting for ClickHouse Cloud"},
            {"read_through_distributed_cache", 0, 0, "A setting for ClickHouse Cloud"},
            {"write_through_distributed_cache", 0, 0, "A setting for ClickHouse Cloud"},
            {"distributed_cache_throw_on_error", 0, 0, "A setting for ClickHouse Cloud"},
            {"distributed_cache_log_mode", "on_error", "on_error", "A setting for ClickHouse Cloud"},
            {"distributed_cache_fetch_metrics_only_from_current_az", 1, 1, "A setting for ClickHouse Cloud"},
            {"distributed_cache_connect_max_tries", 100, 100, "A setting for ClickHouse Cloud"},
            {"distributed_cache_receive_response_wait_milliseconds", 60000, 60000, "A setting for ClickHouse Cloud"},
            {"distributed_cache_receive_timeout_milliseconds", 10000, 10000, "A setting for ClickHouse Cloud"},
            {"distributed_cache_wait_connection_from_pool_milliseconds", 100, 100, "A setting for ClickHouse Cloud"},
            {"distributed_cache_bypass_connection_pool", 0, 0, "A setting for ClickHouse Cloud"},
            {"distributed_cache_pool_behaviour_on_limit", "allocate_bypassing_pool", "allocate_bypassing_pool", "A setting for ClickHouse Cloud"},
            {"distributed_cache_read_alignment", 0, 0, "A setting for ClickHouse Cloud"},
            {"distributed_cache_max_unacked_inflight_packets", 10, 10, "A setting for ClickHouse Cloud"},
            {"distributed_cache_data_packet_ack_window", 5, 5, "A setting for ClickHouse Cloud"},
            {"input_format_parquet_enable_row_group_prefetch", false, true, "Enable row group prefetching during parquet parsing. Currently, only single-threaded parsing can prefetch."},
            {"input_format_orc_dictionary_as_low_cardinality", false, true, "Treat ORC dictionary encoded columns as LowCardinality columns while reading ORC files"},
            {"allow_experimental_refreshable_materialized_view", false, true, "Not experimental anymore"},
            {"max_parts_to_move", 0, 1000, "New setting"},
            {"hnsw_candidate_list_size_for_search", 64, 256, "New setting. Previously, the value was optionally specified in CREATE INDEX and 64 by default."},
            {"allow_reorder_prewhere_conditions", true, true, "New setting"},
            {"input_format_parquet_bloom_filter_push_down", false, true, "When reading Parquet files, skip whole row groups based on the WHERE/PREWHERE expressions and bloom filter in the Parquet metadata."},
            {"date_time_64_output_format_cut_trailing_zeros_align_to_groups_of_thousands", false, false, "Dynamically trim the trailing zeros of datetime64 values to adjust the output scale to (0, 3, 6), corresponding to 'seconds', 'milliseconds', and 'microseconds'."},
            {"parallel_replicas_index_analysis_only_on_coordinator", false, true, "Index analysis done only on replica-coordinator and skipped on other replicas. Effective only with enabled parallel_replicas_local_plan"},
        }
    },
    {"24.9",
        {
            {"output_format_orc_dictionary_key_size_threshold", 0.0, 0.0, "For a string column in ORC output format, if the number of distinct values is greater than this fraction of the total number of non-null rows, turn off dictionary encoding. Otherwise dictionary encoding is enabled"},
            {"input_format_json_empty_as_default", false, false, "Added new setting to allow to treat empty fields in JSON input as default values."},
            {"input_format_try_infer_variants", false, false, "Try to infer Variant type in text formats when there is more than one possible type for column/array elements"},
            {"join_output_by_rowlist_perkey_rows_threshold", 0, 5, "The lower limit of per-key average rows in the right table to determine whether to output by row list in hash join."},
            {"create_if_not_exists", false, false, "New setting."},
            {"allow_materialized_view_with_bad_select", true, true, "Support (but not enable yet) stricter validation in CREATE MATERIALIZED VIEW"},
            {"parallel_replicas_mark_segment_size", 128, 0, "Value for this setting now determined automatically"},
            {"database_replicated_allow_replicated_engine_arguments", 1, 0, "Don't allow explicit arguments by default"},
            {"database_replicated_allow_explicit_uuid", 1, 0, "Added a new setting to disallow explicitly specifying table UUID"},
            {"parallel_replicas_local_plan", false, false, "Use local plan for local replica in a query with parallel replicas"},
            {"join_to_sort_minimum_perkey_rows", 0, 40, "The lower limit of per-key average rows in the right table to determine whether to rerange the right table by key in left or inner join. This setting ensures that the optimization is not applied for sparse table keys"},
            {"join_to_sort_maximum_table_rows", 0, 10000, "The maximum number of rows in the right table to determine whether to rerange the right table by key in left or inner join"},
            {"allow_experimental_join_right_table_sorting", false, false, "If it is set to true, and the conditions of `join_to_sort_minimum_perkey_rows` and `join_to_sort_maximum_table_rows` are met, rerange the right table by key to improve the performance in left or inner hash join"},
            {"mongodb_throw_on_unsupported_query", false, true, "New setting."},
            {"min_free_disk_bytes_to_perform_insert", 0, 0, "Maintain some free disk space bytes from inserts while still allowing for temporary writing."},
            {"min_free_disk_ratio_to_perform_insert", 0.0, 0.0, "Maintain some free disk space bytes expressed as ratio to total disk space from inserts while still allowing for temporary writing."},
        }
    },
    {"24.8",
        {
            {"rows_before_aggregation", false, false, "Provide exact value for rows_before_aggregation statistic, represents the number of rows read before aggregation"},
            {"restore_replace_external_table_functions_to_null", false, false, "New setting."},
            {"restore_replace_external_engines_to_null", false, false, "New setting."},
            {"input_format_json_max_depth", 1000000, 1000, "It was unlimited in previous versions, but that was unsafe."},
            {"merge_tree_min_bytes_per_task_for_remote_reading", 4194304, 2097152, "Value is unified with `filesystem_prefetch_min_bytes_for_single_read_task`"},
            {"use_hive_partitioning", false, false, "Allows to use hive partitioning for File, URL, S3, AzureBlobStorage and HDFS engines."},
            {"allow_experimental_kafka_offsets_storage_in_keeper", false, false, "Allow the usage of experimental Kafka storage engine that stores the committed offsets in ClickHouse Keeper"},
            {"allow_archive_path_syntax", true, true, "Added new setting to allow disabling archive path syntax."},
            {"query_cache_tag", "", "", "New setting for labeling query cache settings."},
            {"allow_experimental_time_series_table", false, false, "Added new setting to allow the TimeSeries table engine"},
            {"enable_analyzer", 1, 1, "Added an alias to a setting `allow_experimental_analyzer`."},
            {"optimize_functions_to_subcolumns", false, true, "Enabled settings by default"},
            {"allow_experimental_json_type", false, false, "Add new experimental JSON type"},
            {"use_json_alias_for_old_object_type", true, false, "Use JSON type alias to create new JSON type"},
            {"type_json_skip_duplicated_paths", false, false, "Allow to skip duplicated paths during JSON parsing"},
            {"allow_experimental_vector_similarity_index", false, false, "Added new setting to allow experimental vector similarity indexes"},
            {"input_format_try_infer_datetimes_only_datetime64", true, false, "Allow to infer DateTime instead of DateTime64 in data formats"},
        }
    },
    {"24.7",
        {
            {"output_format_parquet_write_page_index", false, true, "Add a possibility to write page index into parquet files."},
            {"output_format_binary_encode_types_in_binary_format", false, false, "Added new setting to allow to write type names in binary format in RowBinaryWithNamesAndTypes output format"},
            {"input_format_binary_decode_types_in_binary_format", false, false, "Added new setting to allow to read type names in binary format in RowBinaryWithNamesAndTypes input format"},
            {"output_format_native_encode_types_in_binary_format", false, false, "Added new setting to allow to write type names in binary format in Native output format"},
            {"input_format_native_decode_types_in_binary_format", false, false, "Added new setting to allow to read type names in binary format in Native output format"},
            {"read_in_order_use_buffering", false, true, "Use buffering before merging while reading in order of primary key"},
            {"enable_named_columns_in_function_tuple", false, false, "Generate named tuples in function tuple() when all names are unique and can be treated as unquoted identifiers."},
            {"optimize_trivial_insert_select", true, false, "The optimization does not make sense in many cases."},
            {"dictionary_validate_primary_key_type", false, false, "Validate primary key type for dictionaries. By default id type for simple layouts will be implicitly converted to UInt64."},
            {"collect_hash_table_stats_during_joins", false, true, "New setting."},
            {"max_size_to_preallocate_for_joins", 0, 100'000'000, "New setting."},
            {"input_format_orc_reader_time_zone_name", "GMT", "GMT", "The time zone name for ORC row reader, the default ORC row reader's time zone is GMT."},
            {"database_replicated_allow_heavy_create", true, false, "Long-running DDL queries (CREATE AS SELECT and POPULATE) for Replicated database engine was forbidden"},
            {"query_plan_merge_filters", false, false, "Allow to merge filters in the query plan"},
            {"azure_sdk_max_retries", 10, 10, "Maximum number of retries in azure sdk"},
            {"azure_sdk_retry_initial_backoff_ms", 10, 10, "Minimal backoff between retries in azure sdk"},
            {"azure_sdk_retry_max_backoff_ms", 1000, 1000, "Maximal backoff between retries in azure sdk"},
            {"ignore_on_cluster_for_replicated_named_collections_queries", false, false, "Ignore ON CLUSTER clause for replicated named collections management queries."},
            {"backup_restore_s3_retry_attempts", 1000,1000, "Setting for Aws::Client::RetryStrategy, Aws::Client does retries itself, 0 means no retries. It takes place only for backup/restore."},
            {"postgresql_connection_attempt_timeout", 2, 2, "Allow to control 'connect_timeout' parameter of PostgreSQL connection."},
            {"postgresql_connection_pool_retries", 2, 2, "Allow to control the number of retries in PostgreSQL connection pool."}
        }
    },
    {"24.6",
        {
            {"materialize_skip_indexes_on_insert", true, true, "Added new setting to allow to disable materialization of skip indexes on insert"},
            {"materialize_statistics_on_insert", true, true, "Added new setting to allow to disable materialization of statistics on insert"},
            {"input_format_parquet_use_native_reader", false, false, "When reading Parquet files, to use native reader instead of arrow reader."},
            {"hdfs_throw_on_zero_files_match", false, false, "Allow to throw an error when ListObjects request cannot match any files in HDFS engine instead of empty query result"},
            {"azure_throw_on_zero_files_match", false, false, "Allow to throw an error when ListObjects request cannot match any files in AzureBlobStorage engine instead of empty query result"},
            {"s3_validate_request_settings", true, true, "Allow to disable S3 request settings validation"},
            {"allow_experimental_full_text_index", false, false, "Enable experimental full-text index"},
            {"azure_skip_empty_files", false, false, "Allow to skip empty files in azure table engine"},
            {"hdfs_ignore_file_doesnt_exist", false, false, "Allow to return 0 rows when the requested files don't exist instead of throwing an exception in HDFS table engine"},
            {"azure_ignore_file_doesnt_exist", false, false, "Allow to return 0 rows when the requested files don't exist instead of throwing an exception in AzureBlobStorage table engine"},
            {"s3_ignore_file_doesnt_exist", false, false, "Allow to return 0 rows when the requested files don't exist instead of throwing an exception in S3 table engine"},
            {"s3_max_part_number", 10000, 10000, "Maximum part number number for s3 upload part"},
            {"s3_max_single_operation_copy_size", 32 * 1024 * 1024, 32 * 1024 * 1024, "Maximum size for a single copy operation in s3"},
            {"input_format_parquet_max_block_size", 8192, DEFAULT_BLOCK_SIZE, "Increase block size for parquet reader."},
            {"input_format_parquet_prefer_block_bytes", 0, DEFAULT_BLOCK_SIZE * 256, "Average block bytes output by parquet reader."},
            {"enable_blob_storage_log", true, true, "Write information about blob storage operations to system.blob_storage_log table"},
            {"allow_deprecated_snowflake_conversion_functions", true, false, "Disabled deprecated functions snowflakeToDateTime[64] and dateTime[64]ToSnowflake."},
            {"allow_statistic_optimize", false, false, "Old setting which popped up here being renamed."},
            {"allow_experimental_statistic", false, false, "Old setting which popped up here being renamed."},
            {"allow_statistics_optimize", false, false, "The setting was renamed. The previous name is `allow_statistic_optimize`."},
            {"allow_experimental_statistics", false, false, "The setting was renamed. The previous name is `allow_experimental_statistic`."},
            {"enable_vertical_final", false, true, "Enable vertical final by default again after fixing bug"},
            {"parallel_replicas_custom_key_range_lower", 0, 0, "Add settings to control the range filter when using parallel replicas with dynamic shards"},
            {"parallel_replicas_custom_key_range_upper", 0, 0, "Add settings to control the range filter when using parallel replicas with dynamic shards. A value of 0 disables the upper limit"},
            {"output_format_pretty_display_footer_column_names", 0, 1, "Add a setting to display column names in the footer if there are many rows. Threshold value is controlled by output_format_pretty_display_footer_column_names_min_rows."},
            {"output_format_pretty_display_footer_column_names_min_rows", 0, 50, "Add a setting to control the threshold value for setting output_format_pretty_display_footer_column_names_min_rows. Default 50."},
            {"output_format_csv_serialize_tuple_into_separate_columns", true, true, "A new way of how interpret tuples in CSV format was added."},
            {"input_format_csv_deserialize_separate_columns_into_tuple", true, true, "A new way of how interpret tuples in CSV format was added."},
            {"input_format_csv_try_infer_strings_from_quoted_tuples", true, true, "A new way of how interpret tuples in CSV format was added."},
        }
    },
    {"24.5",
        {
            {"allow_deprecated_error_prone_window_functions", true, false, "Allow usage of deprecated error prone window functions (neighbor, runningAccumulate, runningDifferenceStartingWithFirstValue, runningDifference)"},
            {"allow_experimental_join_condition", false, false, "Support join with inequal conditions which involve columns from both left and right table. e.g. t1.y < t2.y."},
            {"input_format_tsv_crlf_end_of_line", false, false, "Enables reading of CRLF line endings with TSV formats"},
            {"output_format_parquet_use_custom_encoder", false, true, "Enable custom Parquet encoder."},
            {"cross_join_min_rows_to_compress", 0, 10000000, "Minimal count of rows to compress block in CROSS JOIN. Zero value means - disable this threshold. This block is compressed when any of the two thresholds (by rows or by bytes) are reached."},
            {"cross_join_min_bytes_to_compress", 0, 1_GiB, "Minimal size of block to compress in CROSS JOIN. Zero value means - disable this threshold. This block is compressed when any of the two thresholds (by rows or by bytes) are reached."},
            {"http_max_chunk_size", 0, 0, "Internal limitation"},
            {"prefer_external_sort_block_bytes", 0, DEFAULT_BLOCK_SIZE * 256, "Prefer maximum block bytes for external sort, reduce the memory usage during merging."},
            {"input_format_force_null_for_omitted_fields", false, false, "Disable type-defaults for omitted fields when needed"},
            {"cast_string_to_dynamic_use_inference", false, false, "Add setting to allow converting String to Dynamic through parsing"},
            {"allow_experimental_dynamic_type", false, false, "Add new experimental Dynamic type"},
            {"azure_max_blocks_in_multipart_upload", 50000, 50000, "Maximum number of blocks in multipart upload for Azure."},
            {"allow_archive_path_syntax", false, true, "Added new setting to allow disabling archive path syntax."},
        }
    },
    {"24.4",
        {
            {"input_format_json_throw_on_bad_escape_sequence", true, true, "Allow to save JSON strings with bad escape sequences"},
            {"max_parsing_threads", 0, 0, "Add a separate setting to control number of threads in parallel parsing from files"},
            {"ignore_drop_queries_probability", 0, 0, "Allow to ignore drop queries in server with specified probability for testing purposes"},
            {"lightweight_deletes_sync", 2, 2, "The same as 'mutation_sync', but controls only execution of lightweight deletes"},
            {"query_cache_system_table_handling", "save", "throw", "The query cache no longer caches results of queries against system tables"},
            {"input_format_json_ignore_unnecessary_fields", false, true, "Ignore unnecessary fields and not parse them. Enabling this may not throw exceptions on json strings of invalid format or with duplicated fields"},
            {"input_format_hive_text_allow_variable_number_of_columns", false, true, "Ignore extra columns in Hive Text input (if file has more columns than expected) and treat missing fields in Hive Text input as default values."},
            {"allow_experimental_database_replicated", false, true, "Database engine Replicated is now in Beta stage"},
            {"temporary_data_in_cache_reserve_space_wait_lock_timeout_milliseconds", (10 * 60 * 1000), (10 * 60 * 1000), "Wait time to lock cache for sapce reservation in temporary data in filesystem cache"},
            {"optimize_rewrite_sum_if_to_count_if", false, true, "Only available for the analyzer, where it works correctly"},
            {"azure_allow_parallel_part_upload", "true", "true", "Use multiple threads for azure multipart upload."},
            {"max_recursive_cte_evaluation_depth", DBMS_RECURSIVE_CTE_MAX_EVALUATION_DEPTH, DBMS_RECURSIVE_CTE_MAX_EVALUATION_DEPTH, "Maximum limit on recursive CTE evaluation depth"},
            {"query_plan_convert_outer_join_to_inner_join", false, true, "Allow to convert OUTER JOIN to INNER JOIN if filter after JOIN always filters default values"},
        }
    },
    {"24.3",
        {
            {"s3_connect_timeout_ms", 1000, 1000, "Introduce new dedicated setting for s3 connection timeout"},
            {"allow_experimental_shared_merge_tree", false, true, "The setting is obsolete"},
            {"use_page_cache_for_disks_without_file_cache", false, false, "Added userspace page cache"},
            {"read_from_page_cache_if_exists_otherwise_bypass_cache", false, false, "Added userspace page cache"},
            {"page_cache_inject_eviction", false, false, "Added userspace page cache"},
            {"default_table_engine", "None", "MergeTree", "Set default table engine to MergeTree for better usability"},
            {"input_format_json_use_string_type_for_ambiguous_paths_in_named_tuples_inference_from_objects", false, false, "Allow to use String type for ambiguous paths during named tuple inference from JSON objects"},
            {"traverse_shadow_remote_data_paths", false, false, "Traverse shadow directory when query system.remote_data_paths."},
            {"throw_if_deduplication_in_dependent_materialized_views_enabled_with_async_insert", false, true, "Deduplication in dependent materialized view cannot work together with async inserts."},
            {"parallel_replicas_allow_in_with_subquery", false, true, "If true, subquery for IN will be executed on every follower replica"},
            {"log_processors_profiles", false, true, "Enable by default"},
            {"function_locate_has_mysql_compatible_argument_order", false, true, "Increase compatibility with MySQL's locate function."},
            {"allow_suspicious_primary_key", true, false, "Forbid suspicious PRIMARY KEY/ORDER BY for MergeTree (i.e. SimpleAggregateFunction)"},
            {"filesystem_cache_reserve_space_wait_lock_timeout_milliseconds", 1000, 1000, "Wait time to lock cache for sapce reservation in filesystem cache"},
            {"max_parser_backtracks", 0, 1000000, "Limiting the complexity of parsing"},
            {"analyzer_compatibility_join_using_top_level_identifier", false, false, "Force to resolve identifier in JOIN USING from projection"},
            {"distributed_insert_skip_read_only_replicas", false, false, "If true, INSERT into Distributed will skip read-only replicas"},
            {"keeper_max_retries", 10, 10, "Max retries for general keeper operations"},
            {"keeper_retry_initial_backoff_ms", 100, 100, "Initial backoff timeout for general keeper operations"},
            {"keeper_retry_max_backoff_ms", 5000, 5000, "Max backoff timeout for general keeper operations"},
            {"s3queue_allow_experimental_sharded_mode", false, false, "Enable experimental sharded mode of S3Queue table engine. It is experimental because it will be rewritten"},
            {"allow_experimental_analyzer", false, true, "Enable analyzer and planner by default."},
            {"merge_tree_read_split_ranges_into_intersecting_and_non_intersecting_injection_probability", 0.0, 0.0, "For testing of `PartsSplitter` - split read ranges into intersecting and non intersecting every time you read from MergeTree with the specified probability."},
            {"allow_get_client_http_header", false, false, "Introduced a new function."},
            {"output_format_pretty_row_numbers", false, true, "It is better for usability."},
            {"output_format_pretty_max_value_width_apply_for_single_value", true, false, "Single values in Pretty formats won't be cut."},
            {"output_format_parquet_string_as_string", false, true, "ClickHouse allows arbitrary binary data in the String data type, which is typically UTF-8. Parquet/ORC/Arrow Strings only support UTF-8. That's why you can choose which Arrow's data type to use for the ClickHouse String data type - String or Binary. While Binary would be more correct and compatible, using String by default will correspond to user expectations in most cases."},
            {"output_format_orc_string_as_string", false, true, "ClickHouse allows arbitrary binary data in the String data type, which is typically UTF-8. Parquet/ORC/Arrow Strings only support UTF-8. That's why you can choose which Arrow's data type to use for the ClickHouse String data type - String or Binary. While Binary would be more correct and compatible, using String by default will correspond to user expectations in most cases."},
            {"output_format_arrow_string_as_string", false, true, "ClickHouse allows arbitrary binary data in the String data type, which is typically UTF-8. Parquet/ORC/Arrow Strings only support UTF-8. That's why you can choose which Arrow's data type to use for the ClickHouse String data type - String or Binary. While Binary would be more correct and compatible, using String by default will correspond to user expectations in most cases."},
            {"output_format_parquet_compression_method", "lz4", "zstd", "Parquet/ORC/Arrow support many compression methods, including lz4 and zstd. ClickHouse supports each and every compression method. Some inferior tools, such as 'duckdb', lack support for the faster `lz4` compression method, that's why we set zstd by default."},
            {"output_format_orc_compression_method", "lz4", "zstd", "Parquet/ORC/Arrow support many compression methods, including lz4 and zstd. ClickHouse supports each and every compression method. Some inferior tools, such as 'duckdb', lack support for the faster `lz4` compression method, that's why we set zstd by default."},
            {"output_format_pretty_highlight_digit_groups", false, true, "If enabled and if output is a terminal, highlight every digit corresponding to the number of thousands, millions, etc. with underline."},
            {"geo_distance_returns_float64_on_float64_arguments", false, true, "Increase the default precision."},
            {"azure_max_inflight_parts_for_one_file", 20, 20, "The maximum number of a concurrent loaded parts in multipart upload request. 0 means unlimited."},
            {"azure_strict_upload_part_size", 0, 0, "The exact size of part to upload during multipart upload to Azure blob storage."},
            {"azure_min_upload_part_size", 16*1024*1024, 16*1024*1024, "The minimum size of part to upload during multipart upload to Azure blob storage."},
            {"azure_max_upload_part_size", 5ull*1024*1024*1024, 5ull*1024*1024*1024, "The maximum size of part to upload during multipart upload to Azure blob storage."},
            {"azure_upload_part_size_multiply_factor", 2, 2, "Multiply azure_min_upload_part_size by this factor each time azure_multiply_parts_count_threshold parts were uploaded from a single write to Azure blob storage."},
            {"azure_upload_part_size_multiply_parts_count_threshold", 500, 500, "Each time this number of parts was uploaded to Azure blob storage, azure_min_upload_part_size is multiplied by azure_upload_part_size_multiply_factor."},
            {"output_format_csv_serialize_tuple_into_separate_columns", true, true, "A new way of how interpret tuples in CSV format was added."},
            {"input_format_csv_deserialize_separate_columns_into_tuple", true, true, "A new way of how interpret tuples in CSV format was added."},
            {"input_format_csv_try_infer_strings_from_quoted_tuples", true, true, "A new way of how interpret tuples in CSV format was added."},
        }
    },
    {"24.2",
        {
            {"allow_suspicious_variant_types", true, false, "Don't allow creating Variant type with suspicious variants by default"},
            {"validate_experimental_and_suspicious_types_inside_nested_types", false, true, "Validate usage of experimental and suspicious types inside nested types"},
            {"output_format_values_escape_quote_with_quote", false, false, "If true escape ' with '', otherwise quoted with \\'"},
            {"output_format_pretty_single_large_number_tip_threshold", 0, 1'000'000, "Print a readable number tip on the right side of the table if the block consists of a single number which exceeds this value (except 0)"},
            {"input_format_try_infer_exponent_floats", true, false, "Don't infer floats in exponential notation by default"},
            {"query_plan_optimize_prewhere", true, true, "Allow to push down filter to PREWHERE expression for supported storages"},
            {"async_insert_max_data_size", 1000000, 10485760, "The previous value appeared to be too small."},
            {"async_insert_poll_timeout_ms", 10, 10, "Timeout in milliseconds for polling data from asynchronous insert queue"},
            {"async_insert_use_adaptive_busy_timeout", false, true, "Use adaptive asynchronous insert timeout"},
            {"async_insert_busy_timeout_min_ms", 50, 50, "The minimum value of the asynchronous insert timeout in milliseconds; it also serves as the initial value, which may be increased later by the adaptive algorithm"},
            {"async_insert_busy_timeout_max_ms", 200, 200, "The minimum value of the asynchronous insert timeout in milliseconds; async_insert_busy_timeout_ms is aliased to async_insert_busy_timeout_max_ms"},
            {"async_insert_busy_timeout_increase_rate", 0.2, 0.2, "The exponential growth rate at which the adaptive asynchronous insert timeout increases"},
            {"async_insert_busy_timeout_decrease_rate", 0.2, 0.2, "The exponential growth rate at which the adaptive asynchronous insert timeout decreases"},
            {"format_template_row_format", "", "", "Template row format string can be set directly in query"},
            {"format_template_resultset_format", "", "", "Template result set format string can be set in query"},
            {"split_parts_ranges_into_intersecting_and_non_intersecting_final", true, true, "Allow to split parts ranges into intersecting and non intersecting during FINAL optimization"},
            {"split_intersecting_parts_ranges_into_layers_final", true, true, "Allow to split intersecting parts ranges into layers during FINAL optimization"},
            {"azure_max_single_part_copy_size", 256*1024*1024, 256*1024*1024, "The maximum size of object to copy using single part copy to Azure blob storage."},
            {"min_external_table_block_size_rows", DEFAULT_INSERT_BLOCK_SIZE, DEFAULT_INSERT_BLOCK_SIZE, "Squash blocks passed to external table to specified size in rows, if blocks are not big enough"},
            {"min_external_table_block_size_bytes", DEFAULT_INSERT_BLOCK_SIZE * 256, DEFAULT_INSERT_BLOCK_SIZE * 256, "Squash blocks passed to external table to specified size in bytes, if blocks are not big enough."},
            {"parallel_replicas_prefer_local_join", true, true, "If true, and JOIN can be executed with parallel replicas algorithm, and all storages of right JOIN part are *MergeTree, local JOIN will be used instead of GLOBAL JOIN."},
            {"optimize_time_filter_with_preimage", true, true, "Optimize Date and DateTime predicates by converting functions into equivalent comparisons without conversions (e.g. toYear(col) = 2023 -> col >= '2023-01-01' AND col <= '2023-12-31')"},
            {"extract_key_value_pairs_max_pairs_per_row", 0, 0, "Max number of pairs that can be produced by the `extractKeyValuePairs` function. Used as a safeguard against consuming too much memory."},
            {"default_view_definer", "CURRENT_USER", "CURRENT_USER", "Allows to set default `DEFINER` option while creating a view"},
            {"default_materialized_view_sql_security", "DEFINER", "DEFINER", "Allows to set a default value for SQL SECURITY option when creating a materialized view"},
            {"default_normal_view_sql_security", "INVOKER", "INVOKER", "Allows to set default `SQL SECURITY` option while creating a normal view"},
            {"mysql_map_string_to_text_in_show_columns", false, true, "Reduce the configuration effort to connect ClickHouse with BI tools."},
            {"mysql_map_fixed_string_to_text_in_show_columns", false, true, "Reduce the configuration effort to connect ClickHouse with BI tools."},
        }
    },
    {"24.1",
        {
            {"print_pretty_type_names", false, true, "Better user experience."},
            {"input_format_json_read_bools_as_strings", false, true, "Allow to read bools as strings in JSON formats by default"},
            {"output_format_arrow_use_signed_indexes_for_dictionary", false, true, "Use signed indexes type for Arrow dictionaries by default as it's recommended"},
            {"allow_experimental_variant_type", false, false, "Add new experimental Variant type"},
            {"use_variant_as_common_type", false, false, "Allow to use Variant in if/multiIf if there is no common type"},
            {"output_format_arrow_use_64_bit_indexes_for_dictionary", false, false, "Allow to use 64 bit indexes type in Arrow dictionaries"},
            {"parallel_replicas_mark_segment_size", 128, 128, "Add new setting to control segment size in new parallel replicas coordinator implementation"},
            {"ignore_materialized_views_with_dropped_target_table", false, false, "Add new setting to allow to ignore materialized views with dropped target table"},
            {"output_format_compression_level", 3, 3, "Allow to change compression level in the query output"},
            {"output_format_compression_zstd_window_log", 0, 0, "Allow to change zstd window log in the query output when zstd compression is used"},
            {"enable_zstd_qat_codec", false, false, "Add new ZSTD_QAT codec"},
            {"enable_vertical_final", false, true, "Use vertical final by default"},
            {"output_format_arrow_use_64_bit_indexes_for_dictionary", false, false, "Allow to use 64 bit indexes type in Arrow dictionaries"},
            {"max_rows_in_set_to_optimize_join", 100000, 0, "Disable join optimization as it prevents from read in order optimization"},
            {"output_format_pretty_color", true, "auto", "Setting is changed to allow also for auto value, disabling ANSI escapes if output is not a tty"},
            {"function_visible_width_behavior", 0, 1, "We changed the default behavior of `visibleWidth` to be more precise"},
            {"max_estimated_execution_time", 0, 0, "Separate max_execution_time and max_estimated_execution_time"},
            {"iceberg_engine_ignore_schema_evolution", false, false, "Allow to ignore schema evolution in Iceberg table engine"},
            {"optimize_injective_functions_in_group_by", false, true, "Replace injective functions by it's arguments in GROUP BY section in analyzer"},
            {"update_insert_deduplication_token_in_dependent_materialized_views", false, false, "Allow to update insert deduplication token with table identifier during insert in dependent materialized views"},
            {"azure_max_unexpected_write_error_retries", 4, 4, "The maximum number of retries in case of unexpected errors during Azure blob storage write"},
            {"split_parts_ranges_into_intersecting_and_non_intersecting_final", false, true, "Allow to split parts ranges into intersecting and non intersecting during FINAL optimization"},
            {"split_intersecting_parts_ranges_into_layers_final", true, true, "Allow to split intersecting parts ranges into layers during FINAL optimization"}
        }
    },
    {"23.12",
        {
            {"allow_suspicious_ttl_expressions", true, false, "It is a new setting, and in previous versions the behavior was equivalent to allowing."},
            {"input_format_parquet_allow_missing_columns", false, true, "Allow missing columns in Parquet files by default"},
            {"input_format_orc_allow_missing_columns", false, true, "Allow missing columns in ORC files by default"},
            {"input_format_arrow_allow_missing_columns", false, true, "Allow missing columns in Arrow files by default"}
        }
    },
    {"23.11",
        {
            {"parsedatetime_parse_without_leading_zeros", false, true, "Improved compatibility with MySQL DATE_FORMAT/STR_TO_DATE"}
        }
    },
    {"23.9",
        {
            {"optimize_group_by_constant_keys", false, true, "Optimize group by constant keys by default"},
            {"input_format_json_try_infer_named_tuples_from_objects", false, true, "Try to infer named Tuples from JSON objects by default"},
            {"input_format_json_read_numbers_as_strings", false, true, "Allow to read numbers as strings in JSON formats by default"},
            {"input_format_json_read_arrays_as_strings", false, true, "Allow to read arrays as strings in JSON formats by default"},
            {"input_format_json_infer_incomplete_types_as_strings", false, true, "Allow to infer incomplete types as Strings in JSON formats by default"},
            {"input_format_json_try_infer_numbers_from_strings", true, false, "Don't infer numbers from strings in JSON formats by default to prevent possible parsing errors"},
            {"http_write_exception_in_output_format", false, true, "Output valid JSON/XML on exception in HTTP streaming."}
        }
    },
    {"23.8",
        {
            {"rewrite_count_distinct_if_with_count_distinct_implementation", false, true, "Rewrite countDistinctIf with count_distinct_implementation configuration"}
        }
    },
    {"23.7",
        {
            {"function_sleep_max_microseconds_per_block", 0, 3000000, "In previous versions, the maximum sleep time of 3 seconds was applied only for `sleep`, but not for `sleepEachRow` function. In the new version, we introduce this setting. If you set compatibility with the previous versions, we will disable the limit altogether."}
        }
    },
    {"23.6",
        {
            {"http_send_timeout", 180, 30, "3 minutes seems crazy long. Note that this is timeout for a single network write call, not for the whole upload operation."},
            {"http_receive_timeout", 180, 30, "See http_send_timeout."}
        }
    },
    {"23.5",
        {
            {"input_format_parquet_preserve_order", true, false, "Allow Parquet reader to reorder rows for better parallelism."},
            {"parallelize_output_from_storages", false, true, "Allow parallelism when executing queries that read from file/url/s3/etc. This may reorder rows."},
            {"use_with_fill_by_sorting_prefix", false, true, "Columns preceding WITH FILL columns in ORDER BY clause form sorting prefix. Rows with different values in sorting prefix are filled independently"},
            {"output_format_parquet_compliant_nested_types", false, true, "Change an internal field name in output Parquet file schema."}
        }
    },
    {"23.4",
        {
            {"allow_suspicious_indices", true, false, "If true, index can defined with identical expressions"},
            {"allow_nonconst_timezone_arguments", true, false, "Allow non-const timezone arguments in certain time-related functions like toTimeZone(), fromUnixTimestamp*(), snowflakeToDateTime*()."},
            {"connect_timeout_with_failover_ms", 50, 1000, "Increase default connect timeout because of async connect"},
            {"connect_timeout_with_failover_secure_ms", 100, 1000, "Increase default secure connect timeout because of async connect"},
            {"hedged_connection_timeout_ms", 100, 50, "Start new connection in hedged requests after 50 ms instead of 100 to correspond with previous connect timeout"},
            {"formatdatetime_f_prints_single_zero", true, false, "Improved compatibility with MySQL DATE_FORMAT()/STR_TO_DATE()"},
            {"formatdatetime_parsedatetime_m_is_month_name", false, true, "Improved compatibility with MySQL DATE_FORMAT/STR_TO_DATE"}
        }
    },
    {"23.3",
        {
            {"output_format_parquet_version", "1.0", "2.latest", "Use latest Parquet format version for output format"},
            {"input_format_json_ignore_unknown_keys_in_named_tuple", false, true, "Improve parsing JSON objects as named tuples"},
            {"input_format_native_allow_types_conversion", false, true, "Allow types conversion in Native input forma"},
            {"output_format_arrow_compression_method", "none", "lz4_frame", "Use lz4 compression in Arrow output format by default"},
            {"output_format_parquet_compression_method", "snappy", "lz4", "Use lz4 compression in Parquet output format by default"},
            {"output_format_orc_compression_method", "none", "lz4_frame", "Use lz4 compression in ORC output format by default"},
            {"async_query_sending_for_remote", false, true, "Create connections and send query async across shards"}
        }
    },
    {"23.2",
        {
            {"output_format_parquet_fixed_string_as_fixed_byte_array", false, true, "Use Parquet FIXED_LENGTH_BYTE_ARRAY type for FixedString by default"},
            {"output_format_arrow_fixed_string_as_fixed_byte_array", false, true, "Use Arrow FIXED_SIZE_BINARY type for FixedString by default"},
            {"query_plan_remove_redundant_distinct", false, true, "Remove redundant Distinct step in query plan"},
            {"optimize_duplicate_order_by_and_distinct", true, false, "Remove duplicate ORDER BY and DISTINCT if it's possible"},
            {"insert_keeper_max_retries", 0, 20, "Enable reconnections to Keeper on INSERT, improve reliability"}
        }
    },
    {"23.1",
        {
            {"input_format_json_read_objects_as_strings", 0, 1, "Enable reading nested json objects as strings while object type is experimental"},
            {"input_format_json_defaults_for_missing_elements_in_named_tuple", false, true, "Allow missing elements in JSON objects while reading named tuples by default"},
            {"input_format_csv_detect_header", false, true, "Detect header in CSV format by default"},
            {"input_format_tsv_detect_header", false, true, "Detect header in TSV format by default"},
            {"input_format_custom_detect_header", false, true, "Detect header in CustomSeparated format by default"},
            {"query_plan_remove_redundant_sorting", false, true, "Remove redundant sorting in query plan. For example, sorting steps related to ORDER BY clauses in subqueries"}
        }
    },
    {"22.12",
        {
            {"max_size_to_preallocate_for_aggregation", 10'000'000, 100'000'000, "This optimizes performance"},
            {"query_plan_aggregation_in_order", 0, 1, "Enable some refactoring around query plan"},
            {"format_binary_max_string_size", 0, 1_GiB, "Prevent allocating large amount of memory"}
        }
    },
    {"22.11",
        {
            {"use_structure_from_insertion_table_in_table_functions", 0, 2, "Improve using structure from insertion table in table functions"}
        }
    },
    {"22.9",
        {
            {"force_grouping_standard_compatibility", false, true, "Make GROUPING function output the same as in SQL standard and other DBMS"}
        }
    },
    {"22.7",
        {
            {"cross_to_inner_join_rewrite", 1, 2, "Force rewrite comma join to inner"},
            {"enable_positional_arguments", false, true, "Enable positional arguments feature by default"},
            {"format_csv_allow_single_quotes", true, false, "Most tools don't treat single quote in CSV specially, don't do it by default too"}
        }
    },
    {"22.6",
        {
            {"output_format_json_named_tuples_as_objects", false, true, "Allow to serialize named tuples as JSON objects in JSON formats by default"},
            {"input_format_skip_unknown_fields", false, true, "Optimize reading subset of columns for some input formats"}
        }
    },
    {"22.5",
        {
            {"memory_overcommit_ratio_denominator", 0, 1073741824, "Enable memory overcommit feature by default"},
            {"memory_overcommit_ratio_denominator_for_user", 0, 1073741824, "Enable memory overcommit feature by default"}
        }
    },
    {"22.4",
        {
            {"allow_settings_after_format_in_insert", true, false, "Do not allow SETTINGS after FORMAT for INSERT queries because ClickHouse interpret SETTINGS as some values, which is misleading"}
        }
    },
    {"22.3",
        {
            {"cast_ipv4_ipv6_default_on_conversion_error", true, false, "Make functions cast(value, 'IPv4') and cast(value, 'IPv6') behave same as toIPv4 and toIPv6 functions"}
        }
    },
    {"21.12",
        {
            {"stream_like_engine_allow_direct_select", true, false, "Do not allow direct select for Kafka/RabbitMQ/FileLog by default"}
        }
    },
    {"21.9",
        {
            {"output_format_decimal_trailing_zeros", true, false, "Do not output trailing zeros in text representation of Decimal types by default for better looking output"},
            {"use_hedged_requests", false, true, "Enable Hedged Requests feature by default"}
        }
    },
    {"21.7",
        {
            {"legacy_column_name_of_tuple_literal", true, false, "Add this setting only for compatibility reasons. It makes sense to set to 'true', while doing rolling update of cluster from version lower than 21.7 to higher"}
        }
    },
    {"21.5",
        {
            {"async_socket_for_remote", false, true, "Fix all problems and turn on asynchronous reads from socket for remote queries by default again"}
        }
    },
    {"21.3",
        {
            {"async_socket_for_remote", true, false, "Turn off asynchronous reads from socket for remote queries because of some problems"},
            {"optimize_normalize_count_variants", false, true, "Rewrite aggregate functions that semantically equals to count() as count() by default"},
            {"normalize_function_names", false, true, "Normalize function names to their canonical names, this was needed for projection query routing"}
        }
    },
    {"21.2",
        {
            {"enable_global_with_statement", false, true, "Propagate WITH statements to UNION queries and all subqueries by default"}
        }
    },
    {"21.1",
        {
            {"insert_quorum_parallel", false, true, "Use parallel quorum inserts by default. It is significantly more convenient to use than sequential quorum inserts"},
            {"input_format_null_as_default", false, true, "Allow to insert NULL as default for input formats by default"},
            {"optimize_on_insert", false, true, "Enable data optimization on INSERT by default for better user experience"},
            {"use_compact_format_in_distributed_parts_names", false, true, "Use compact format for async INSERT into Distributed tables by default"}
        }
    },
    {"20.10",
        {
            {"format_regexp_escaping_rule", "Escaped", "Raw", "Use Raw as default escaping rule for Regexp format to male the behaviour more like to what users expect"}
        }
    },
    {"20.7",
        {
            {"show_table_uuid_in_table_create_query_if_not_nil", true, false, "Stop showing  UID of the table in its CREATE query for Engine=Atomic"}
        }
    },
    {"20.5",
        {
            {"input_format_with_names_use_header", false, true, "Enable using header with names for formats with WithNames/WithNamesAndTypes suffixes"},
            {"allow_suspicious_codecs", true, false, "Don't allow to specify meaningless compression codecs"}
        }
    },
    {"20.4",
        {
            {"validate_polygons", false, true, "Throw exception if polygon is invalid in function pointInPolygon by default instead of returning possibly wrong results"}
        }
    },
    {"19.18",
        {
            {"enable_scalar_subquery_optimization", false, true, "Prevent scalar subqueries from (de)serializing large scalar values and possibly avoid running the same subquery more than once"}
        }
    },
    {"19.14",
        {
            {"any_join_distinct_right_table_keys", true, false, "Disable ANY RIGHT and ANY FULL JOINs by default to avoid inconsistency"}
        }
    },
    {"19.12",
        {
            {"input_format_defaults_for_omitted_fields", false, true, "Enable calculation of complex default expressions for omitted fields for some input formats, because it should be the expected behaviour"}
        }
    },
    {"19.5",
        {
            {"max_partitions_per_insert_block", 0, 100, "Add a limit for the number of partitions in one block"}
        }
    },
    {"18.12.17",
        {
            {"enable_optimize_predicate_expression", 0, 1, "Optimize predicates to subqueries by default"}
        }
    },
};

static std::initializer_list<std::pair<ClickHouseVersion, SettingsChangesHistory::SettingsChanges>> merge_tree_settings_changes_history_initializer =
{
    {"24.12",
        {
            {"enforce_index_structure_match_on_partition_manipulation", true, false, "Add new setting to allow attach when source table's projections and secondary indices is a subset of those in the target table."},
            {"use_primary_key_cache", false, false, "New setting"},
            {"prewarm_primary_key_cache", false, false, "New setting"},
            {"min_bytes_to_prewarm_caches", 0, 0, "New setting"},
        }
    },
    {"24.11",
        {
        }
    },
    {"24.10",
        {
        }
    },
    {"24.9",
        {
        }
    },
    {"24.8",
        {
            {"deduplicate_merge_projection_mode", "ignore", "throw", "Do not allow to create inconsistent projection"}
        }
    },
};

static void initSettingsChangesHistory(
    std::map<ClickHouseVersion, SettingsChangesHistory::SettingsChanges> & settings_changes_history,
    std::once_flag & initialized_flag,
    std::initializer_list<std::pair<ClickHouseVersion, SettingsChangesHistory::SettingsChanges>> const & initializer
)
{
    std::call_once(initialized_flag, [&]()
    {
        for (const auto & setting_change : initializer)
        {
            /// Disallow duplicate keys in the settings changes history. Example:
            ///     {"21.2", {{"some_setting_1", false, true, "[...]"}}},
            ///     [...]
            ///     {"21.2", {{"some_setting_2", false, true, "[...]"}}},
            /// As std::set has unique keys, one of the entries would be overwritten.
            if (settings_changes_history.contains(setting_change.first))
                throw Exception{ErrorCodes::LOGICAL_ERROR, "Detected duplicate version '{}'", setting_change.first.toString()};

            settings_changes_history[setting_change.first] = setting_change.second;
        }
    });
}

const std::map<ClickHouseVersion, SettingsChangesHistory::SettingsChanges> & getSettingsChangesHistory()
{
    static std::map<ClickHouseVersion, SettingsChangesHistory::SettingsChanges> settings_changes_history;
    static std::once_flag initialized_flag;
    initSettingsChangesHistory(settings_changes_history, initialized_flag, settings_changes_history_initializer);

    return settings_changes_history;
}

const std::map<ClickHouseVersion, SettingsChangesHistory::SettingsChanges> & getMergeTreeSettingsChangesHistory()
{
    static std::map<ClickHouseVersion, SettingsChangesHistory::SettingsChanges> merge_tree_settings_changes_history;
    static std::once_flag initialized_flag;
    initSettingsChangesHistory(merge_tree_settings_changes_history, initialized_flag, merge_tree_settings_changes_history_initializer);

    return merge_tree_settings_changes_history;
}

}<|MERGE_RESOLUTION|>--- conflicted
+++ resolved
@@ -67,14 +67,11 @@
             {"object_storage_remove_recursive_file_limit", 0, 1000, "Added new setting to limit number of files stored in memory while removing from object storage. Zero value means unlimited."},
             {"max_bytes_ratio_before_external_sort", 0., 0., "New setting."},
             {"use_async_executor_for_materialized_views", false, false, "New setting."},
-<<<<<<< HEAD
             {"enable_minmax_index_for_all_numeric_columns", false, false, "New setting to enable secondary indices for all numeric columns"},
             {"enable_minmax_index_for_all_string_columns", false, false, "New setting to enable secondary indices for all string columns"}
-=======
             {"composed_data_type_output_format_mode", "default", "default", "New setting"},
             {"http_response_headers", "", "", "New setting."},
             {"parallel_replicas_index_analysis_only_on_coordinator", true, true, "Index analysis done only on replica-coordinator and skipped on other replicas. Effective only with enabled parallel_replicas_local_plan"}, // enabling it was moved to 24.10
->>>>>>> d13deb09
         }
     },
     {"24.11",
