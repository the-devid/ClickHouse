--- conflicted
+++ resolved
@@ -85,9 +85,6 @@
 /// It's used to implement `compatibility` setting (see https://github.com/ClickHouse/ClickHouse/issues/35972)
 static std::map<ClickHouseVersion, SettingsChangesHistory::SettingsChanges> settings_changes_history =
 {
-<<<<<<< HEAD
-    {"24.5", {{"allow_deprecated_error_prone_window_functions", true, false, "Allow usage of deprecated functions"},
-=======
     {"24.6", {{"hdfs_throw_on_zero_files_match", false, false, "Allow to throw an error when ListObjects request cannot match any files in HDFS engine instead of empty query result"},
               {"azure_throw_on_zero_files_match", false, false, "Allow to throw an error when ListObjects request cannot match any files in AzureBlobStorage engine instead of empty query result"},
               {"s3_validate_request_settings", true, true, "Allow to disable S3 request settings validation"},
@@ -96,8 +93,7 @@
               {"azure_ignore_file_doesnt_exist", false, false, "Allow to return 0 rows when the requested files don't exist instead of throwing an exception in AzureBlobStorage table engine"},
               {"s3_ignore_file_doesnt_exist", false, false, "Allow to return 0 rows when the requested files don't exist instead of throwing an exception in S3 table engine"},
               }},
-    {"24.5", {{"allow_deprecated_functions", true, false, "Allow usage of deprecated functions"},
->>>>>>> 8d3f32ba
+    {"24.5", {{"allow_deprecated_error_prone_window_functions", true, false, "Allow usage of deprecated error prone window functions (neighbor, runningAccumulate, runningDifferenceStartingWithFirstValue, runningDifference)"},
               {"allow_experimental_join_condition", false, false, "Support join with inequal conditions which involve columns from both left and right table. e.g. t1.y < t2.y."},
               {"input_format_tsv_crlf_end_of_line", false, false, "Enables reading of CRLF line endings with TSV formats"},
               {"output_format_parquet_use_custom_encoder", false, true, "Enable custom Parquet encoder."},
