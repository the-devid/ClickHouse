#pragma once

#include <Core/Field.h>
#include <Core/Settings.h>
#include <IO/ReadHelpers.h>
#include <IO/ReadBufferFromString.h>
#include <boost/algorithm/string.hpp>
#include <map>


namespace DB
{

namespace ErrorCodes
{
    extern const int BAD_ARGUMENTS;
}

class ClickHouseVersion
{
public:
    ClickHouseVersion(const String & version) /// NOLINT(google-explicit-constructor)
    {
        Strings split;
        boost::split(split, version, [](char c){ return c == '.'; });
        components.reserve(split.size());
        if (split.empty())
            throw Exception{ErrorCodes::BAD_ARGUMENTS, "Cannot parse ClickHouse version here: {}", version};

        for (const auto & split_element : split)
        {
            size_t component;
            ReadBufferFromString buf(split_element);
            if (!tryReadIntText(component, buf) || !buf.eof())
                throw Exception{ErrorCodes::BAD_ARGUMENTS, "Cannot parse ClickHouse version here: {}", version};
            components.push_back(component);
        }
    }

    ClickHouseVersion(const char * version) : ClickHouseVersion(String(version)) {} /// NOLINT(google-explicit-constructor)

    String toString() const
    {
        String version = std::to_string(components[0]);
        for (size_t i = 1; i < components.size(); ++i)
            version += "." + std::to_string(components[i]);

        return version;
    }

    bool operator<(const ClickHouseVersion & other) const
    {
        return components < other.components;
    }

    bool operator>=(const ClickHouseVersion & other) const
    {
        return components >= other.components;
    }

private:
    std::vector<size_t> components;
};

namespace SettingsChangesHistory
{
    struct SettingChange
    {
        String name;
        Field previous_value;
        Field new_value;
        String reason;
    };

    using SettingsChanges = std::vector<SettingChange>;
}

/// History of settings changes that controls some backward incompatible changes
/// across all ClickHouse versions. It maps ClickHouse version to settings changes that were done
/// in this version. This history contains both changes to existing settings and newly added settings.
/// Settings changes is a vector of structs
///     {setting_name, previous_value, new_value, reason}.
/// For newly added setting choose the most appropriate previous_value (for example, if new setting
/// controls new feature and it's 'true' by default, use 'false' as previous_value).
/// It's used to implement `compatibility` setting (see https://github.com/ClickHouse/ClickHouse/issues/35972)
static std::map<ClickHouseVersion, SettingsChangesHistory::SettingsChanges> settings_changes_history =
{
    {"24.5", {{"allow_deprecated_functions", true, false, "Allow usage of deprecated functions"},
              {"allow_experimental_join_condition", false, false, "Support join with inequal conditions which involve columns from both left and right table. e.g. t1.y < t2.y."},
              {"input_format_tsv_crlf_end_of_line", false, false, "Enables reading of CRLF line endings with TSV formats"},
              {"output_format_parquet_use_custom_encoder", false, true, "Enable custom Parquet encoder."},
              {"cross_join_min_rows_to_compress", 0, 10000000, "A new setting."},
              {"cross_join_min_bytes_to_compress", 0, 1_GiB, "A new setting."},
              {"http_max_chunk_size", 0, 0, "Internal limitation"},
              {"prefer_external_sort_block_bytes", 0, DEFAULT_BLOCK_SIZE * 256, "Prefer maximum block bytes for external sort, reduce the memory usage during merging."},
              {"input_format_force_null_for_omitted_fields", false, false, "Disable type-defaults for omitted fields when needed"},
<<<<<<< HEAD
              {"backup_restore_s3_retry_attempts", 0, 1000, "A new setting."},
=======
              {"cast_string_to_dynamic_use_inference", false, false, "Add setting to allow converting String to Dynamic through parsing"},
              {"allow_experimental_dynamic_type", false, false, "Add new experimental Dynamic type"},
>>>>>>> ab43f18c
              {"azure_max_blocks_in_multipart_upload", 50000, 50000, "Maximum number of blocks in multipart upload for Azure."},
              }},
    {"24.4", {{"input_format_json_throw_on_bad_escape_sequence", true, true, "Allow to save JSON strings with bad escape sequences"},
              {"max_parsing_threads", 0, 0, "Add a separate setting to control number of threads in parallel parsing from files"},
              {"ignore_drop_queries_probability", 0, 0, "Allow to ignore drop queries in server with specified probability for testing purposes"},
              {"lightweight_deletes_sync", 2, 2, "The same as 'mutation_sync', but controls only execution of lightweight deletes"},
              {"query_cache_system_table_handling", "save", "throw", "The query cache no longer caches results of queries against system tables"},
              {"input_format_json_ignore_unnecessary_fields", false, true, "Ignore unnecessary fields and not parse them. Enabling this may not throw exceptions on json strings of invalid format or with duplicated fields"},
              {"input_format_hive_text_allow_variable_number_of_columns", false, true, "Ignore extra columns in Hive Text input (if file has more columns than expected) and treat missing fields in Hive Text input as default values."},
              {"allow_experimental_database_replicated", false, true, "Database engine Replicated is now in Beta stage"},
              {"temporary_data_in_cache_reserve_space_wait_lock_timeout_milliseconds", (10 * 60 * 1000), (10 * 60 * 1000), "Wait time to lock cache for sapce reservation in temporary data in filesystem cache"},
              {"optimize_rewrite_sum_if_to_count_if", false, true, "Only available for the analyzer, where it works correctly"},
              {"azure_allow_parallel_part_upload", "true", "true", "Use multiple threads for azure multipart upload."},
              {"max_recursive_cte_evaluation_depth", DBMS_RECURSIVE_CTE_MAX_EVALUATION_DEPTH, DBMS_RECURSIVE_CTE_MAX_EVALUATION_DEPTH, "Maximum limit on recursive CTE evaluation depth"},
              {"query_plan_convert_outer_join_to_inner_join", false, true, "Allow to convert OUTER JOIN to INNER JOIN if filter after JOIN always filters default values"},
              }},
    {"24.3", {{"s3_connect_timeout_ms", 1000, 1000, "Introduce new dedicated setting for s3 connection timeout"},
              {"allow_experimental_shared_merge_tree", false, true, "The setting is obsolete"},
              {"use_page_cache_for_disks_without_file_cache", false, false, "Added userspace page cache"},
              {"read_from_page_cache_if_exists_otherwise_bypass_cache", false, false, "Added userspace page cache"},
              {"page_cache_inject_eviction", false, false, "Added userspace page cache"},
              {"default_table_engine", "None", "MergeTree", "Set default table engine to MergeTree for better usability"},
              {"input_format_json_use_string_type_for_ambiguous_paths_in_named_tuples_inference_from_objects", false, false, "Allow to use String type for ambiguous paths during named tuple inference from JSON objects"},
              {"traverse_shadow_remote_data_paths", false, false, "Traverse shadow directory when query system.remote_data_paths."},
              {"throw_if_deduplication_in_dependent_materialized_views_enabled_with_async_insert", false, true, "Deduplication is dependent materialized view cannot work together with async inserts."},
              {"parallel_replicas_allow_in_with_subquery", false, true, "If true, subquery for IN will be executed on every follower replica"},
              {"log_processors_profiles", false, true, "Enable by default"},
              {"function_locate_has_mysql_compatible_argument_order", false, true, "Increase compatibility with MySQL's locate function."},
              {"allow_suspicious_primary_key", true, false, "Forbid suspicious PRIMARY KEY/ORDER BY for MergeTree (i.e. SimpleAggregateFunction)"},
              {"filesystem_cache_reserve_space_wait_lock_timeout_milliseconds", 1000, 1000, "Wait time to lock cache for sapce reservation in filesystem cache"},
              {"max_parser_backtracks", 0, 1000000, "Limiting the complexity of parsing"},
              {"analyzer_compatibility_join_using_top_level_identifier", false, false, "Force to resolve identifier in JOIN USING from projection"},
              {"distributed_insert_skip_read_only_replicas", false, false, "If true, INSERT into Distributed will skip read-only replicas"},
              {"keeper_max_retries", 10, 10, "Max retries for general keeper operations"},
              {"keeper_retry_initial_backoff_ms", 100, 100, "Initial backoff timeout for general keeper operations"},
              {"keeper_retry_max_backoff_ms", 5000, 5000, "Max backoff timeout for general keeper operations"},
              {"s3queue_allow_experimental_sharded_mode", false, false, "Enable experimental sharded mode of S3Queue table engine. It is experimental because it will be rewritten"},
              {"allow_experimental_analyzer", false, true, "Enable analyzer and planner by default."},
              {"merge_tree_read_split_ranges_into_intersecting_and_non_intersecting_injection_probability", 0.0, 0.0, "For testing of `PartsSplitter` - split read ranges into intersecting and non intersecting every time you read from MergeTree with the specified probability."},
              {"allow_get_client_http_header", false, false, "Introduced a new function."},
              {"output_format_pretty_row_numbers", false, true, "It is better for usability."},
              {"output_format_pretty_max_value_width_apply_for_single_value", true, false, "Single values in Pretty formats won't be cut."},
              {"output_format_parquet_string_as_string", false, true, "ClickHouse allows arbitrary binary data in the String data type, which is typically UTF-8. Parquet/ORC/Arrow Strings only support UTF-8. That's why you can choose which Arrow's data type to use for the ClickHouse String data type - String or Binary. While Binary would be more correct and compatible, using String by default will correspond to user expectations in most cases."},
              {"output_format_orc_string_as_string", false, true, "ClickHouse allows arbitrary binary data in the String data type, which is typically UTF-8. Parquet/ORC/Arrow Strings only support UTF-8. That's why you can choose which Arrow's data type to use for the ClickHouse String data type - String or Binary. While Binary would be more correct and compatible, using String by default will correspond to user expectations in most cases."},
              {"output_format_arrow_string_as_string", false, true, "ClickHouse allows arbitrary binary data in the String data type, which is typically UTF-8. Parquet/ORC/Arrow Strings only support UTF-8. That's why you can choose which Arrow's data type to use for the ClickHouse String data type - String or Binary. While Binary would be more correct and compatible, using String by default will correspond to user expectations in most cases."},
              {"output_format_parquet_compression_method", "lz4", "zstd", "Parquet/ORC/Arrow support many compression methods, including lz4 and zstd. ClickHouse supports each and every compression method. Some inferior tools, such as 'duckdb', lack support for the faster `lz4` compression method, that's why we set zstd by default."},
              {"output_format_orc_compression_method", "lz4", "zstd", "Parquet/ORC/Arrow support many compression methods, including lz4 and zstd. ClickHouse supports each and every compression method. Some inferior tools, such as 'duckdb', lack support for the faster `lz4` compression method, that's why we set zstd by default."},
              {"output_format_pretty_highlight_digit_groups", false, true, "If enabled and if output is a terminal, highlight every digit corresponding to the number of thousands, millions, etc. with underline."},
              {"geo_distance_returns_float64_on_float64_arguments", false, true, "Increase the default precision."},
              {"azure_max_inflight_parts_for_one_file", 20, 20, "The maximum number of a concurrent loaded parts in multipart upload request. 0 means unlimited."},
              {"azure_strict_upload_part_size", 0, 0, "The exact size of part to upload during multipart upload to Azure blob storage."},
              {"azure_min_upload_part_size", 16*1024*1024, 16*1024*1024, "The minimum size of part to upload during multipart upload to Azure blob storage."},
              {"azure_max_upload_part_size", 5ull*1024*1024*1024, 5ull*1024*1024*1024, "The maximum size of part to upload during multipart upload to Azure blob storage."},
              {"azure_upload_part_size_multiply_factor", 2, 2, "Multiply azure_min_upload_part_size by this factor each time azure_multiply_parts_count_threshold parts were uploaded from a single write to Azure blob storage."},
              {"azure_upload_part_size_multiply_parts_count_threshold", 500, 500, "Each time this number of parts was uploaded to Azure blob storage, azure_min_upload_part_size is multiplied by azure_upload_part_size_multiply_factor."},
              }},
    {"24.2", {{"allow_suspicious_variant_types", true, false, "Don't allow creating Variant type with suspicious variants by default"},
              {"validate_experimental_and_suspicious_types_inside_nested_types", false, true, "Validate usage of experimental and suspicious types inside nested types"},
              {"output_format_values_escape_quote_with_quote", false, false, "If true escape ' with '', otherwise quoted with \\'"},
              {"output_format_pretty_single_large_number_tip_threshold", 0, 1'000'000, "Print a readable number tip on the right side of the table if the block consists of a single number which exceeds this value (except 0)"},
              {"input_format_try_infer_exponent_floats", true, false, "Don't infer floats in exponential notation by default"},
              {"query_plan_optimize_prewhere", true, true, "Allow to push down filter to PREWHERE expression for supported storages"},
              {"async_insert_max_data_size", 1000000, 10485760, "The previous value appeared to be too small."},
              {"async_insert_poll_timeout_ms", 10, 10, "Timeout in milliseconds for polling data from asynchronous insert queue"},
              {"async_insert_use_adaptive_busy_timeout", false, true, "Use adaptive asynchronous insert timeout"},
              {"async_insert_busy_timeout_min_ms", 50, 50, "The minimum value of the asynchronous insert timeout in milliseconds; it also serves as the initial value, which may be increased later by the adaptive algorithm"},
              {"async_insert_busy_timeout_max_ms", 200, 200, "The minimum value of the asynchronous insert timeout in milliseconds; async_insert_busy_timeout_ms is aliased to async_insert_busy_timeout_max_ms"},
              {"async_insert_busy_timeout_increase_rate", 0.2, 0.2, "The exponential growth rate at which the adaptive asynchronous insert timeout increases"},
              {"async_insert_busy_timeout_decrease_rate", 0.2, 0.2, "The exponential growth rate at which the adaptive asynchronous insert timeout decreases"},
              {"format_template_row_format", "", "", "Template row format string can be set directly in query"},
              {"format_template_resultset_format", "", "", "Template result set format string can be set in query"},
              {"split_parts_ranges_into_intersecting_and_non_intersecting_final", true, true, "Allow to split parts ranges into intersecting and non intersecting during FINAL optimization"},
              {"split_intersecting_parts_ranges_into_layers_final", true, true, "Allow to split intersecting parts ranges into layers during FINAL optimization"},
              {"azure_max_single_part_copy_size", 256*1024*1024, 256*1024*1024, "The maximum size of object to copy using single part copy to Azure blob storage."},
              {"min_external_table_block_size_rows", DEFAULT_INSERT_BLOCK_SIZE, DEFAULT_INSERT_BLOCK_SIZE, "Squash blocks passed to external table to specified size in rows, if blocks are not big enough"},
              {"min_external_table_block_size_bytes", DEFAULT_INSERT_BLOCK_SIZE * 256, DEFAULT_INSERT_BLOCK_SIZE * 256, "Squash blocks passed to external table to specified size in bytes, if blocks are not big enough."},
              {"parallel_replicas_prefer_local_join", true, true, "If true, and JOIN can be executed with parallel replicas algorithm, and all storages of right JOIN part are *MergeTree, local JOIN will be used instead of GLOBAL JOIN."},
              {"optimize_time_filter_with_preimage", true, true, "Optimize Date and DateTime predicates by converting functions into equivalent comparisons without conversions (e.g. toYear(col) = 2023 -> col >= '2023-01-01' AND col <= '2023-12-31')"},
              {"extract_key_value_pairs_max_pairs_per_row", 0, 0, "Max number of pairs that can be produced by the `extractKeyValuePairs` function. Used as a safeguard against consuming too much memory."},
              {"default_view_definer", "CURRENT_USER", "CURRENT_USER", "Allows to set default `DEFINER` option while creating a view"},
              {"default_materialized_view_sql_security", "DEFINER", "DEFINER", "Allows to set a default value for SQL SECURITY option when creating a materialized view"},
              {"default_normal_view_sql_security", "INVOKER", "INVOKER", "Allows to set default `SQL SECURITY` option while creating a normal view"},
              {"mysql_map_string_to_text_in_show_columns", false, true, "Reduce the configuration effort to connect ClickHouse with BI tools."},
              {"mysql_map_fixed_string_to_text_in_show_columns", false, true, "Reduce the configuration effort to connect ClickHouse with BI tools."},
              }},
    {"24.1", {{"print_pretty_type_names", false, true, "Better user experience."},
              {"input_format_json_read_bools_as_strings", false, true, "Allow to read bools as strings in JSON formats by default"},
              {"output_format_arrow_use_signed_indexes_for_dictionary", false, true, "Use signed indexes type for Arrow dictionaries by default as it's recommended"},
              {"allow_experimental_variant_type", false, false, "Add new experimental Variant type"},
              {"use_variant_as_common_type", false, false, "Allow to use Variant in if/multiIf if there is no common type"},
              {"output_format_arrow_use_64_bit_indexes_for_dictionary", false, false, "Allow to use 64 bit indexes type in Arrow dictionaries"},
              {"parallel_replicas_mark_segment_size", 128, 128, "Add new setting to control segment size in new parallel replicas coordinator implementation"},
              {"ignore_materialized_views_with_dropped_target_table", false, false, "Add new setting to allow to ignore materialized views with dropped target table"},
              {"output_format_compression_level", 3, 3, "Allow to change compression level in the query output"},
              {"output_format_compression_zstd_window_log", 0, 0, "Allow to change zstd window log in the query output when zstd compression is used"},
              {"enable_zstd_qat_codec", false, false, "Add new ZSTD_QAT codec"},
              {"enable_vertical_final", false, true, "Use vertical final by default"},
              {"output_format_arrow_use_64_bit_indexes_for_dictionary", false, false, "Allow to use 64 bit indexes type in Arrow dictionaries"},
              {"max_rows_in_set_to_optimize_join", 100000, 0, "Disable join optimization as it prevents from read in order optimization"},
              {"output_format_pretty_color", true, "auto", "Setting is changed to allow also for auto value, disabling ANSI escapes if output is not a tty"},
              {"function_visible_width_behavior", 0, 1, "We changed the default behavior of `visibleWidth` to be more precise"},
              {"max_estimated_execution_time", 0, 0, "Separate max_execution_time and max_estimated_execution_time"},
              {"iceberg_engine_ignore_schema_evolution", false, false, "Allow to ignore schema evolution in Iceberg table engine"},
              {"optimize_injective_functions_in_group_by", false, true, "Replace injective functions by it's arguments in GROUP BY section in analyzer"},
              {"update_insert_deduplication_token_in_dependent_materialized_views", false, false, "Allow to update insert deduplication token with table identifier during insert in dependent materialized views"},
              {"azure_max_unexpected_write_error_retries", 4, 4, "The maximum number of retries in case of unexpected errors during Azure blob storage write"},
              {"split_parts_ranges_into_intersecting_and_non_intersecting_final", false, true, "Allow to split parts ranges into intersecting and non intersecting during FINAL optimization"},
              {"split_intersecting_parts_ranges_into_layers_final", true, true, "Allow to split intersecting parts ranges into layers during FINAL optimization"}}},
    {"23.12", {{"allow_suspicious_ttl_expressions", true, false, "It is a new setting, and in previous versions the behavior was equivalent to allowing."},
              {"input_format_parquet_allow_missing_columns", false, true, "Allow missing columns in Parquet files by default"},
              {"input_format_orc_allow_missing_columns", false, true, "Allow missing columns in ORC files by default"},
              {"input_format_arrow_allow_missing_columns", false, true, "Allow missing columns in Arrow files by default"}}},
    {"23.9", {{"optimize_group_by_constant_keys", false, true, "Optimize group by constant keys by default"},
              {"input_format_json_try_infer_named_tuples_from_objects", false, true, "Try to infer named Tuples from JSON objects by default"},
              {"input_format_json_read_numbers_as_strings", false, true, "Allow to read numbers as strings in JSON formats by default"},
              {"input_format_json_read_arrays_as_strings", false, true, "Allow to read arrays as strings in JSON formats by default"},
              {"input_format_json_infer_incomplete_types_as_strings", false, true, "Allow to infer incomplete types as Strings in JSON formats by default"},
              {"input_format_json_try_infer_numbers_from_strings", true, false, "Don't infer numbers from strings in JSON formats by default to prevent possible parsing errors"},
              {"http_write_exception_in_output_format", false, true, "Output valid JSON/XML on exception in HTTP streaming."}}},
    {"23.8", {{"rewrite_count_distinct_if_with_count_distinct_implementation", false, true, "Rewrite countDistinctIf with count_distinct_implementation configuration"}}},
    {"23.7", {{"function_sleep_max_microseconds_per_block", 0, 3000000, "In previous versions, the maximum sleep time of 3 seconds was applied only for `sleep`, but not for `sleepEachRow` function. In the new version, we introduce this setting. If you set compatibility with the previous versions, we will disable the limit altogether."}}},
    {"23.6", {{"http_send_timeout", 180, 30, "3 minutes seems crazy long. Note that this is timeout for a single network write call, not for the whole upload operation."},
              {"http_receive_timeout", 180, 30, "See http_send_timeout."}}},
    {"23.5", {{"input_format_parquet_preserve_order", true, false, "Allow Parquet reader to reorder rows for better parallelism."},
              {"parallelize_output_from_storages", false, true, "Allow parallelism when executing queries that read from file/url/s3/etc. This may reorder rows."},
              {"use_with_fill_by_sorting_prefix", false, true, "Columns preceding WITH FILL columns in ORDER BY clause form sorting prefix. Rows with different values in sorting prefix are filled independently"},
              {"output_format_parquet_compliant_nested_types", false, true, "Change an internal field name in output Parquet file schema."}}},
    {"23.4", {{"allow_suspicious_indices", true, false, "If true, index can defined with identical expressions"},
              {"allow_nonconst_timezone_arguments", true, false, "Allow non-const timezone arguments in certain time-related functions like toTimeZone(), fromUnixTimestamp*(), snowflakeToDateTime*()."},
              {"connect_timeout_with_failover_ms", 50, 1000, "Increase default connect timeout because of async connect"},
              {"connect_timeout_with_failover_secure_ms", 100, 1000, "Increase default secure connect timeout because of async connect"},
              {"hedged_connection_timeout_ms", 100, 50, "Start new connection in hedged requests after 50 ms instead of 100 to correspond with previous connect timeout"}}},
    {"23.3", {{"output_format_parquet_version", "1.0", "2.latest", "Use latest Parquet format version for output format"},
              {"input_format_json_ignore_unknown_keys_in_named_tuple", false, true, "Improve parsing JSON objects as named tuples"},
              {"input_format_native_allow_types_conversion", false, true, "Allow types conversion in Native input forma"},
              {"output_format_arrow_compression_method", "none", "lz4_frame", "Use lz4 compression in Arrow output format by default"},
              {"output_format_parquet_compression_method", "snappy", "lz4", "Use lz4 compression in Parquet output format by default"},
              {"output_format_orc_compression_method", "none", "lz4_frame", "Use lz4 compression in ORC output format by default"},
              {"async_query_sending_for_remote", false, true, "Create connections and send query async across shards"}}},
    {"23.2", {{"output_format_parquet_fixed_string_as_fixed_byte_array", false, true, "Use Parquet FIXED_LENGTH_BYTE_ARRAY type for FixedString by default"},
              {"output_format_arrow_fixed_string_as_fixed_byte_array", false, true, "Use Arrow FIXED_SIZE_BINARY type for FixedString by default"},
              {"query_plan_remove_redundant_distinct", false, true, "Remove redundant Distinct step in query plan"},
              {"optimize_duplicate_order_by_and_distinct", true, false, "Remove duplicate ORDER BY and DISTINCT if it's possible"},
              {"insert_keeper_max_retries", 0, 20, "Enable reconnections to Keeper on INSERT, improve reliability"}}},
    {"23.1", {{"input_format_json_read_objects_as_strings", 0, 1, "Enable reading nested json objects as strings while object type is experimental"},
              {"input_format_json_defaults_for_missing_elements_in_named_tuple", false, true, "Allow missing elements in JSON objects while reading named tuples by default"},
              {"input_format_csv_detect_header", false, true, "Detect header in CSV format by default"},
              {"input_format_tsv_detect_header", false, true, "Detect header in TSV format by default"},
              {"input_format_custom_detect_header", false, true, "Detect header in CustomSeparated format by default"},
              {"query_plan_remove_redundant_sorting", false, true, "Remove redundant sorting in query plan. For example, sorting steps related to ORDER BY clauses in subqueries"}}},
    {"22.12", {{"max_size_to_preallocate_for_aggregation", 10'000'000, 100'000'000, "This optimizes performance"},
               {"query_plan_aggregation_in_order", 0, 1, "Enable some refactoring around query plan"},
               {"format_binary_max_string_size", 0, 1_GiB, "Prevent allocating large amount of memory"}}},
    {"22.11", {{"use_structure_from_insertion_table_in_table_functions", 0, 2, "Improve using structure from insertion table in table functions"}}},
    {"23.4", {{"formatdatetime_f_prints_single_zero", true, false, "Improved compatibility with MySQL DATE_FORMAT()/STR_TO_DATE()"}}},
    {"23.4", {{"formatdatetime_parsedatetime_m_is_month_name", false, true, "Improved compatibility with MySQL DATE_FORMAT/STR_TO_DATE"}}},
    {"23.11", {{"parsedatetime_parse_without_leading_zeros", false, true, "Improved compatibility with MySQL DATE_FORMAT/STR_TO_DATE"}}},
    {"22.9", {{"force_grouping_standard_compatibility", false, true, "Make GROUPING function output the same as in SQL standard and other DBMS"}}},
    {"22.7", {{"cross_to_inner_join_rewrite", 1, 2, "Force rewrite comma join to inner"},
              {"enable_positional_arguments", false, true, "Enable positional arguments feature by default"},
              {"format_csv_allow_single_quotes", true, false, "Most tools don't treat single quote in CSV specially, don't do it by default too"}}},
    {"22.6", {{"output_format_json_named_tuples_as_objects", false, true, "Allow to serialize named tuples as JSON objects in JSON formats by default"},
              {"input_format_skip_unknown_fields", false, true, "Optimize reading subset of columns for some input formats"}}},
    {"22.5", {{"memory_overcommit_ratio_denominator", 0, 1073741824, "Enable memory overcommit feature by default"},
              {"memory_overcommit_ratio_denominator_for_user", 0, 1073741824, "Enable memory overcommit feature by default"}}},
    {"22.4", {{"allow_settings_after_format_in_insert", true, false, "Do not allow SETTINGS after FORMAT for INSERT queries because ClickHouse interpret SETTINGS as some values, which is misleading"}}},
    {"22.3", {{"cast_ipv4_ipv6_default_on_conversion_error", true, false, "Make functions cast(value, 'IPv4') and cast(value, 'IPv6') behave same as toIPv4 and toIPv6 functions"}}},
    {"21.12", {{"stream_like_engine_allow_direct_select", true, false, "Do not allow direct select for Kafka/RabbitMQ/FileLog by default"}}},
    {"21.9", {{"output_format_decimal_trailing_zeros", true, false, "Do not output trailing zeros in text representation of Decimal types by default for better looking output"},
              {"use_hedged_requests", false, true, "Enable Hedged Requests feature by default"}}},
    {"21.7", {{"legacy_column_name_of_tuple_literal", true, false, "Add this setting only for compatibility reasons. It makes sense to set to 'true', while doing rolling update of cluster from version lower than 21.7 to higher"}}},
    {"21.5", {{"async_socket_for_remote", false, true, "Fix all problems and turn on asynchronous reads from socket for remote queries by default again"}}},
    {"21.3", {{"async_socket_for_remote", true, false, "Turn off asynchronous reads from socket for remote queries because of some problems"},
              {"optimize_normalize_count_variants", false, true, "Rewrite aggregate functions that semantically equals to count() as count() by default"},
              {"normalize_function_names", false, true, "Normalize function names to their canonical names, this was needed for projection query routing"}}},
    {"21.2", {{"enable_global_with_statement", false, true, "Propagate WITH statements to UNION queries and all subqueries by default"}}},
    {"21.1", {{"insert_quorum_parallel", false, true, "Use parallel quorum inserts by default. It is significantly more convenient to use than sequential quorum inserts"},
              {"input_format_null_as_default", false, true, "Allow to insert NULL as default for input formats by default"},
              {"optimize_on_insert", false, true, "Enable data optimization on INSERT by default for better user experience"},
              {"use_compact_format_in_distributed_parts_names", false, true, "Use compact format for async INSERT into Distributed tables by default"}}},
    {"20.10", {{"format_regexp_escaping_rule", "Escaped", "Raw", "Use Raw as default escaping rule for Regexp format to male the behaviour more like to what users expect"}}},
    {"20.7", {{"show_table_uuid_in_table_create_query_if_not_nil", true, false, "Stop showing  UID of the table in its CREATE query for Engine=Atomic"}}},
    {"20.5", {{"input_format_with_names_use_header", false, true, "Enable using header with names for formats with WithNames/WithNamesAndTypes suffixes"},
              {"allow_suspicious_codecs", true, false, "Don't allow to specify meaningless compression codecs"}}},
    {"20.4", {{"validate_polygons", false, true, "Throw exception if polygon is invalid in function pointInPolygon by default instead of returning possibly wrong results"}}},
    {"19.18", {{"enable_scalar_subquery_optimization", false, true, "Prevent scalar subqueries from (de)serializing large scalar values and possibly avoid running the same subquery more than once"}}},
    {"19.14", {{"any_join_distinct_right_table_keys", true, false, "Disable ANY RIGHT and ANY FULL JOINs by default to avoid inconsistency"}}},
    {"19.12", {{"input_format_defaults_for_omitted_fields", false, true, "Enable calculation of complex default expressions for omitted fields for some input formats, because it should be the expected behaviour"}}},
    {"19.5", {{"max_partitions_per_insert_block", 0, 100, "Add a limit for the number of partitions in one block"}}},
    {"18.12.17", {{"enable_optimize_predicate_expression", 0, 1, "Optimize predicates to subqueries by default"}}},
};

}<|MERGE_RESOLUTION|>--- conflicted
+++ resolved
@@ -94,12 +94,9 @@
               {"http_max_chunk_size", 0, 0, "Internal limitation"},
               {"prefer_external_sort_block_bytes", 0, DEFAULT_BLOCK_SIZE * 256, "Prefer maximum block bytes for external sort, reduce the memory usage during merging."},
               {"input_format_force_null_for_omitted_fields", false, false, "Disable type-defaults for omitted fields when needed"},
-<<<<<<< HEAD
               {"backup_restore_s3_retry_attempts", 0, 1000, "A new setting."},
-=======
               {"cast_string_to_dynamic_use_inference", false, false, "Add setting to allow converting String to Dynamic through parsing"},
               {"allow_experimental_dynamic_type", false, false, "Add new experimental Dynamic type"},
->>>>>>> ab43f18c
               {"azure_max_blocks_in_multipart_upload", 50000, 50000, "Maximum number of blocks in multipart upload for Azure."},
               }},
     {"24.4", {{"input_format_json_throw_on_bad_escape_sequence", true, true, "Allow to save JSON strings with bad escape sequences"},
