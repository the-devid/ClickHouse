#include <Disks/ObjectStorages/FlatDirectoryStructureKeyGenerator.h>
#include <Disks/ObjectStorages/InMemoryDirectoryPathMap.h>
#include <Disks/ObjectStorages/MetadataStorageFromPlainRewritableObjectStorage.h>
#include <Disks/ObjectStorages/ObjectStorageIterator.h>

#include <any>
#include <cstddef>
#include <exception>
#include <iterator>
#include <optional>
#include <unordered_set>
#include <IO/ReadHelpers.h>
#include <IO/S3Common.h>
#include <IO/SharedThreadPools.h>
#include <Poco/Timestamp.h>
#include <Common/Exception.h>
#include <Common/FailPoint.h>
#include <Common/logger_useful.h>
#include <Common/setThreadName.h>
#include <Common/thread_local_rng.h>

#if USE_AZURE_BLOB_STORAGE
#    include <azure/storage/common/storage_exception.hpp>
#endif


namespace DB
{

namespace ErrorCodes
{
    extern const int LOGICAL_ERROR;
}

namespace FailPoints
{
    extern const char plain_rewritable_object_storage_azure_not_found_on_init[];
}

namespace
{

constexpr auto PREFIX_PATH_FILE_NAME = "prefix.path";
constexpr auto METADATA_PATH_TOKEN = "__meta/";

}

<<<<<<< HEAD
void loadDirectoryTree(
    InMemoryDirectoryPathMap::Map & map, InMemoryDirectoryPathMap::FileNames & unique_filenames, ObjectStoragePtr object_storage)
{
    using FileNamesIterator = InMemoryDirectoryPathMap::FileNamesIterator;
    using FileNameIteratorComparator = InMemoryDirectoryPathMap::FileNameIteratorComparator;
    const auto common_key_prefix = object_storage->getCommonKeyPrefix();
    ThreadPool & pool = getIOThreadPool().get();
    ThreadPoolCallbackRunnerLocal<void> runner(pool, "PlainRWTreeLoad");

    std::atomic<size_t> num_files = 0;
    LOG_DEBUG(getLogger("MetadataStorageFromPlainObjectStorage"), "Loading directory tree");
    std::mutex mutex;
    for (auto & item : map)
    {
        auto & remote_path_info = item.second;
        const auto remote_path = std::filesystem::path(common_key_prefix) / remote_path_info.path / "";
        runner(
            [remote_path, &mutex, &remote_path_info, &unique_filenames, &object_storage, &num_files]
            {
                setThreadName("PlainRWTreeLoad");
                std::set<FileNamesIterator, FileNameIteratorComparator> filename_iterators;
                for (auto iterator = object_storage->iterate(remote_path, 0); iterator->isValid(); iterator->next())
                {
                    auto file = iterator->current();
                    String path = file->getPath();
                    chassert(path.starts_with(remote_path.string()));
                    auto filename = std::filesystem::path(path).filename();
                    /// Check that the file is a direct child.
                    if (path.substr(remote_path.string().size()) == filename)
                    {
                        auto filename_it = unique_filenames.end();
                        {
                            std::lock_guard lock(mutex);
                            filename_it = unique_filenames.emplace(filename).first;
                        }
                        auto inserted = filename_iterators.emplace(filename_it).second;
                        chassert(inserted);
                        if (inserted)
                            ++num_files;
                    }
                }

                auto metric = object_storage->getMetadataStorageMetrics().file_count;
                CurrentMetrics::add(metric, filename_iterators.size());
                remote_path_info.filename_iterators = std::move(filename_iterators);
            });
    }
    runner.waitForAllToFinishAndRethrowFirstError();
    LOG_DEBUG(
        getLogger("MetadataStorageFromPlainObjectStorage"),
        "Loaded directory tree for {} directories, found {} files",
        map.size(),
        num_files.load());
}
=======
>>>>>>> 57f48d8b

void MetadataStorageFromPlainRewritableObjectStorage::load()
{
    ThreadPool & pool = getIOThreadPool().get();
    ThreadPoolCallbackRunnerLocal<void> runner(pool, "PlainRWMetaLoad");

    LoggerPtr log = getLogger("MetadataStorageFromPlainObjectStorage");

    auto settings = getReadSettings();
    settings.enable_filesystem_cache = false;
    settings.remote_fs_method = RemoteFSReadMethod::read;
    settings.remote_fs_buffer_size = 1024;  /// These files are small.

    LOG_DEBUG(log, "Loading metadata");

    /// This method can do both initial loading and incremental refresh of the metadata.
    ///
    /// We will list directories under __meta and compare it with the current list in memory.
    /// Some directories may be new and some no longer exist in the storage.
    /// We want to update the state in memory without holding a lock,
    /// and we can do it while allowing certain race-conditions.

    /// So, we obtain a list, then apply changes by:
    /// 1. Deleting every directory in memory that no longer present in the storage;
    ///    This works correctly under the assumption that if a directory with a certain name was deleted it cannot appear again.
    ///    And this assumption is satisfied, because every name is a unique random value.
    /// 2. Checking the value of `prefix.path` for every new directory and adding it to the state in memory.
    ///    There is (?) a race condition, leading to the possibility to add a directory that was just deleted.
    ///    This race condition can be ignored for MergeTree tables.

    size_t num_dirs_found = 0;
    size_t num_dirs_added = 0;
    size_t num_dirs_removed = 0;

    std::set<std::string> set_of_remote_paths;

    if (!object_storage->existsOrHasAnyChild(metadata_key_prefix))
    {
        LOG_DEBUG(log, "Loaded metadata (empty)");
        return;
    }

    try
    {
        for (auto iterator = object_storage->iterate(metadata_key_prefix, 0); iterator->isValid(); iterator->next())
        {
            ++num_dirs_found;
            auto file = iterator->current();
            String path = file->getPath();

            /// __meta/randomlygenerated/prefix.path
            auto remote_metadata_path = std::filesystem::path(path);
            if (remote_metadata_path.filename() != PREFIX_PATH_FILE_NAME)
                continue;

            chassert(remote_metadata_path.has_parent_path());
            chassert(remote_metadata_path.string().starts_with(metadata_key_prefix));

            /// randomlygenerated/prefix.path
            auto suffix = remote_metadata_path.string().substr(metadata_key_prefix.size());
            auto rel_path = std::filesystem::path(std::move(suffix));

            /// randomlygenerated
            auto remote_path = rel_path.parent_path();
            set_of_remote_paths.insert(remote_path);

            if (path_map->existsRemotePath(remote_path))
            {
                /// Already loaded.
                continue;
            }

            ++num_dirs_added;
            runner([remote_metadata_path, remote_path, path, &log, &settings, this]
            {
                setThreadName("PlainRWMetaLoad");

                StoredObject object{path};
                String local_path;
                Poco::Timestamp last_modified{};
                InMemoryDirectoryPathMap::FileNames files;

                try
                {
                    auto read_buf = object_storage->readObject(object, settings);
                    readStringUntilEOF(local_path, *read_buf);
                    auto object_metadata = object_storage->tryGetObjectMetadata(path);

                    /// It ok if a directory was removed just now.
                    /// We support attaching a filesystem that is concurrently modified by someone else.
                    if (!object_metadata)
                        return;

                    /// Assuming that local and the object storage clocks are synchronized.
                    last_modified = object_metadata->last_modified;

                    /// Load the list of files inside the directory
                    fs::path full_remote_path = object_storage->getCommonKeyPrefix() / remote_path;
                    size_t prefix_length = remote_path.string().size() + 1; /// randomlygenerated/
                    for (auto dir_iterator = object_storage->iterate(full_remote_path, 0); dir_iterator->isValid(); dir_iterator->next())
                    {
                        auto remote_file = dir_iterator->current();
                        String remote_file_path = remote_file->getPath();
                        chassert(remote_file_path.starts_with(full_remote_path.string()));
                        auto filename = fs::path(remote_file_path).filename();

                        /// Check that the file is a direct child.
                        if (remote_file_path.substr(prefix_length) == filename)
                            files.insert(std::move(filename));
                    }

#if USE_AZURE_BLOB_STORAGE
                    fiu_do_on(FailPoints::plain_rewritable_object_storage_azure_not_found_on_init, {
                        std::bernoulli_distribution fault(0.25);
                        if (fault(thread_local_rng))
                        {
                            LOG_TEST(log, "Fault injection");
                            throw Azure::Storage::StorageException::CreateFromResponse(std::make_unique<Azure::Core::Http::RawResponse>(
                                1, 0, Azure::Core::Http::HttpStatusCode::NotFound, "Fault injected"));
                        }
                    });
#endif
                }
#if USE_AWS_S3
                catch (const S3Exception & e)
                {
                    /// It is ok if a directory was removed just now.
                    if (e.getS3ErrorCode() == Aws::S3::S3Errors::NO_SUCH_KEY)
                        return;
                    throw;
                }
#endif
#if USE_AZURE_BLOB_STORAGE
                catch (const Azure::Storage::StorageException & e)
                {
                    if (e.StatusCode == Azure::Core::Http::HttpStatusCode::NotFound)
                        return;
                    throw;
                }
#endif
                catch (...)
                {
                    throw;
                }

                auto added = path_map->addPathIfNotExists(
                    fs::path(local_path).parent_path(),
                    InMemoryDirectoryPathMap::RemotePathInfo{remote_path, last_modified.epochTime(), std::move(files)});

                /// This can happen if table replication is enabled, then the same local path is written
                /// in `prefix.path` of each replica.
                if (!added.second)
                {
                    LOG_WARNING(
                        log,
                        "The local path '{}' is already mapped to a remote path '{}', ignoring: '{}'",
                        local_path,
                        added.first->second.path,
                        remote_path);
                }
            });
        }
    }
    catch (...)
    {
        runner.waitForAllToFinish();
        throw;
    }

    runner.waitForAllToFinishAndRethrowFirstError();

    /// Now check which paths have to be removed in memory.
    num_dirs_removed = path_map->removeOutdatedPaths(set_of_remote_paths);

    size_t num_dirs_in_memory = path_map->directoriesCount();

    LOG_DEBUG(log, "Loaded metadata for {} directories ({} currently, {} added, {} removed)",
        num_dirs_found, num_dirs_in_memory, num_dirs_added, num_dirs_removed);
}

void MetadataStorageFromPlainRewritableObjectStorage::refresh()
{
    load();
}

MetadataStorageFromPlainRewritableObjectStorage::MetadataStorageFromPlainRewritableObjectStorage(
    ObjectStoragePtr object_storage_, String storage_path_prefix_, size_t object_metadata_cache_size)
    : MetadataStorageFromPlainObjectStorage(object_storage_, storage_path_prefix_, object_metadata_cache_size)
    , metadata_key_prefix(std::filesystem::path(object_storage->getCommonKeyPrefix()) / METADATA_PATH_TOKEN)
    , path_map(std::make_shared<InMemoryDirectoryPathMap>(
        object_storage->getMetadataStorageMetrics().directory_map_size,
        object_storage->getMetadataStorageMetrics().file_count))
{
    if (object_storage->isWriteOnce())
        throw Exception(
            ErrorCodes::LOGICAL_ERROR,
            "MetadataStorageFromPlainRewritableObjectStorage is not compatible with write-once storage '{}'",
            object_storage->getName());

    load();

    /// Use flat directory structure if the metadata is stored separately from the table data.
    auto keys_gen = std::make_shared<FlatDirectoryStructureKeyGenerator>(object_storage->getCommonKeyPrefix(), path_map);
    object_storage->setKeysGenerator(keys_gen);
}

bool MetadataStorageFromPlainRewritableObjectStorage::existsFileOrDirectory(const std::string & path) const
{
    if (existsDirectory(path))
        return true;

    return getObjectMetadataEntryWithCache(path) != nullptr;
}

bool MetadataStorageFromPlainRewritableObjectStorage::existsFile(const std::string & path) const
{
    if (existsDirectory(path))
        return false;

    return getObjectMetadataEntryWithCache(path) != nullptr;
}

bool MetadataStorageFromPlainRewritableObjectStorage::existsDirectory(const std::string & path) const
{
    return path_map->getRemotePathInfoIfExists(path) != std::nullopt;
}

std::vector<std::string> MetadataStorageFromPlainRewritableObjectStorage::listDirectory(const std::string & path) const
{
    std::unordered_set<std::string> result = getDirectChildrenOnDisk(fs::path(path) / "");
    return std::vector<std::string>(std::make_move_iterator(result.begin()), std::make_move_iterator(result.end()));
}

std::optional<Poco::Timestamp> MetadataStorageFromPlainRewritableObjectStorage::getLastModifiedIfExists(const String & path) const
{
    /// Path corresponds to a directory.
    if (auto remote = path_map->getRemotePathInfoIfExists(path))
        return Poco::Timestamp::fromEpochTime(remote->last_modified);

    /// A file.
    if (auto res = getObjectMetadataEntryWithCache(path))
        return Poco::Timestamp::fromEpochTime(res->last_modified);
    return std::nullopt;
}

std::unordered_set<std::string>
MetadataStorageFromPlainRewritableObjectStorage::getDirectChildrenOnDisk(const fs::path & local_path) const
{
    std::unordered_set<std::string> result;
    path_map->iterateSubdirectories(local_path, [&](const auto & elem){ result.emplace(elem); });
    path_map->iterateFiles(local_path, [&](const auto & elem){ result.emplace(elem); });
    return result;
}

}<|MERGE_RESOLUTION|>--- conflicted
+++ resolved
@@ -45,63 +45,6 @@
 
 }
 
-<<<<<<< HEAD
-void loadDirectoryTree(
-    InMemoryDirectoryPathMap::Map & map, InMemoryDirectoryPathMap::FileNames & unique_filenames, ObjectStoragePtr object_storage)
-{
-    using FileNamesIterator = InMemoryDirectoryPathMap::FileNamesIterator;
-    using FileNameIteratorComparator = InMemoryDirectoryPathMap::FileNameIteratorComparator;
-    const auto common_key_prefix = object_storage->getCommonKeyPrefix();
-    ThreadPool & pool = getIOThreadPool().get();
-    ThreadPoolCallbackRunnerLocal<void> runner(pool, "PlainRWTreeLoad");
-
-    std::atomic<size_t> num_files = 0;
-    LOG_DEBUG(getLogger("MetadataStorageFromPlainObjectStorage"), "Loading directory tree");
-    std::mutex mutex;
-    for (auto & item : map)
-    {
-        auto & remote_path_info = item.second;
-        const auto remote_path = std::filesystem::path(common_key_prefix) / remote_path_info.path / "";
-        runner(
-            [remote_path, &mutex, &remote_path_info, &unique_filenames, &object_storage, &num_files]
-            {
-                setThreadName("PlainRWTreeLoad");
-                std::set<FileNamesIterator, FileNameIteratorComparator> filename_iterators;
-                for (auto iterator = object_storage->iterate(remote_path, 0); iterator->isValid(); iterator->next())
-                {
-                    auto file = iterator->current();
-                    String path = file->getPath();
-                    chassert(path.starts_with(remote_path.string()));
-                    auto filename = std::filesystem::path(path).filename();
-                    /// Check that the file is a direct child.
-                    if (path.substr(remote_path.string().size()) == filename)
-                    {
-                        auto filename_it = unique_filenames.end();
-                        {
-                            std::lock_guard lock(mutex);
-                            filename_it = unique_filenames.emplace(filename).first;
-                        }
-                        auto inserted = filename_iterators.emplace(filename_it).second;
-                        chassert(inserted);
-                        if (inserted)
-                            ++num_files;
-                    }
-                }
-
-                auto metric = object_storage->getMetadataStorageMetrics().file_count;
-                CurrentMetrics::add(metric, filename_iterators.size());
-                remote_path_info.filename_iterators = std::move(filename_iterators);
-            });
-    }
-    runner.waitForAllToFinishAndRethrowFirstError();
-    LOG_DEBUG(
-        getLogger("MetadataStorageFromPlainObjectStorage"),
-        "Loaded directory tree for {} directories, found {} files",
-        map.size(),
-        num_files.load());
-}
-=======
->>>>>>> 57f48d8b
 
 void MetadataStorageFromPlainRewritableObjectStorage::load()
 {
