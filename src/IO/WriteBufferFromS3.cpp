#include <Common/config.h>

#if USE_AWS_S3

#include <Common/logger_useful.h>
<<<<<<< HEAD
=======
#include <Common/IFileCache.h>
>>>>>>> 24d5be16

#include <IO/WriteBufferFromS3.h>
#include <IO/WriteHelpers.h>
#include <Interpreters/Context.h>

#include <aws/s3/S3Client.h>
#include <aws/s3/model/CreateMultipartUploadRequest.h>
#include <aws/s3/model/CompleteMultipartUploadRequest.h>
#include <aws/s3/model/PutObjectRequest.h>
#include <aws/s3/model/UploadPartRequest.h>

#include <utility>


namespace ProfileEvents
{
    extern const Event WriteBufferFromS3Bytes;
}

namespace DB
{
// S3 protocol does not allow to have multipart upload with more than 10000 parts.
// In case server does not return an error on exceeding that number, we print a warning
// because custom S3 implementation may allow relaxed requirements on that.
const int S3_WARN_MAX_PARTS = 10000;

namespace ErrorCodes
{
    extern const int S3_ERROR;
}

struct WriteBufferFromS3::UploadPartTask
{
    Aws::S3::Model::UploadPartRequest req;
    bool is_finised = false;
    std::string tag;
    std::exception_ptr exception;
};

struct WriteBufferFromS3::PutObjectTask
{
    Aws::S3::Model::PutObjectRequest req;
    bool is_finised = false;
    std::exception_ptr exception;
};

WriteBufferFromS3::WriteBufferFromS3(
    std::shared_ptr<const Aws::S3::S3Client> client_ptr_,
    const String & bucket_,
    const String & key_,
    const S3Settings::ReadWriteSettings & s3_settings_,
    std::optional<std::map<String, String>> object_metadata_,
    size_t buffer_size_,
    ScheduleFunc schedule_)
    : BufferWithOwnMemory<WriteBuffer>(buffer_size_, nullptr, 0)
    , bucket(bucket_)
    , key(key_)
    , client_ptr(std::move(client_ptr_))
    , upload_part_size(s3_settings_.min_upload_part_size)
    , s3_settings(s3_settings_)
    , object_metadata(std::move(object_metadata_))
    , schedule(std::move(schedule_))
{
    allocateBuffer();
}

void WriteBufferFromS3::nextImpl()
{
    if (!offset())
        return;

    /// Buffer in a bad state after exception
    if (temporary_buffer->tellp() == -1)
        allocateBuffer();

    size_t size = offset();
    temporary_buffer->write(working_buffer.begin(), size);

    ThreadGroupStatusPtr running_group = CurrentThread::isInitialized() && CurrentThread::get().getThreadGroup()
            ? CurrentThread::get().getThreadGroup()
            : MainThreadStatus::getInstance().getThreadGroup();

<<<<<<< HEAD
=======
    if (cacheEnabled())
    {
        auto cache_key = cache->hash(key);

        file_segments_holder.emplace(cache->setDownloading(cache_key, current_download_offset, size, /* is_persistent */false));
        current_download_offset += size;

        size_t remaining_size = size;
        auto & file_segments = file_segments_holder->file_segments;
        for (auto file_segment_it = file_segments.begin(); file_segment_it != file_segments.end(); ++file_segment_it)
        {
            auto & file_segment = *file_segment_it;
            size_t current_size = std::min(file_segment->range().size(), remaining_size);
            remaining_size -= current_size;

            if (file_segment->reserve(current_size))
            {
                file_segment->writeInMemory(working_buffer.begin(), current_size);
            }
            else
            {
                for (auto reset_segment_it = file_segment_it; reset_segment_it != file_segments.end(); ++reset_segment_it)
                    (*reset_segment_it)->complete(FileSegment::State::PARTIALLY_DOWNLOADED_NO_CONTINUATION);
                file_segments.erase(file_segment_it, file_segments.end());
                break;
            }
        }
    }

>>>>>>> 24d5be16
    ProfileEvents::increment(ProfileEvents::WriteBufferFromS3Bytes, offset());

    last_part_size += offset();

    /// Data size exceeds singlepart upload threshold, need to use multipart upload.
    if (multipart_upload_id.empty() && last_part_size > s3_settings.max_single_part_upload_size)
        createMultipartUpload();

    if (!multipart_upload_id.empty() && last_part_size > upload_part_size)
    {
        writePart();

        allocateBuffer();
    }

    waitForReadyBackGroundTasks();
}

void WriteBufferFromS3::allocateBuffer()
{
    if (total_parts_uploaded != 0 && total_parts_uploaded % s3_settings.upload_part_size_multiply_parts_count_threshold == 0)
        upload_part_size *= s3_settings.upload_part_size_multiply_factor;

    temporary_buffer = Aws::MakeShared<Aws::StringStream>("temporary buffer");
    temporary_buffer->exceptions(std::ios::badbit);
    last_part_size = 0;
}

WriteBufferFromS3::~WriteBufferFromS3()
{
#ifndef NDEBUG
    if (!finalized)
    {
        LOG_ERROR(log, "WriteBufferFromS3 is not finalized in destructor. It's a bug");
        std::terminate();
    }
#else
    try
    {
        finalize();
    }
    catch (...)
    {
        tryLogCurrentException(__PRETTY_FUNCTION__);
    }
#endif
}

void WriteBufferFromS3::preFinalize()
{
    next();

    if (multipart_upload_id.empty())
    {
        makeSinglepartUpload();
    }
    else
    {
        /// Write rest of the data as last part.
        writePart();
    }

    is_prefinalized = true;
}

void WriteBufferFromS3::finalizeImpl()
{
    if (!is_prefinalized)
        preFinalize();

    waitForAllBackGroundTasks();

    if (!multipart_upload_id.empty())
        completeMultipartUpload();
}

void WriteBufferFromS3::createMultipartUpload()
{
    Aws::S3::Model::CreateMultipartUploadRequest req;
    req.SetBucket(bucket);
    req.SetKey(key);

    /// If we don't do it, AWS SDK can mistakenly set it to application/xml, see https://github.com/aws/aws-sdk-cpp/issues/1840
    req.SetContentType("binary/octet-stream");

    if (object_metadata.has_value())
        req.SetMetadata(object_metadata.value());

    auto outcome = client_ptr->CreateMultipartUpload(req);

    if (outcome.IsSuccess())
    {
        multipart_upload_id = outcome.GetResult().GetUploadId();
        LOG_TRACE(log, "Multipart upload has created. Bucket: {}, Key: {}, Upload id: {}", bucket, key, multipart_upload_id);
    }
    else
        throw Exception(outcome.GetError().GetMessage(), ErrorCodes::S3_ERROR);
}

void WriteBufferFromS3::writePart()
{
    auto size = temporary_buffer->tellp();

    LOG_TRACE(log, "Writing part. Bucket: {}, Key: {}, Upload_id: {}, Size: {}", bucket, key, multipart_upload_id, size);

    if (size < 0)
    {
        LOG_WARNING(log, "Skipping part upload. Buffer is in bad state, it means that we have tried to upload something, but got an exception.");
        return;
    }

    if (size == 0)
    {
        LOG_TRACE(log, "Skipping writing part. Buffer is empty.");
        return;
    }

    if (part_tags.size() == S3_WARN_MAX_PARTS)
    {
        // Don't throw exception here by ourselves but leave the decision to take by S3 server.
        LOG_WARNING(log, "Maximum part number in S3 protocol has reached (too many parts). Server may not accept this whole upload.");
    }

    if (schedule)
    {
        UploadPartTask * task = nullptr;
        int part_number;
        {
            std::lock_guard lock(bg_tasks_mutex);
            task = &upload_object_tasks.emplace_back();
            ++num_added_bg_tasks;
            part_number = num_added_bg_tasks;
        }

        fillUploadRequest(task->req, part_number);

        schedule([this, task]()
        {
            try
            {
                processUploadRequest(*task);
            }
            catch (...)
            {
                task->exception = std::current_exception();
            }

            {
                std::lock_guard lock(bg_tasks_mutex);
                task->is_finised = true;
                ++num_finished_bg_tasks;

                /// Notification under mutex is important here.
                /// Otherwise, WriteBuffer could be destroyed in between
                /// Releasing lock and condvar notification.
                bg_tasks_condvar.notify_one();
            }
        });
    }
    else
    {
        UploadPartTask task;
        fillUploadRequest(task.req, part_tags.size() + 1);
        processUploadRequest(task);
        part_tags.push_back(task.tag);
    }
}

void WriteBufferFromS3::fillUploadRequest(Aws::S3::Model::UploadPartRequest & req, int part_number)
{
    req.SetBucket(bucket);
    req.SetKey(key);
    req.SetPartNumber(part_number);
    req.SetUploadId(multipart_upload_id);
    req.SetContentLength(temporary_buffer->tellp());
    req.SetBody(temporary_buffer);

    /// If we don't do it, AWS SDK can mistakenly set it to application/xml, see https://github.com/aws/aws-sdk-cpp/issues/1840
    req.SetContentType("binary/octet-stream");
}

void WriteBufferFromS3::processUploadRequest(UploadPartTask & task)
{
    auto outcome = client_ptr->UploadPart(task.req);

    if (outcome.IsSuccess())
    {
        task.tag = outcome.GetResult().GetETag();
        LOG_TRACE(log, "Writing part finished. Bucket: {}, Key: {}, Upload_id: {}, Etag: {}, Parts: {}", bucket, key, multipart_upload_id, task.tag, part_tags.size());
    }
    else
        throw Exception(outcome.GetError().GetMessage(), ErrorCodes::S3_ERROR);

    total_parts_uploaded++;
}

void WriteBufferFromS3::completeMultipartUpload()
{
    LOG_TRACE(log, "Completing multipart upload. Bucket: {}, Key: {}, Upload_id: {}, Parts: {}", bucket, key, multipart_upload_id, part_tags.size());

    if (part_tags.empty())
        throw Exception("Failed to complete multipart upload. No parts have uploaded", ErrorCodes::S3_ERROR);

    Aws::S3::Model::CompleteMultipartUploadRequest req;
    req.SetBucket(bucket);
    req.SetKey(key);
    req.SetUploadId(multipart_upload_id);

    Aws::S3::Model::CompletedMultipartUpload multipart_upload;
    for (size_t i = 0; i < part_tags.size(); ++i)
    {
        Aws::S3::Model::CompletedPart part;
        multipart_upload.AddParts(part.WithETag(part_tags[i]).WithPartNumber(i + 1));
    }

    req.SetMultipartUpload(multipart_upload);

    auto outcome = client_ptr->CompleteMultipartUpload(req);

    if (outcome.IsSuccess())
        LOG_TRACE(log, "Multipart upload has completed. Bucket: {}, Key: {}, Upload_id: {}, Parts: {}", bucket, key, multipart_upload_id, part_tags.size());
    else
    {
        throw Exception(ErrorCodes::S3_ERROR, "{} Tags:{}",
            outcome.GetError().GetMessage(),
            fmt::join(part_tags.begin(), part_tags.end(), " "));
    }
}

void WriteBufferFromS3::makeSinglepartUpload()
{
    auto size = temporary_buffer->tellp();
    bool with_pool = static_cast<bool>(schedule);

    LOG_TRACE(log, "Making single part upload. Bucket: {}, Key: {}, Size: {}, WithPool: {}", bucket, key, size, with_pool);

    if (size < 0)
    {
        LOG_WARNING(log, "Skipping single part upload. Buffer is in bad state, it mean that we have tried to upload something, but got an exception.");
        return;
    }

    if (size == 0)
    {
        LOG_TRACE(log, "Skipping single part upload. Buffer is empty.");
        return;
    }

    if (schedule)
    {
        put_object_task = std::make_unique<PutObjectTask>();

        fillPutRequest(put_object_task->req);

        schedule([this]()
        {
            try
            {
                processPutRequest(*put_object_task);
            }
            catch (...)
            {
                put_object_task->exception = std::current_exception();
            }

            {
                std::lock_guard lock(bg_tasks_mutex);
                put_object_task->is_finised = true;

                /// Notification under mutex is important here.
                /// Othervies, WriteBuffer could be destroyed in between
                /// Releasing lock and condvar notification.
                bg_tasks_condvar.notify_one();
            }
        });
    }
    else
    {
        PutObjectTask task;
        fillPutRequest(task.req);
        processPutRequest(task);
    }
}

void WriteBufferFromS3::fillPutRequest(Aws::S3::Model::PutObjectRequest & req)
{
    req.SetBucket(bucket);
    req.SetKey(key);
    req.SetContentLength(temporary_buffer->tellp());
    req.SetBody(temporary_buffer);
    if (object_metadata.has_value())
        req.SetMetadata(object_metadata.value());

    /// If we don't do it, AWS SDK can mistakenly set it to application/xml, see https://github.com/aws/aws-sdk-cpp/issues/1840
    req.SetContentType("binary/octet-stream");
}

void WriteBufferFromS3::processPutRequest(PutObjectTask & task)
{
    auto outcome = client_ptr->PutObject(task.req);
    bool with_pool = static_cast<bool>(schedule);

    if (outcome.IsSuccess())
        LOG_TRACE(log, "Single part upload has completed. Bucket: {}, Key: {}, Object size: {}, WithPool: {}", bucket, key, task.req.GetContentLength(), with_pool);
    else
        throw Exception(outcome.GetError().GetMessage(), ErrorCodes::S3_ERROR);
}

void WriteBufferFromS3::waitForReadyBackGroundTasks()
{
    if (schedule)
    {
        std::lock_guard lock(bg_tasks_mutex);
        {
            while (!upload_object_tasks.empty() && upload_object_tasks.front().is_finised)
            {
                auto & task = upload_object_tasks.front();
                auto exception = task.exception;
                auto tag = std::move(task.tag);
                upload_object_tasks.pop_front();

                if (exception)
                {
                    waitForAllBackGroundTasks();
                    std::rethrow_exception(exception);
                }

                part_tags.push_back(tag);
            }
        }
    }
}

void WriteBufferFromS3::waitForAllBackGroundTasks()
{
    if (schedule)
    {
        std::unique_lock lock(bg_tasks_mutex);
        bg_tasks_condvar.wait(lock, [this]() { return num_added_bg_tasks == num_finished_bg_tasks; });

        while (!upload_object_tasks.empty())
        {
            auto & task = upload_object_tasks.front();
            if (task.exception)
                std::rethrow_exception(task.exception);

            part_tags.push_back(task.tag);

            upload_object_tasks.pop_front();
        }

        if (put_object_task)
        {
            bg_tasks_condvar.wait(lock, [this]() { return put_object_task->is_finised; });
            if (put_object_task->exception)
                std::rethrow_exception(put_object_task->exception);
        }
    }
}

}

#endif<|MERGE_RESOLUTION|>--- conflicted
+++ resolved
@@ -3,10 +3,6 @@
 #if USE_AWS_S3
 
 #include <Common/logger_useful.h>
-<<<<<<< HEAD
-=======
-#include <Common/IFileCache.h>
->>>>>>> 24d5be16
 
 #include <IO/WriteBufferFromS3.h>
 #include <IO/WriteHelpers.h>
@@ -89,38 +85,6 @@
             ? CurrentThread::get().getThreadGroup()
             : MainThreadStatus::getInstance().getThreadGroup();
 
-<<<<<<< HEAD
-=======
-    if (cacheEnabled())
-    {
-        auto cache_key = cache->hash(key);
-
-        file_segments_holder.emplace(cache->setDownloading(cache_key, current_download_offset, size, /* is_persistent */false));
-        current_download_offset += size;
-
-        size_t remaining_size = size;
-        auto & file_segments = file_segments_holder->file_segments;
-        for (auto file_segment_it = file_segments.begin(); file_segment_it != file_segments.end(); ++file_segment_it)
-        {
-            auto & file_segment = *file_segment_it;
-            size_t current_size = std::min(file_segment->range().size(), remaining_size);
-            remaining_size -= current_size;
-
-            if (file_segment->reserve(current_size))
-            {
-                file_segment->writeInMemory(working_buffer.begin(), current_size);
-            }
-            else
-            {
-                for (auto reset_segment_it = file_segment_it; reset_segment_it != file_segments.end(); ++reset_segment_it)
-                    (*reset_segment_it)->complete(FileSegment::State::PARTIALLY_DOWNLOADED_NO_CONTINUATION);
-                file_segments.erase(file_segment_it, file_segments.end());
-                break;
-            }
-        }
-    }
-
->>>>>>> 24d5be16
     ProfileEvents::increment(ProfileEvents::WriteBufferFromS3Bytes, offset());
 
     last_part_size += offset();
