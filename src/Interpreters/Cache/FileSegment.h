--- conflicted
+++ resolved
@@ -326,12 +326,7 @@
 {
     FileSegmentsHolder() = default;
 
-<<<<<<< HEAD
-    explicit FileSegmentsHolder(FileSegments && file_segments_)
-        : file_segments(std::move(file_segments_)) {}
-=======
-    explicit FileSegmentsHolder(FileSegments && file_segments_, bool complete_on_dtor_ = true);
->>>>>>> 7740fdf0
+    explicit FileSegmentsHolder(FileSegments && file_segments_);
 
     ~FileSegmentsHolder();
 
