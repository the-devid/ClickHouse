#include <memory>

#include <filesystem>

#include "Common/Exception.h"
#include <Common/StringUtils/StringUtils.h>
#include <Common/escapeForFileName.h>
#include <Common/typeid_cast.h>
#include <Common/Macros.h>
#include <Common/randomSeed.h>
#include <Common/atomicRename.h>
#include <Common/PoolId.h>
#include <Common/logger_useful.h>
#include <base/hex.h>

#include <Core/Defines.h>
#include <Core/SettingsEnums.h>
#include <Core/ServerSettings.h>

#include <IO/WriteBufferFromFile.h>
#include <IO/WriteHelpers.h>

#include <Parsers/ASTColumnDeclaration.h>
#include <Parsers/ASTCreateQuery.h>
#include <Parsers/ASTIdentifier.h>
#include <Parsers/ASTLiteral.h>
#include <Parsers/ASTInsertQuery.h>
#include <Parsers/ParserCreateQuery.h>
#include <Parsers/formatAST.h>
#include <Parsers/parseQuery.h>

#include <Storages/StorageFactory.h>
#include <Storages/StorageInMemoryMetadata.h>
#include <Storages/WindowView/StorageWindowView.h>
#include <Storages/StorageReplicatedMergeTree.h>
#include <Storages/BlockNumberColumn.h>

#include <Interpreters/Context.h>
#include <Interpreters/executeDDLQueryOnCluster.h>
#include <Interpreters/executeQuery.h>
#include <Interpreters/DDLTask.h>
#include <Interpreters/ExpressionAnalyzer.h>
#include <Interpreters/InterpreterCreateQuery.h>
#include <Interpreters/InterpreterSelectWithUnionQuery.h>
#include <Interpreters/InterpreterSelectQueryAnalyzer.h>
#include <Interpreters/InterpreterInsertQuery.h>
#include <Interpreters/InterpreterRenameQuery.h>
#include <Interpreters/AddDefaultDatabaseVisitor.h>
#include <Interpreters/GinFilter.h>

#include <Access/Common/AccessRightsElement.h>

#include <DataTypes/DataTypeFactory.h>
#include <DataTypes/NestedUtils.h>
#include <DataTypes/DataTypesNumber.h>
#include <DataTypes/DataTypeLowCardinality.h>
#include <DataTypes/DataTypeNullable.h>
#include <DataTypes/DataTypeAggregateFunction.h>
#include <DataTypes/ObjectUtils.h>
#include <DataTypes/hasNullable.h>

#include <Databases/DatabaseFactory.h>
#include <Databases/DatabaseReplicated.h>
#include <Databases/DatabaseOnDisk.h>
#include <Databases/TablesLoader.h>
#include <Databases/DDLDependencyVisitor.h>
#include <Databases/NormalizeAndEvaluateConstantsVisitor.h>

#include <Compression/CompressionFactory.h>

#include <Interpreters/InterpreterDropQuery.h>
#include <Interpreters/QueryLog.h>
#include <Interpreters/addTypeConversionToAST.h>
#include <Interpreters/FunctionNameNormalizer.h>
#include <Interpreters/ApplyWithSubqueryVisitor.h>

#include <TableFunctions/TableFunctionFactory.h>
#include <DataTypes/DataTypeFixedString.h>

#include <Functions/UserDefined/UserDefinedSQLFunctionFactory.h>
#include <Functions/UserDefined/UserDefinedSQLFunctionVisitor.h>
#include <Interpreters/ReplaceQueryParameterVisitor.h>
#include <Parsers/QueryParameterVisitor.h>

namespace DB
{

namespace ErrorCodes
{
    extern const int TABLE_ALREADY_EXISTS;
    extern const int DICTIONARY_ALREADY_EXISTS;
    extern const int EMPTY_LIST_OF_COLUMNS_PASSED;
    extern const int INCORRECT_QUERY;
    extern const int UNKNOWN_DATABASE_ENGINE;
    extern const int DUPLICATE_COLUMN;
    extern const int DATABASE_ALREADY_EXISTS;
    extern const int BAD_ARGUMENTS;
    extern const int BAD_DATABASE_FOR_TEMPORARY_TABLE;
    extern const int SUSPICIOUS_TYPE_FOR_LOW_CARDINALITY;
    extern const int ILLEGAL_SYNTAX_FOR_DATA_TYPE;
    extern const int ILLEGAL_COLUMN;
    extern const int ILLEGAL_INDEX;
    extern const int LOGICAL_ERROR;
    extern const int UNKNOWN_DATABASE;
    extern const int PATH_ACCESS_DENIED;
    extern const int NOT_IMPLEMENTED;
    extern const int ENGINE_REQUIRED;
    extern const int UNKNOWN_STORAGE;
    extern const int SYNTAX_ERROR;
    extern const int SUPPORT_IS_DISABLED;
}

namespace fs = std::filesystem;

InterpreterCreateQuery::InterpreterCreateQuery(const ASTPtr & query_ptr_, ContextMutablePtr context_)
    : WithMutableContext(context_), query_ptr(query_ptr_)
{
}


BlockIO InterpreterCreateQuery::createDatabase(ASTCreateQuery & create)
{
    String database_name = create.getDatabase();

    auto guard = DatabaseCatalog::instance().getDDLGuard(database_name, "");

    /// Database can be created before or it can be created concurrently in another thread, while we were waiting in DDLGuard
    if (DatabaseCatalog::instance().isDatabaseExist(database_name))
    {
        if (create.if_not_exists)
            return {};
        else
            throw Exception(ErrorCodes::DATABASE_ALREADY_EXISTS, "Database {} already exists.", database_name);
    }

    /// Will write file with database metadata, if needed.
    String database_name_escaped = escapeForFileName(database_name);
    fs::path metadata_path = fs::canonical(getContext()->getPath());
    fs::path metadata_file_tmp_path = metadata_path / "metadata" / (database_name_escaped + ".sql.tmp");
    fs::path metadata_file_path = metadata_path / "metadata" / (database_name_escaped + ".sql");

    if (!create.storage && create.attach)
    {
        if (!fs::exists(metadata_file_path))
            throw Exception(ErrorCodes::UNKNOWN_DATABASE_ENGINE, "Database engine must be specified for ATTACH DATABASE query");
        /// Short syntax: try read database definition from file
        auto ast = DatabaseOnDisk::parseQueryFromMetadata(nullptr, getContext(), metadata_file_path);
        create = ast->as<ASTCreateQuery &>();
        if (create.table || !create.storage)
            throw Exception(ErrorCodes::INCORRECT_QUERY, "Metadata file {} contains incorrect CREATE DATABASE query", metadata_file_path.string());
        create.attach = true;
        create.attach_short_syntax = true;
        create.setDatabase(database_name);
    }
    else if (!create.storage)
    {
        /// For new-style databases engine is explicitly specified in .sql
        /// When attaching old-style database during server startup, we must always use Ordinary engine
        if (create.attach)
            throw Exception(ErrorCodes::UNKNOWN_DATABASE_ENGINE, "Database engine must be specified for ATTACH DATABASE query");
        auto engine = std::make_shared<ASTFunction>();
        auto storage = std::make_shared<ASTStorage>();
        engine->name = "Atomic";
        engine->no_empty_args = true;
        storage->set(storage->engine, engine);
        create.set(create.storage, storage);
    }
    else if ((create.columns_list
              && ((create.columns_list->indices && !create.columns_list->indices->children.empty())
                  || (create.columns_list->projections && !create.columns_list->projections->children.empty()))))
    {
        /// Currently, there are no database engines, that support any arguments.
        throw Exception(ErrorCodes::UNKNOWN_DATABASE_ENGINE, "Unknown database engine: {}", serializeAST(*create.storage));
    }

    if (create.storage && !create.storage->engine)
        throw Exception(ErrorCodes::INCORRECT_QUERY, "Database engine must be specified");

    if (create.storage->engine->name == "Atomic"
        || create.storage->engine->name == "Replicated"
        || create.storage->engine->name == "MaterializedPostgreSQL")
    {
        if (create.attach && create.uuid == UUIDHelpers::Nil)
            throw Exception(ErrorCodes::INCORRECT_QUERY, "UUID must be specified for ATTACH. "
                            "If you want to attach existing database, use just ATTACH DATABASE {};", create.getDatabase());
        else if (create.uuid == UUIDHelpers::Nil)
            create.uuid = UUIDHelpers::generateV4();

        metadata_path = metadata_path / "store" / DatabaseCatalog::getPathForUUID(create.uuid);

        if (!create.attach && fs::exists(metadata_path))
            throw Exception(ErrorCodes::DATABASE_ALREADY_EXISTS, "Metadata directory {} already exists", metadata_path.string());
    }
    else if (create.storage->engine->name == "MaterializeMySQL"
        || create.storage->engine->name == "MaterializedMySQL")
    {
        /// It creates nested database with Ordinary or Atomic engine depending on UUID in query and default engine setting.
        /// Do nothing if it's an internal ATTACH on server startup or short-syntax ATTACH query from user,
        /// because we got correct query from the metadata file in this case.
        /// If we got query from user, then normalize it first.
        bool attach_from_user = create.attach && !internal && !create.attach_short_syntax;
        bool create_from_user = !create.attach;

        if (create_from_user)
        {
            if (create.uuid == UUIDHelpers::Nil)
                create.uuid = UUIDHelpers::generateV4();    /// Will enable Atomic engine for nested database
        }
        else if (attach_from_user && create.uuid == UUIDHelpers::Nil)
        {
            /// Ambiguity is possible: should we attach nested database as Ordinary
            /// or throw "UUID must be specified" for Atomic? So we suggest short syntax for Ordinary.
            throw Exception(ErrorCodes::INCORRECT_QUERY,
                            "Use short attach syntax ('ATTACH DATABASE name;' without engine) "
                            "to attach existing database or specify UUID to attach new database with Atomic engine");
        }

        /// Set metadata path according to nested engine
        if (create.uuid == UUIDHelpers::Nil)
            metadata_path = metadata_path / "metadata" / database_name_escaped;
        else
            metadata_path = metadata_path / "store" / DatabaseCatalog::getPathForUUID(create.uuid);
    }
    else
    {
        bool is_on_cluster = getContext()->getClientInfo().query_kind == ClientInfo::QueryKind::SECONDARY_QUERY;
        if (create.uuid != UUIDHelpers::Nil && !is_on_cluster && !internal)
            throw Exception(ErrorCodes::INCORRECT_QUERY, "Ordinary database engine does not support UUID");

        /// The database doesn't support UUID so we'll ignore it. The UUID could be set here because of either
        /// a) the initiator of `ON CLUSTER` query generated it to ensure the same UUIDs are used on different hosts; or
        /// b) `RESTORE from backup` query generated it to ensure the same UUIDs are used on different hosts.
        create.uuid = UUIDHelpers::Nil;
        metadata_path = metadata_path / "metadata" / database_name_escaped;
    }

    if (create.storage->engine->name == "Replicated" && !internal && !create.attach && create.storage->engine->arguments)
    {
        /// Fill in default parameters
        if (create.storage->engine->arguments->children.size() == 1)
            create.storage->engine->arguments->children.push_back(std::make_shared<ASTLiteral>("{shard}"));

        if (create.storage->engine->arguments->children.size() == 2)
            create.storage->engine->arguments->children.push_back(std::make_shared<ASTLiteral>("{replica}"));
    }

    if ((create.storage->engine->name == "MaterializeMySQL" || create.storage->engine->name == "MaterializedMySQL")
        && !getContext()->getSettingsRef().allow_experimental_database_materialized_mysql
        && !internal && !create.attach)
    {
        throw Exception(ErrorCodes::UNKNOWN_DATABASE_ENGINE,
                        "MaterializedMySQL is an experimental database engine. "
                        "Enable allow_experimental_database_materialized_mysql to use it");
    }

    if (create.storage->engine->name == "Replicated"
        && !getContext()->getSettingsRef().allow_experimental_database_replicated
        && !internal && !create.attach)
    {
        throw Exception(ErrorCodes::UNKNOWN_DATABASE_ENGINE,
                        "Replicated is an experimental database engine. "
                        "Enable allow_experimental_database_replicated to use it");
    }

    if (create.storage->engine->name == "MaterializedPostgreSQL"
        && !getContext()->getSettingsRef().allow_experimental_database_materialized_postgresql
        && !internal && !create.attach)
    {
        throw Exception(ErrorCodes::UNKNOWN_DATABASE_ENGINE,
                        "MaterializedPostgreSQL is an experimental database engine. "
                        "Enable allow_experimental_database_materialized_postgresql to use it");
    }

    bool need_write_metadata = !create.attach || !fs::exists(metadata_file_path);
    bool need_lock_uuid = internal || need_write_metadata;
    auto mode = getLoadingStrictnessLevel(create.attach, force_attach, has_force_restore_data_flag);

    /// Lock uuid, so we will known it's already in use.
    /// We do it when attaching databases on server startup (internal) and on CREATE query (!create.attach);
    TemporaryLockForUUIDDirectory uuid_lock;
    if (need_lock_uuid)
        uuid_lock = TemporaryLockForUUIDDirectory{create.uuid};
    else if (create.uuid != UUIDHelpers::Nil && !DatabaseCatalog::instance().hasUUIDMapping(create.uuid))
        throw Exception(ErrorCodes::LOGICAL_ERROR, "Cannot find UUID mapping for {}, it's a bug", create.uuid);

    DatabasePtr database = DatabaseFactory::get(create, metadata_path / "", getContext());

    if (create.uuid != UUIDHelpers::Nil)
        create.setDatabase(TABLE_WITH_UUID_NAME_PLACEHOLDER);

    if (need_write_metadata)
    {
        create.attach = true;
        create.if_not_exists = false;

        WriteBufferFromOwnString statement_buf;
        formatAST(create, statement_buf, false);
        writeChar('\n', statement_buf);
        String statement = statement_buf.str();

        /// Exclusive flag guarantees, that database is not created right now in another thread.
        WriteBufferFromFile out(metadata_file_tmp_path, statement.size(), O_WRONLY | O_CREAT | O_EXCL);
        writeString(statement, out);

        out.next();
        if (getContext()->getSettingsRef().fsync_metadata)
            out.sync();
        out.close();
    }

    /// We attach database before loading it's tables, so do not allow concurrent DDL queries
    auto db_guard = DatabaseCatalog::instance().getExclusiveDDLGuardForDatabase(database_name);

    bool added = false;
    bool renamed = false;
    try
    {
        /// TODO Attach db only after it was loaded. Now it's not possible because of view dependencies
        DatabaseCatalog::instance().attachDatabase(database_name, database);
        added = true;

        if (need_write_metadata)
        {
            /// Prevents from overwriting metadata of detached database
            renameNoReplace(metadata_file_tmp_path, metadata_file_path);
            renamed = true;
        }

        if (!load_database_without_tables)
        {
            /// We use global context here, because storages lifetime is bigger than query context lifetime
            TablesLoader loader{getContext()->getGlobalContext(), {{database_name, database}}, mode};
            auto load_tasks = loader.loadTablesAsync();
            auto startup_tasks = loader.startupTablesAsync();
            if (getContext()->getGlobalContext()->getServerSettings().async_load_databases)
            {
                scheduleLoad(load_tasks);
                scheduleLoad(startup_tasks);
            }
            else
            {
                /// First prioritize, schedule and wait all the load table tasks
                waitLoad(currentPoolOr(TablesLoaderForegroundPoolId), load_tasks);
                /// Only then prioritize, schedule and wait all the startup tasks
                waitLoad(currentPoolOr(TablesLoaderForegroundPoolId), startup_tasks);
            }
        }
    }
    catch (...)
    {
        if (renamed)
        {
            [[maybe_unused]] bool removed = fs::remove(metadata_file_path);
            assert(removed);
        }
        if (added)
            DatabaseCatalog::instance().detachDatabase(getContext(), database_name, false, false);

        throw;
    }

    return {};
}


ASTPtr InterpreterCreateQuery::formatColumns(const NamesAndTypesList & columns)
{
    auto columns_list = std::make_shared<ASTExpressionList>();

    for (const auto & column : columns)
    {
        const auto column_declaration = std::make_shared<ASTColumnDeclaration>();
        column_declaration->name = column.name;

        ParserDataType type_parser;
        String type_name = column.type->getName();
        const char * pos = type_name.data();
        const char * end = pos + type_name.size();
        column_declaration->type = parseQuery(type_parser, pos, end, "data type", 0, DBMS_DEFAULT_MAX_PARSER_DEPTH);
        columns_list->children.emplace_back(column_declaration);
    }

    return columns_list;
}

ASTPtr InterpreterCreateQuery::formatColumns(const NamesAndTypesList & columns, const NamesAndAliases & alias_columns)
{
    std::shared_ptr<ASTExpressionList> columns_list = std::static_pointer_cast<ASTExpressionList>(formatColumns(columns));

    for (const auto & alias_column : alias_columns)
    {
        const auto column_declaration = std::make_shared<ASTColumnDeclaration>();
        column_declaration->name = alias_column.name;

        ParserDataType type_parser;
        String type_name = alias_column.type->getName();
        const char * type_pos = type_name.data();
        const char * type_end = type_pos + type_name.size();
        column_declaration->type = parseQuery(type_parser, type_pos, type_end, "data type", 0, DBMS_DEFAULT_MAX_PARSER_DEPTH);

        column_declaration->default_specifier = "ALIAS";

        const auto & alias = alias_column.expression;
        const char * alias_pos = alias.data();
        const char * alias_end = alias_pos + alias.size();
        ParserExpression expression_parser;
        column_declaration->default_expression = parseQuery(expression_parser, alias_pos, alias_end, "expression", 0, DBMS_DEFAULT_MAX_PARSER_DEPTH);
        column_declaration->children.push_back(column_declaration->default_expression);

        columns_list->children.emplace_back(column_declaration);
    }

    return columns_list;
}

ASTPtr InterpreterCreateQuery::formatColumns(const ColumnsDescription & columns)
{
    auto columns_list = std::make_shared<ASTExpressionList>();

    for (const auto & column : columns)
    {
        const auto column_declaration = std::make_shared<ASTColumnDeclaration>();
        ASTPtr column_declaration_ptr{column_declaration};

        column_declaration->name = column.name;

        ParserDataType type_parser;
        String type_name = column.type->getName();
        const char * type_name_pos = type_name.data();
        const char * type_name_end = type_name_pos + type_name.size();
        column_declaration->type = parseQuery(type_parser, type_name_pos, type_name_end, "data type", 0, DBMS_DEFAULT_MAX_PARSER_DEPTH);

        if (column.default_desc.expression)
        {
            column_declaration->default_specifier = toString(column.default_desc.kind);
            column_declaration->default_expression = column.default_desc.expression->clone();
            column_declaration->children.push_back(column_declaration->default_expression);
        }

        column_declaration->ephemeral_default = column.default_desc.ephemeral_default;

        if (!column.comment.empty())
        {
            column_declaration->comment = std::make_shared<ASTLiteral>(Field(column.comment));
            column_declaration->children.push_back(column_declaration->comment);
        }

        if (column.codec)
        {
            column_declaration->codec = column.codec;
            column_declaration->children.push_back(column_declaration->codec);
        }

        if (column.stat)
        {
            column_declaration->stat_type = column.stat->ast;
            column_declaration->children.push_back(column_declaration->stat_type);
        }

        if (column.ttl)
        {
            column_declaration->ttl = column.ttl;
            column_declaration->children.push_back(column_declaration->ttl);
        }

        columns_list->children.push_back(column_declaration_ptr);
    }

    return columns_list;
}

ASTPtr InterpreterCreateQuery::formatIndices(const IndicesDescription & indices)
{
    auto res = std::make_shared<ASTExpressionList>();

    for (const auto & index : indices)
        res->children.push_back(index.definition_ast->clone());

    return res;
}

ASTPtr InterpreterCreateQuery::formatConstraints(const ConstraintsDescription & constraints)
{
    auto res = std::make_shared<ASTExpressionList>();

    for (const auto & constraint : constraints.getConstraints())
        res->children.push_back(constraint->clone());

    return res;
}

ASTPtr InterpreterCreateQuery::formatProjections(const ProjectionsDescription & projections)
{
    auto res = std::make_shared<ASTExpressionList>();

    for (const auto & projection : projections)
        res->children.push_back(projection.definition_ast->clone());

    return res;
}

ColumnsDescription InterpreterCreateQuery::getColumnsDescription(
    const ASTExpressionList & columns_ast, ContextPtr context_, bool attach, bool is_restore_from_backup)
{
    /// First, deduce implicit types.

    /** all default_expressions as a single expression list,
     *  mixed with conversion-columns for each explicitly specified type */

    ASTPtr default_expr_list = std::make_shared<ASTExpressionList>();
    NamesAndTypesList column_names_and_types;
    bool make_columns_nullable = !attach && !is_restore_from_backup && context_->getSettingsRef().data_type_default_nullable;

    for (const auto & ast : columns_ast.children)
    {
        const auto & col_decl = ast->as<ASTColumnDeclaration &>();

        if (col_decl.collation && !context_->getSettingsRef().compatibility_ignore_collation_in_create_table)
        {
            throw Exception(ErrorCodes::NOT_IMPLEMENTED, "Cannot support collation, please set compatibility_ignore_collation_in_create_table=true");
        }

        DataTypePtr column_type = nullptr;
        if (col_decl.type)
        {
            column_type = DataTypeFactory::instance().get(col_decl.type);

            if (attach)
                setVersionToAggregateFunctions(column_type, true);

            if (col_decl.null_modifier)
            {
                if (column_type->isNullable())
                    throw Exception(ErrorCodes::ILLEGAL_SYNTAX_FOR_DATA_TYPE, "Can't use [NOT] NULL modifier with Nullable type");
                if (*col_decl.null_modifier)
                    column_type = makeNullable(column_type);
            }
            else if (make_columns_nullable)
            {
                column_type = makeNullable(column_type);
            }
            else if (!hasNullable(column_type) &&
                     col_decl.default_specifier == "DEFAULT" &&
                     col_decl.default_expression &&
                     col_decl.default_expression->as<ASTLiteral>() &&
                     col_decl.default_expression->as<ASTLiteral>()->value.isNull())
            {
                if (column_type->lowCardinality())
                {
                    const auto * low_cardinality_type = typeid_cast<const DataTypeLowCardinality *>(column_type.get());
                    assert(low_cardinality_type);
                    column_type = std::make_shared<DataTypeLowCardinality>(makeNullable(low_cardinality_type->getDictionaryType()));
                }
                else
                    column_type = makeNullable(column_type);
            }

            column_names_and_types.emplace_back(col_decl.name, column_type);
        }
        else
        {
            /// we're creating dummy DataTypeUInt8 in order to prevent the NullPointerException in ExpressionActions
            column_names_and_types.emplace_back(col_decl.name, std::make_shared<DataTypeUInt8>());
        }

        /// add column to postprocessing if there is a default_expression specified
        if (col_decl.default_expression)
        {
            /** For columns with explicitly-specified type create two expressions:
              * 1. default_expression aliased as column name with _tmp suffix
              * 2. conversion of expression (1) to explicitly-specified type alias as column name
              */
            if (col_decl.type)
            {
                const auto & final_column_name = col_decl.name;
                const auto tmp_column_name = final_column_name + "_tmp_alter" + toString(randomSeed());
                const auto * data_type_ptr = column_names_and_types.back().type.get();

                default_expr_list->children.emplace_back(
                    setAlias(addTypeConversionToAST(std::make_shared<ASTIdentifier>(tmp_column_name), data_type_ptr->getName()),
                        final_column_name));

                default_expr_list->children.emplace_back(
                    setAlias(col_decl.default_expression->clone(), tmp_column_name));
            }
            else
                default_expr_list->children.emplace_back(setAlias(col_decl.default_expression->clone(), col_decl.name));
        }
    }

    Block defaults_sample_block;
    /// set missing types and wrap default_expression's in a conversion-function if necessary
    if (!default_expr_list->children.empty())
        defaults_sample_block = validateColumnsDefaultsAndGetSampleBlock(default_expr_list, column_names_and_types, context_);

    bool sanity_check_compression_codecs = !attach && !context_->getSettingsRef().allow_suspicious_codecs;
    bool allow_experimental_codecs = attach || context_->getSettingsRef().allow_experimental_codecs;
    bool enable_deflate_qpl_codec = attach || context_->getSettingsRef().enable_deflate_qpl_codec;

    ColumnsDescription res;
    auto name_type_it = column_names_and_types.begin();
    for (const auto * ast_it = columns_ast.children.begin(); ast_it != columns_ast.children.end(); ++ast_it, ++name_type_it)
    {
        ColumnDescription column;

        auto & col_decl = (*ast_it)->as<ASTColumnDeclaration &>();

        column.name = col_decl.name;

        /// ignore or not other database extensions depending on compatibility settings
        if (col_decl.default_specifier == "AUTO_INCREMENT"
            && !context_->getSettingsRef().compatibility_ignore_auto_increment_in_create_table)
        {
            throw Exception(ErrorCodes::SYNTAX_ERROR,
                            "AUTO_INCREMENT is not supported. To ignore the keyword "
                            "in column declaration, set `compatibility_ignore_auto_increment_in_create_table` to true");
        }

        if (col_decl.default_expression)
        {
            if (context_->hasQueryContext() && context_->getQueryContext().get() == context_.get())
            {
                /// Normalize query only for original CREATE query, not on metadata loading.
                /// And for CREATE query we can pass local context, because result will not change after restart.
                NormalizeAndEvaluateConstantsVisitor::Data visitor_data{context_};
                NormalizeAndEvaluateConstantsVisitor visitor(visitor_data);
                visitor.visit(col_decl.default_expression);
            }

            ASTPtr default_expr = col_decl.default_expression->clone();

            if (col_decl.type)
                column.type = name_type_it->type;
            else
            {
                column.type = defaults_sample_block.getByName(column.name).type;
                /// set nullability for case of column declaration w/o type but with default expression
                if ((col_decl.null_modifier && *col_decl.null_modifier) || make_columns_nullable)
                    column.type = makeNullable(column.type);
            }

            column.default_desc.kind = columnDefaultKindFromString(col_decl.default_specifier);
            column.default_desc.expression = default_expr;
            column.default_desc.ephemeral_default = col_decl.ephemeral_default;
        }
        else if (col_decl.type)
            column.type = name_type_it->type;
        else
            throw Exception(ErrorCodes::LOGICAL_ERROR, "Neither default value expression nor type is provided for a column");

        if (col_decl.comment)
            column.comment = col_decl.comment->as<ASTLiteral &>().value.get<String>();

        if (col_decl.codec)
        {
            if (col_decl.default_specifier == "ALIAS")
                throw Exception(ErrorCodes::BAD_ARGUMENTS, "Cannot specify codec for column type ALIAS");
            column.codec = CompressionCodecFactory::instance().validateCodecAndGetPreprocessedAST(
                col_decl.codec, column.type, sanity_check_compression_codecs, allow_experimental_codecs, enable_deflate_qpl_codec);
        }

        if (col_decl.stat_type)
        {
            if (!attach && !context_->getSettingsRef().allow_experimental_statistic)
                 throw Exception(ErrorCodes::INCORRECT_QUERY, "Create table with statistic is now disabled. Turn on allow_experimental_statistic");
            column.stat = StatisticDescription::getStatisticFromColumnDeclaration(col_decl);
        }

        if (col_decl.ttl)
            column.ttl = col_decl.ttl;

        res.add(std::move(column));
    }

    if (!attach && !is_restore_from_backup && context_->getSettingsRef().flatten_nested)
        res.flattenNested();


    if (res.getAllPhysical().empty())
        throw Exception(ErrorCodes::EMPTY_LIST_OF_COLUMNS_PASSED, "Cannot CREATE table without physical columns");

    return res;
}


ConstraintsDescription InterpreterCreateQuery::getConstraintsDescription(const ASTExpressionList * constraints)
{
    ASTs constraints_data;
    if (constraints)
        for (const auto & constraint : constraints->children)
            constraints_data.push_back(constraint->clone());

    return ConstraintsDescription{constraints_data};
}


InterpreterCreateQuery::TableProperties InterpreterCreateQuery::getTablePropertiesAndNormalizeCreateQuery(ASTCreateQuery & create) const
{
    /// Set the table engine if it was not specified explicitly.
    setEngine(create);

    /// We have to check access rights again (in case engine was changed).
    if (create.storage)
    {
        auto source_access_type = StorageFactory::instance().getSourceAccessType(create.storage->engine->name);
        if (source_access_type != AccessType::NONE)
            getContext()->checkAccess(source_access_type);
    }

    TableProperties properties;
    TableLockHolder as_storage_lock;

    if (create.columns_list)
    {
        if (create.as_table_function && (create.columns_list->indices || create.columns_list->constraints))
            throw Exception(ErrorCodes::INCORRECT_QUERY, "Indexes and constraints are not supported for table functions");

        /// Dictionaries have dictionary_attributes_list instead of columns_list
        assert(!create.is_dictionary);

        if (create.columns_list->columns)
        {
            properties.columns = getColumnsDescription(*create.columns_list->columns, getContext(), create.attach, is_restore_from_backup);
        }

        if (create.columns_list->indices)
            for (const auto & index : create.columns_list->indices->children)
            {
                IndexDescription index_desc = IndexDescription::getIndexFromAST(index->clone(), properties.columns, getContext());
                if (properties.indices.has(index_desc.name))
                    throw Exception(ErrorCodes::ILLEGAL_INDEX, "Duplicated index name {} is not allowed. Please use different index names.", backQuoteIfNeed(index_desc.name));
                const auto & settings = getContext()->getSettingsRef();
                if (index_desc.type == INVERTED_INDEX_NAME && !settings.allow_experimental_inverted_index)
                {
                    throw Exception(ErrorCodes::SUPPORT_IS_DISABLED,
                            "Experimental Inverted Index feature is not enabled (the setting 'allow_experimental_inverted_index')");
                }
                if (index_desc.type == "annoy" && !settings.allow_experimental_annoy_index)
                    throw Exception(ErrorCodes::INCORRECT_QUERY, "Annoy index is disabled. Turn on allow_experimental_annoy_index");

                if (index_desc.type == "usearch" && !settings.allow_experimental_usearch_index)
                    throw Exception(ErrorCodes::INCORRECT_QUERY, "USearch index is disabled. Turn on allow_experimental_usearch_index");

                properties.indices.push_back(index_desc);
            }

        if (create.columns_list->projections)
            for (const auto & projection_ast : create.columns_list->projections->children)
            {
                auto projection = ProjectionDescription::getProjectionFromAST(projection_ast, properties.columns, getContext());
                properties.projections.add(std::move(projection));
            }

        properties.constraints = getConstraintsDescription(create.columns_list->constraints);
    }
    else if (!create.as_table.empty())
    {
        String as_database_name = getContext()->resolveDatabase(create.as_database);
        StoragePtr as_storage = DatabaseCatalog::instance().getTable({as_database_name, create.as_table}, getContext());

        /// as_storage->getColumns() and setEngine(...) must be called under structure lock of other_table for CREATE ... AS other_table.
        as_storage_lock = as_storage->lockForShare(getContext()->getCurrentQueryId(), getContext()->getSettingsRef().lock_acquire_timeout);
        auto as_storage_metadata = as_storage->getInMemoryMetadataPtr();
        properties.columns = as_storage_metadata->getColumns();

        /// Secondary indices and projections make sense only for MergeTree family of storage engines.
        /// We should not copy them for other storages.
        if (create.storage && endsWith(create.storage->engine->name, "MergeTree"))
        {
            properties.indices = as_storage_metadata->getSecondaryIndices();
            properties.projections = as_storage_metadata->getProjections().clone();
        }
        else
        {
            /// Only MergeTree support TTL
            properties.columns.resetColumnTTLs();
        }

        properties.constraints = as_storage_metadata->getConstraints();
    }
    else if (create.select)
    {
        Block as_select_sample;

        if (!create.isParameterizedView())
        {
<<<<<<< HEAD
            if (getContext()->getSettingsRef().allow_experimental_analyzer)
            {
                as_select_sample = InterpreterSelectQueryAnalyzer::getSampleBlock(create.select->clone(), getContext());
            }
            else
            {
                as_select_sample = InterpreterSelectWithUnionQuery::getSampleBlock(create.select->clone(),
                    getContext(),
                    false /* is_subquery */,
                    create.isParameterizedView());
            }
=======
            /** To get valid sample block we need to prepare query without only_analyze, because we need to execute scalar
              * subqueries. Otherwise functions that expect only constant arguments will throw error during query analysis,
              * because the result of scalar subquery is not a constant.
              *
              * Example:
              * CREATE MATERIALIZED VIEW test_mv ENGINE=MergeTree ORDER BY arr
              * AS
              * WITH (SELECT '\d[a-z]') AS constant_value
              * SELECT extractAll(concat(toString(number), 'a'), assumeNotNull(constant_value)) AS arr
              * FROM test_table;
              *
              * For new analyzer this issue does not exists because we always execute scalar subqueries.
              * We can improve this in new analyzer, and execute scalar subqueries only in contexts when we expect constant
              * for example: LIMIT, OFFSET, functions parameters, functions constant only arguments.
              */

            SelectQueryOptions options;
            if (create.isParameterizedView())
                options = options.createParameterizedView();

            InterpreterSelectWithUnionQuery interpreter(create.select->clone(), getContext(), options);
            as_select_sample = interpreter.getSampleBlock();
        }
>>>>>>> 7f7e80ea

            properties.columns = ColumnsDescription(as_select_sample.getNamesAndTypesList());
        }
    }
    else if (create.as_table_function)
    {
        /// Table function without columns list.
        auto table_function_ast = create.as_table_function->ptr();
        auto table_function = TableFunctionFactory::instance().get(table_function_ast, getContext());
        properties.columns = table_function->getActualTableStructure(getContext(), /*is_insert_query*/ true);
    }
    else if (create.is_dictionary)
    {
        if (!create.dictionary || !create.dictionary->source)
            return {};

        /// Evaluate expressions (like currentDatabase() or tcpPort()) in dictionary source definition.
        NormalizeAndEvaluateConstantsVisitor::Data visitor_data{getContext()};
        NormalizeAndEvaluateConstantsVisitor visitor(visitor_data);
        visitor.visit(create.dictionary->source->ptr());

        return {};
    }
    else if (!create.storage || !create.storage->engine)
        throw Exception(ErrorCodes::LOGICAL_ERROR, "Unexpected application state. CREATE query is missing either its storage or engine.");
    /// We can have queries like "CREATE TABLE <table> ENGINE=<engine>" if <engine>
    /// supports schema inference (will determine table structure in it's constructor).
    else if (!StorageFactory::instance().checkIfStorageSupportsSchemaInterface(create.storage->engine->name))
        throw Exception(ErrorCodes::INCORRECT_QUERY, "Incorrect CREATE query: required list of column descriptions or AS section or SELECT.");

    /// Even if query has list of columns, canonicalize it (unfold Nested columns).
    if (!create.columns_list)
        create.set(create.columns_list, std::make_shared<ASTColumns>());

    ASTPtr new_columns = formatColumns(properties.columns);
    ASTPtr new_indices = formatIndices(properties.indices);
    ASTPtr new_constraints = formatConstraints(properties.constraints);
    ASTPtr new_projections = formatProjections(properties.projections);

    create.columns_list->setOrReplace(create.columns_list->columns, new_columns);
    create.columns_list->setOrReplace(create.columns_list->indices, new_indices);
    create.columns_list->setOrReplace(create.columns_list->constraints, new_constraints);
    create.columns_list->setOrReplace(create.columns_list->projections, new_projections);

    validateTableStructure(create, properties);

    assert(as_database_saved.empty() && as_table_saved.empty());
    std::swap(create.as_database, as_database_saved);
    std::swap(create.as_table, as_table_saved);

    return properties;
}

void InterpreterCreateQuery::validateTableStructure(const ASTCreateQuery & create,
                                                    const InterpreterCreateQuery::TableProperties & properties) const
{
    /// Check for duplicates
    std::set<String> all_columns;
    for (const auto & column : properties.columns)
    {
        if (!all_columns.emplace(column.name).second)
            throw Exception(ErrorCodes::DUPLICATE_COLUMN, "Column {} already exists", backQuoteIfNeed(column.name));
    }

    /// Check if _row_exists for lightweight delete column in column_lists for merge tree family.
    if (create.storage && create.storage->engine && endsWith(create.storage->engine->name, "MergeTree"))
    {
        auto search = all_columns.find(LightweightDeleteDescription::FILTER_COLUMN.name);
        if (search != all_columns.end())
            throw Exception(ErrorCodes::ILLEGAL_COLUMN,
                            "Cannot create table with column '{}' for *MergeTree engines because it "
                            "is reserved for lightweight delete feature",
                            LightweightDeleteDescription::FILTER_COLUMN.name);

        auto search_block_number = all_columns.find(BlockNumberColumn::name);
        if (search_block_number != all_columns.end())
            throw Exception(ErrorCodes::ILLEGAL_COLUMN,
                            "Cannot create table with column '{}' for *MergeTree engines because it "
                            "is reserved for storing block number",
                            BlockNumberColumn::name);
    }

    const auto & settings = getContext()->getSettingsRef();

    /// Check low cardinality types in creating table if it was not allowed in setting
    if (!create.attach && !settings.allow_suspicious_low_cardinality_types && !create.is_materialized_view)
    {
        for (const auto & name_and_type_pair : properties.columns.getAllPhysical())
        {
            if (const auto * current_type_ptr = typeid_cast<const DataTypeLowCardinality *>(name_and_type_pair.type.get()))
            {
                if (!isStringOrFixedString(*removeNullable(current_type_ptr->getDictionaryType())))
                    throw Exception(ErrorCodes::SUSPICIOUS_TYPE_FOR_LOW_CARDINALITY,
                                    "Creating columns of type {} is prohibited by default "
                                    "due to expected negative impact on performance. "
                                    "It can be enabled with the \"allow_suspicious_low_cardinality_types\" setting.",
                                    current_type_ptr->getName());
            }
        }
    }

    if (!create.attach && !settings.allow_experimental_object_type)
    {
        for (const auto & [name, type] : properties.columns.getAllPhysical())
        {
            if (type->hasDynamicSubcolumns())
            {
                throw Exception(ErrorCodes::ILLEGAL_COLUMN,
                    "Cannot create table with column '{}' which type is '{}' "
                    "because experimental Object type is not allowed. "
                    "Set setting allow_experimental_object_type = 1 in order to allow it",
                    name, type->getName());
            }
        }
    }
    if (!create.attach && !settings.allow_suspicious_fixed_string_types)
    {
        for (const auto & [name, type] : properties.columns.getAllPhysical())
        {
            auto basic_type = removeLowCardinalityAndNullable(type);
            if (const auto * fixed_string = typeid_cast<const DataTypeFixedString *>(basic_type.get()))
            {
                if (fixed_string->getN() > MAX_FIXEDSTRING_SIZE_WITHOUT_SUSPICIOUS)
                    throw Exception(ErrorCodes::ILLEGAL_COLUMN,
                        "Cannot create table with column '{}' which type is '{}' "
                        "because fixed string with size > {} is suspicious. "
                        "Set setting allow_suspicious_fixed_string_types = 1 in order to allow it",
                        name, type->getName(), MAX_FIXEDSTRING_SIZE_WITHOUT_SUSPICIOUS);
            }
        }
    }
}

namespace
{
    void checkTemporaryTableEngineName(const String& name)
    {
        if (name.starts_with("Replicated") || name.starts_with("Shared") || name == "KeeperMap")
            throw Exception(ErrorCodes::INCORRECT_QUERY, "Temporary tables cannot be created with Replicated, Shared or KeeperMap table engines");
    }

    void setDefaultTableEngine(ASTStorage &storage, DefaultTableEngine engine)
    {
        if (engine == DefaultTableEngine::None)
            throw Exception(ErrorCodes::ENGINE_REQUIRED, "Table engine is not specified in CREATE query");

        auto engine_ast = std::make_shared<ASTFunction>();
        engine_ast->name = SettingFieldDefaultTableEngine(engine).toString();
        engine_ast->no_empty_args = true;
        storage.set(storage.engine, engine_ast);
    }
}

void InterpreterCreateQuery::setEngine(ASTCreateQuery & create) const
{
    if (create.as_table_function)
        return;

    if (create.is_dictionary || create.is_ordinary_view || create.is_live_view || create.is_window_view)
        return;

    if (create.is_materialized_view && create.to_table_id)
        return;

    if (create.temporary)
    {
        /// Some part of storage definition is specified, but ENGINE is not: just set the one from default_temporary_table_engine setting.

        if (!create.cluster.empty())
            throw Exception(ErrorCodes::INCORRECT_QUERY, "Temporary tables cannot be created with ON CLUSTER clause");

        if (!create.storage)
        {
            auto storage_ast = std::make_shared<ASTStorage>();
            create.set(create.storage, storage_ast);
        }

        if (!create.storage->engine)
        {
            setDefaultTableEngine(*create.storage, getContext()->getSettingsRef().default_temporary_table_engine.value);
        }

        checkTemporaryTableEngineName(create.storage->engine->name);
        return;
    }

    if (create.storage)
    {
        /// Some part of storage definition (such as PARTITION BY) is specified, but ENGINE is not: just set default one.
        if (!create.storage->engine)
            setDefaultTableEngine(*create.storage, getContext()->getSettingsRef().default_table_engine.value);
        return;
    }

    if (!create.as_table.empty())
    {
        /// NOTE Getting the structure from the table specified in the AS is done not atomically with the creation of the table.

        String as_database_name = getContext()->resolveDatabase(create.as_database);
        String as_table_name = create.as_table;

        ASTPtr as_create_ptr = DatabaseCatalog::instance().getDatabase(as_database_name)->getCreateTableQuery(as_table_name, getContext());
        const auto & as_create = as_create_ptr->as<ASTCreateQuery &>();

        const String qualified_name = backQuoteIfNeed(as_database_name) + "." + backQuoteIfNeed(as_table_name);

        if (as_create.is_ordinary_view)
            throw Exception(ErrorCodes::INCORRECT_QUERY, "Cannot CREATE a table AS {}, it is a View", qualified_name);

        if (as_create.is_live_view)
            throw Exception(ErrorCodes::INCORRECT_QUERY, "Cannot CREATE a table AS {}, it is a Live View", qualified_name);

        if (as_create.is_window_view)
            throw Exception(ErrorCodes::INCORRECT_QUERY, "Cannot CREATE a table AS {}, it is a Window View", qualified_name);

        if (as_create.is_dictionary)
            throw Exception(ErrorCodes::INCORRECT_QUERY, "Cannot CREATE a table AS {}, it is a Dictionary", qualified_name);

        if (as_create.storage)
            create.set(create.storage, as_create.storage->ptr());
        else if (as_create.as_table_function)
            create.set(create.as_table_function, as_create.as_table_function->ptr());
        else
            throw Exception(ErrorCodes::LOGICAL_ERROR, "Cannot set engine, it's a bug.");

        return;
    }

    create.set(create.storage, std::make_shared<ASTStorage>());
    setDefaultTableEngine(*create.storage, getContext()->getSettingsRef().default_table_engine.value);
}

void InterpreterCreateQuery::assertOrSetUUID(ASTCreateQuery & create, const DatabasePtr & database) const
{
    const auto * kind = create.is_dictionary ? "Dictionary" : "Table";
    const auto * kind_upper = create.is_dictionary ? "DICTIONARY" : "TABLE";

    if (database->getEngineName() == "Replicated" && getContext()->getClientInfo().is_replicated_database_internal
        && !internal)
    {
        if (create.uuid == UUIDHelpers::Nil)
            throw Exception(ErrorCodes::LOGICAL_ERROR, "Table UUID is not specified in DDL log");
    }

    bool from_path = create.attach_from_path.has_value();

    if (database->getUUID() != UUIDHelpers::Nil)
    {
        if (create.attach && !from_path && create.uuid == UUIDHelpers::Nil)
        {
            throw Exception(ErrorCodes::INCORRECT_QUERY,
                            "Incorrect ATTACH {} query for Atomic database engine. "
                            "Use one of the following queries instead:\n"
                            "1. ATTACH {} {};\n"
                            "2. CREATE {} {} <table definition>;\n"
                            "3. ATTACH {} {} FROM '/path/to/data/' <table definition>;\n"
                            "4. ATTACH {} {} UUID '<uuid>' <table definition>;",
                            kind_upper,
                            kind_upper, create.table,
                            kind_upper, create.table,
                            kind_upper, create.table,
                            kind_upper, create.table);
        }

        create.generateRandomUUID();
    }
    else
    {
        bool is_on_cluster = getContext()->getClientInfo().query_kind == ClientInfo::QueryKind::SECONDARY_QUERY;
        bool has_uuid = create.uuid != UUIDHelpers::Nil || create.to_inner_uuid != UUIDHelpers::Nil;
        if (has_uuid && !is_on_cluster && !internal)
        {
            /// We don't show the following error message either
            /// 1) if it's a secondary query (an initiator of a CREATE TABLE ON CLUSTER query
            /// doesn't know the exact database engines on replicas and generates an UUID, and then the replicas are free to ignore that UUID); or
            /// 2) if it's an internal query (for example RESTORE uses internal queries to create tables and it generates an UUID
            /// before creating a table to be possibly ignored if the database engine doesn't need it).
            throw Exception(ErrorCodes::INCORRECT_QUERY,
                            "{} UUID specified, but engine of database {} is not Atomic", kind, create.getDatabase());
        }

        /// The database doesn't support UUID so we'll ignore it. The UUID could be set here because of either
        /// a) the initiator of `ON CLUSTER` query generated it to ensure the same UUIDs are used on different hosts; or
        /// b) `RESTORE from backup` query generated it to ensure the same UUIDs are used on different hosts.
        create.uuid = UUIDHelpers::Nil;
        create.to_inner_uuid = UUIDHelpers::Nil;
    }
}


BlockIO InterpreterCreateQuery::createTable(ASTCreateQuery & create)
{
    /// Temporary tables are created out of databases.
    if (create.temporary && create.database)
        throw Exception(ErrorCodes::BAD_DATABASE_FOR_TEMPORARY_TABLE,
                        "Temporary tables cannot be inside a database. "
                        "You should not specify a database for a temporary table.");

    String current_database = getContext()->getCurrentDatabase();
    auto database_name = create.database ? create.getDatabase() : current_database;

    DDLGuardPtr ddl_guard;

    // If this is a stub ATTACH query, read the query definition from the database
    if (create.attach && !create.storage && !create.columns_list)
    {
        auto database = DatabaseCatalog::instance().getDatabase(database_name);
        if (database->shouldReplicateQuery(getContext(), query_ptr))
        {
            auto guard = DatabaseCatalog::instance().getDDLGuard(database_name, create.getTable());
            create.setDatabase(database_name);
            guard->releaseTableLock();
            return database->tryEnqueueReplicatedDDL(query_ptr, getContext(), QueryFlags{ .internal = internal, .distributed_backup_restore = is_restore_from_backup });
        }

        if (!create.cluster.empty())
            return executeQueryOnCluster(create);

        /// For short syntax of ATTACH query we have to lock table name here, before reading metadata
        /// and hold it until table is attached
        if (likely(need_ddl_guard))
            ddl_guard = DatabaseCatalog::instance().getDDLGuard(database_name, create.getTable());

        bool if_not_exists = create.if_not_exists;

        // Table SQL definition is available even if the table is detached (even permanently)
        auto query = database->getCreateTableQuery(create.getTable(), getContext());
        FunctionNameNormalizer().visit(query.get());
        auto create_query = query->as<ASTCreateQuery &>();

        if (!create.is_dictionary && create_query.is_dictionary)
            throw Exception(ErrorCodes::INCORRECT_QUERY,
                "Cannot ATTACH TABLE {}.{}, it is a Dictionary",
                backQuoteIfNeed(database_name), backQuoteIfNeed(create.getTable()));

        if (create.is_dictionary && !create_query.is_dictionary)
            throw Exception(ErrorCodes::INCORRECT_QUERY,
                "Cannot ATTACH DICTIONARY {}.{}, it is a Table",
                backQuoteIfNeed(database_name), backQuoteIfNeed(create.getTable()));

        create = create_query; // Copy the saved create query, but use ATTACH instead of CREATE

        create.attach = true;
        create.attach_short_syntax = true;
        create.if_not_exists = if_not_exists;

        /// Compatibility setting which should be enabled by default on attach
        /// Otherwise server will be unable to start for some old-format of IPv6/IPv4 types
        getContext()->setSetting("cast_ipv4_ipv6_default_on_conversion_error", 1);
    }

    /// TODO throw exception if !create.attach_short_syntax && !create.attach_from_path && !internal

    if (create.attach_from_path)
    {
        chassert(!ddl_guard);
        fs::path user_files = fs::path(getContext()->getUserFilesPath()).lexically_normal();
        fs::path root_path = fs::path(getContext()->getPath()).lexically_normal();

        if (getContext()->getClientInfo().query_kind == ClientInfo::QueryKind::INITIAL_QUERY)
        {
            fs::path data_path = fs::path(*create.attach_from_path).lexically_normal();
            if (data_path.is_relative())
                data_path = (user_files / data_path).lexically_normal();
            if (!startsWith(data_path, user_files))
                throw Exception(ErrorCodes::PATH_ACCESS_DENIED,
                                "Data directory {} must be inside {} to attach it", String(data_path), String(user_files));

            /// Data path must be relative to root_path
            create.attach_from_path = fs::relative(data_path, root_path) / "";
        }
        else
        {
            fs::path data_path = (root_path / *create.attach_from_path).lexically_normal();
            if (!startsWith(data_path, user_files))
                throw Exception(ErrorCodes::PATH_ACCESS_DENIED,
                                "Data directory {} must be inside {} to attach it", String(data_path), String(user_files));
        }
    }
    else if (create.attach && !create.attach_short_syntax && getContext()->getClientInfo().query_kind != ClientInfo::QueryKind::SECONDARY_QUERY)
    {
        auto * log = &Poco::Logger::get("InterpreterCreateQuery");
        LOG_WARNING(log, "ATTACH TABLE query with full table definition is not recommended: "
                         "use either ATTACH TABLE {}; to attach existing table "
                         "or CREATE TABLE {} <table definition>; to create new table "
                         "or ATTACH TABLE {} FROM '/path/to/data/' <table definition>; to create new table and attach data.",
                         create.getTable(), create.getTable(), create.getTable());
    }

    if (!create.temporary && !create.database)
        create.setDatabase(current_database);
    if (create.to_table_id && create.to_table_id.database_name.empty())
        create.to_table_id.database_name = current_database;

    if (create.select && create.isView())
    {
        // Expand CTE before filling default database
        ApplyWithSubqueryVisitor().visit(*create.select);
        AddDefaultDatabaseVisitor visitor(getContext(), current_database);
        visitor.visit(*create.select);
    }

    if (create.columns_list)
    {
        AddDefaultDatabaseVisitor visitor(getContext(), current_database);
        visitor.visit(*create.columns_list);
    }

    // substitute possible UDFs with their definitions
    if (!UserDefinedSQLFunctionFactory::instance().empty())
        UserDefinedSQLFunctionVisitor::visit(query_ptr);

    /// Set and retrieve list of columns, indices and constraints. Set table engine if needed. Rewrite query in canonical way.
    TableProperties properties = getTablePropertiesAndNormalizeCreateQuery(create);

    /// Check type compatible for materialized dest table and select columns
    if (create.select && create.is_materialized_view && create.to_table_id && !create.attach && !is_restore_from_backup)
    {
        if (StoragePtr to_table = DatabaseCatalog::instance().tryGetTable(
            {create.to_table_id.database_name, create.to_table_id.table_name, create.to_table_id.uuid},
            getContext()
        ))
        {
            Block input_block;

            if (getContext()->getSettingsRef().allow_experimental_analyzer)
            {
                input_block = InterpreterSelectQueryAnalyzer::getSampleBlock(create.select->clone(), getContext());
            }
            else
            {
                input_block = InterpreterSelectWithUnionQuery(create.select->clone(),
                    getContext(),
                    {}).getSampleBlock();
            }

            Block output_block = to_table->getInMemoryMetadataPtr()->getSampleBlock();

            ColumnsWithTypeAndName input_columns;
            ColumnsWithTypeAndName output_columns;
            for (const auto & input_column : input_block)
            {
                if (const auto * output_column = output_block.findByName(input_column.name))
                {
                    input_columns.push_back(input_column.cloneEmpty());
                    output_columns.push_back(output_column->cloneEmpty());
                }
            }

            ActionsDAG::makeConvertingActions(
                input_columns,
                output_columns,
                ActionsDAG::MatchColumnsMode::Position
            );
        }
    }

    DatabasePtr database;
    bool need_add_to_database = !create.temporary;
    if (need_add_to_database)
        database = DatabaseCatalog::instance().tryGetDatabase(database_name);

    if (need_add_to_database && database && database->shouldReplicateQuery(getContext(), query_ptr))
    {
        chassert(!ddl_guard);
        auto guard = DatabaseCatalog::instance().getDDLGuard(create.getDatabase(), create.getTable());
        assertOrSetUUID(create, database);
        guard->releaseTableLock();
        return database->tryEnqueueReplicatedDDL(query_ptr, getContext(), QueryFlags{ .internal = internal, .distributed_backup_restore = is_restore_from_backup });
    }

    if (!create.cluster.empty())
    {
        chassert(!ddl_guard);
        return executeQueryOnCluster(create);
    }

    if (need_add_to_database && !database)
        throw Exception(ErrorCodes::UNKNOWN_DATABASE, "Database {} does not exist", backQuoteIfNeed(database_name));

    if (create.replace_table)
    {
        chassert(!ddl_guard);
        return doCreateOrReplaceTable(create, properties);
    }

    /// Actually creates table
    bool created = doCreateTable(create, properties, ddl_guard);
    ddl_guard.reset();

    if (!created)   /// Table already exists
        return {};

    /// If table has dependencies - add them to the graph
    QualifiedTableName qualified_name{database_name, create.getTable()};
    auto ref_dependencies = getDependenciesFromCreateQuery(getContext()->getGlobalContext(), qualified_name, query_ptr);
    auto loading_dependencies = getLoadingDependenciesFromCreateQuery(getContext()->getGlobalContext(), qualified_name, query_ptr);
    DatabaseCatalog::instance().addDependencies(qualified_name, ref_dependencies, loading_dependencies);

    return fillTableIfNeeded(create);
}

bool InterpreterCreateQuery::doCreateTable(ASTCreateQuery & create,
                                           const InterpreterCreateQuery::TableProperties & properties,
                                           DDLGuardPtr & ddl_guard)
{
    if (create.temporary)
    {
        if (create.if_not_exists && getContext()->tryResolveStorageID({"", create.getTable()}, Context::ResolveExternal))
            return false;

        DatabasePtr database = DatabaseCatalog::instance().getDatabase(DatabaseCatalog::TEMPORARY_DATABASE);

        String temporary_table_name = create.getTable();
        auto creator = [&](const StorageID & table_id)
        {
            return StorageFactory::instance().get(create,
                database->getTableDataPath(table_id.getTableName()),
                getContext(),
                getContext()->getGlobalContext(),
                properties.columns,
                properties.constraints,
                false);
        };
        auto temporary_table = TemporaryTableHolder(getContext(), creator, query_ptr);

        getContext()->getSessionContext()->addExternalTable(temporary_table_name, std::move(temporary_table));
        return true;
    }

    if (!ddl_guard && likely(need_ddl_guard))
        ddl_guard = DatabaseCatalog::instance().getDDLGuard(create.getDatabase(), create.getTable());

    String data_path;
    DatabasePtr database;

    database = DatabaseCatalog::instance().getDatabase(create.getDatabase());
    assertOrSetUUID(create, database);

    String storage_name = create.is_dictionary ? "Dictionary" : "Table";
    auto storage_already_exists_error_code = create.is_dictionary ? ErrorCodes::DICTIONARY_ALREADY_EXISTS : ErrorCodes::TABLE_ALREADY_EXISTS;

    /// Table can be created before or it can be created concurrently in another thread, while we were waiting in DDLGuard.
    if (database->isTableExist(create.getTable(), getContext()))
    {
        /// TODO Check structure of table
        if (create.if_not_exists)
            return false;
        else if (create.replace_view)
        {
            /// when executing CREATE OR REPLACE VIEW, drop current existing view
            auto drop_ast = std::make_shared<ASTDropQuery>();
            drop_ast->setDatabase(create.getDatabase());
            drop_ast->setTable(create.getTable());
            drop_ast->no_ddl_lock = true;

            auto drop_context = Context::createCopy(context);
            InterpreterDropQuery interpreter(drop_ast, drop_context);
            interpreter.execute();
        }
        else
            throw Exception(storage_already_exists_error_code,
                "{} {}.{} already exists", storage_name, backQuoteIfNeed(create.getDatabase()), backQuoteIfNeed(create.getTable()));
    }
    else if (!create.attach)
    {
        /// Checking that table may exists in detached/detached permanently state
        try
        {
            database->checkMetadataFilenameAvailability(create.getTable());
        }
        catch (const Exception &)
        {
            if (create.if_not_exists)
                return false;
            throw;
        }
    }

    data_path = database->getTableDataPath(create);
    auto full_data_path = fs::path{getContext()->getPath()} / data_path;

    if (!create.attach && !data_path.empty() && fs::exists(full_data_path))
    {
        if (getContext()->getZooKeeperMetadataTransaction() &&
            !getContext()->getZooKeeperMetadataTransaction()->isInitialQuery() &&
            !DatabaseCatalog::instance().hasUUIDMapping(create.uuid) &&
            Context::getGlobalContextInstance()->isServerCompletelyStarted() &&
            Context::getGlobalContextInstance()->getConfigRef().getBool("allow_moving_table_directory_to_trash", false))
        {
            /// This is a secondary query from a Replicated database. It cannot be retried with another UUID, we must execute it as is.
            /// We don't have a table with this UUID (and all metadata is loaded),
            /// so the existing directory probably contains some leftovers from previous unsuccessful attempts to create the table

            fs::path trash_path = fs::path{getContext()->getPath()} / "trash" / data_path / getHexUIntLowercase(thread_local_rng());
            LOG_WARNING(&Poco::Logger::get("InterpreterCreateQuery"), "Directory for {} data {} already exists. Will move it to {}",
                        Poco::toLower(storage_name), String(data_path), trash_path);
            fs::create_directories(trash_path.parent_path());
            renameNoReplace(full_data_path, trash_path);
        }
        else
        {
            throw Exception(storage_already_exists_error_code,
                "Directory for {} data {} already exists", Poco::toLower(storage_name), String(data_path));
        }
    }

    bool from_path = create.attach_from_path.has_value();
    String actual_data_path = data_path;
    if (from_path)
    {
        if (data_path.empty())
            throw Exception(ErrorCodes::NOT_IMPLEMENTED,
                            "ATTACH ... FROM ... query is not supported for {} database engine", database->getEngineName());
        /// We will try to create Storage instance with provided data path
        data_path = *create.attach_from_path;
        create.attach_from_path = std::nullopt;
    }

    if (create.attach)
    {
        /// If table was detached it's not possible to attach it back while some threads are using
        /// old instance of the storage. For example, AsynchronousMetrics may cause ATTACH to fail,
        /// so we allow waiting here. If database_atomic_wait_for_drop_and_detach_synchronously is disabled
        /// and old storage instance still exists it will throw exception.
        if (getContext()->getSettingsRef().database_atomic_wait_for_drop_and_detach_synchronously)
            database->waitDetachedTableNotInUse(create.uuid);
        else
            database->checkDetachedTableNotInUse(create.uuid);
    }

    /// We should lock UUID on CREATE query (because for ATTACH it must be already locked previously).
    /// But ATTACH without create.attach_short_syntax flag works like CREATE actually, that's why we check it.
    bool need_lock_uuid = !create.attach_short_syntax;
    TemporaryLockForUUIDDirectory uuid_lock;
    if (need_lock_uuid)
        uuid_lock = TemporaryLockForUUIDDirectory{create.uuid};
    else if (create.uuid != UUIDHelpers::Nil && !DatabaseCatalog::instance().hasUUIDMapping(create.uuid))
    {
        /// FIXME MaterializedPostgreSQL works with UUIDs incorrectly and breaks invariants
        if (database->getEngineName() != "MaterializedPostgreSQL")
            throw Exception(ErrorCodes::LOGICAL_ERROR, "Cannot find UUID mapping for {}, it's a bug", create.uuid);
    }

    StoragePtr res;
    /// NOTE: CREATE query may be rewritten by Storage creator or table function
    if (create.as_table_function)
    {
        auto table_function_ast = create.as_table_function->ptr();
        auto table_function = TableFunctionFactory::instance().get(table_function_ast, getContext());
        /// In case of CREATE AS table_function() query we should use global context
        /// in storage creation because there will be no query context on server startup
        /// and because storage lifetime is bigger than query context lifetime.
        res = table_function->execute(table_function_ast, getContext(), create.getTable(), properties.columns, /*use_global_context=*/true);
        res->renameInMemory({create.getDatabase(), create.getTable(), create.uuid});
    }
    else
    {
        res = StorageFactory::instance().get(create,
            data_path,
            getContext(),
            getContext()->getGlobalContext(),
            properties.columns,
            properties.constraints,
            false);

        /// If schema wes inferred while storage creation, add columns description to create query.
        addColumnsDescriptionToCreateQueryIfNecessary(query_ptr->as<ASTCreateQuery &>(), res);
    }

    if (!create.attach && getContext()->getSettingsRef().database_replicated_allow_only_replicated_engine)
    {
        bool is_replicated_storage = typeid_cast<const StorageReplicatedMergeTree *>(res.get()) != nullptr;
        if (!is_replicated_storage && res->storesDataOnDisk() && database && database->getEngineName() == "Replicated")
            throw Exception(ErrorCodes::UNKNOWN_STORAGE,
                            "Only tables with a Replicated engine "
                            "or tables which do not store data on disk are allowed in a Replicated database");
    }

    if (from_path && !res->storesDataOnDisk())
        throw Exception(ErrorCodes::NOT_IMPLEMENTED,
                        "ATTACH ... FROM ... query is not supported for {} table engine, "
                        "because such tables do not store any data on disk. Use CREATE instead.", res->getName());

    auto * replicated_storage = typeid_cast<StorageReplicatedMergeTree *>(res.get());
    if (replicated_storage)
    {
        const auto probability = getContext()->getSettingsRef().create_replicated_merge_tree_fault_injection_probability;
        std::bernoulli_distribution fault(probability);
        if (fault(thread_local_rng))
        {
            /// We emulate the case when the exception was thrown in StorageReplicatedMergeTree constructor
            if (!create.attach)
                replicated_storage->dropIfEmpty();

            throw Coordination::Exception(Coordination::Error::ZCONNECTIONLOSS, "Fault injected (during table creation)");
        }
    }

    database->createTable(getContext(), create.getTable(), res, query_ptr);

    /// Move table data to the proper place. Wo do not move data earlier to avoid situations
    /// when data directory moved, but table has not been created due to some error.
    if (from_path)
        res->rename(actual_data_path, {create.getDatabase(), create.getTable(), create.uuid});

    /// We must call "startup" and "shutdown" while holding DDLGuard.
    /// Because otherwise method "shutdown" (from InterpreterDropQuery) can be called before startup
    /// (in case when table was created and instantly dropped before started up)
    ///
    /// Method "startup" may create background tasks and method "shutdown" will wait for them.
    /// But if "shutdown" is called before "startup", it will exit early, because there are no background tasks to wait.
    /// Then background task is created by "startup" method. And when destructor of a table object is called, background task is still active,
    /// and the task will use references to freed data.

    /// Also note that "startup" method is exception-safe. If exception is thrown from "startup",
    /// we can safely destroy the object without a call to "shutdown", because there is guarantee
    /// that no background threads/similar resources remain after exception from "startup".

    if (!res->supportsDynamicSubcolumns() && hasDynamicSubcolumns(res->getInMemoryMetadataPtr()->getColumns()))
    {
        throw Exception(ErrorCodes::ILLEGAL_COLUMN,
            "Cannot create table with column of type Object, "
            "because storage {} doesn't support dynamic subcolumns",
            res->getName());
    }

    res->startup();
    return true;
}


BlockIO InterpreterCreateQuery::doCreateOrReplaceTable(ASTCreateQuery & create,
                                                       const InterpreterCreateQuery::TableProperties & properties)
{
    /// Replicated database requires separate contexts for each DDL query
    ContextPtr current_context = getContext();
    if (auto txn = current_context->getZooKeeperMetadataTransaction())
        txn->setIsCreateOrReplaceQuery();
    ContextMutablePtr create_context = Context::createCopy(current_context);
    create_context->setQueryContext(std::const_pointer_cast<Context>(current_context));

    auto make_drop_context = [&]() -> ContextMutablePtr
    {
        ContextMutablePtr drop_context = Context::createCopy(current_context);
        drop_context->setQueryContext(std::const_pointer_cast<Context>(current_context));
        return drop_context;
    };

    auto ast_drop = std::make_shared<ASTDropQuery>();
    String table_to_replace_name = create.getTable();

    {
        auto database = DatabaseCatalog::instance().getDatabase(create.getDatabase());
        if (database->getUUID() == UUIDHelpers::Nil)
            throw Exception(ErrorCodes::INCORRECT_QUERY,
                            "{} query is supported only for Atomic databases",
                            create.create_or_replace ? "CREATE OR REPLACE TABLE" : "REPLACE TABLE");


        UInt64 name_hash = sipHash64(create.getDatabase() + create.getTable());
        UInt16 random_suffix = thread_local_rng();
        if (auto txn = current_context->getZooKeeperMetadataTransaction())
        {
            /// Avoid different table name on database replicas
            random_suffix = sipHash64(txn->getTaskZooKeeperPath());
        }
        create.setTable(fmt::format("_tmp_replace_{}_{}",
                            getHexUIntLowercase(name_hash),
                            getHexUIntLowercase(random_suffix)));

        ast_drop->setTable(create.getTable());
        ast_drop->is_dictionary = create.is_dictionary;
        ast_drop->setDatabase(create.getDatabase());
        ast_drop->kind = ASTDropQuery::Drop;
    }

    bool created = false;
    bool renamed = false;
    try
    {
        /// Create temporary table (random name will be generated)
        DDLGuardPtr ddl_guard;
        [[maybe_unused]] bool done = InterpreterCreateQuery(query_ptr, create_context).doCreateTable(create, properties, ddl_guard);
        ddl_guard.reset();
        assert(done);
        created = true;

        /// Try fill temporary table
        BlockIO fill_io = fillTableIfNeeded(create);
        executeTrivialBlockIO(fill_io, getContext());

        /// Replace target table with created one
        auto ast_rename = std::make_shared<ASTRenameQuery>();
        ASTRenameQuery::Element elem
        {
            ASTRenameQuery::Table
            {
                create.getDatabase().empty() ? nullptr : std::make_shared<ASTIdentifier>(create.getDatabase()),
                std::make_shared<ASTIdentifier>(create.getTable())
            },
            ASTRenameQuery::Table
            {
                create.getDatabase().empty() ? nullptr : std::make_shared<ASTIdentifier>(create.getDatabase()),
                std::make_shared<ASTIdentifier>(table_to_replace_name)
            }
        };

        ast_rename->elements.push_back(std::move(elem));
        ast_rename->dictionary = create.is_dictionary;
        if (create.create_or_replace)
        {
            /// CREATE OR REPLACE TABLE
            /// Will execute ordinary RENAME instead of EXCHANGE if the target table does not exist
            ast_rename->rename_if_cannot_exchange = true;
            ast_rename->exchange = false;
        }
        else
        {
            /// REPLACE TABLE
            /// Will execute EXCHANGE query and fail if the target table does not exist
            ast_rename->exchange = true;
        }

        InterpreterRenameQuery interpreter_rename{ast_rename, current_context};
        interpreter_rename.execute();
        renamed = true;

        if (!interpreter_rename.renamedInsteadOfExchange())
        {
            /// Target table was replaced with new one, drop old table
            auto drop_context = make_drop_context();
            InterpreterDropQuery(ast_drop, drop_context).execute();
        }

        create.setTable(table_to_replace_name);

        return {};
    }
    catch (...)
    {
        /// Drop temporary table if it was successfully created, but was not renamed to target name
        if (created && !renamed)
        {
            auto drop_context = make_drop_context();
            InterpreterDropQuery(ast_drop, drop_context).execute();
        }
        throw;
    }
}

BlockIO InterpreterCreateQuery::fillTableIfNeeded(const ASTCreateQuery & create)
{
    /// If the query is a CREATE SELECT, insert the data into the table.
    if (create.select && !create.attach && !create.is_create_empty
        && !create.is_ordinary_view && !create.is_live_view
        && (!(create.is_materialized_view || create.is_window_view) || create.is_populate))
    {
        auto insert = std::make_shared<ASTInsertQuery>();
        insert->table_id = {create.getDatabase(), create.getTable(), create.uuid};
        if (create.is_window_view)
        {
            auto table = DatabaseCatalog::instance().getTable(insert->table_id, getContext());
            insert->select = typeid_cast<StorageWindowView *>(table.get())->getSourceTableSelectQuery();
        }
        else
            insert->select = create.select->clone();

        return InterpreterInsertQuery(insert, getContext(),
            getContext()->getSettingsRef().insert_allow_materialized_columns).execute();
    }

    return {};
}

void InterpreterCreateQuery::prepareOnClusterQuery(ASTCreateQuery & create, ContextPtr local_context, const String & cluster_name)
{
    if (create.attach)
        return;

    /// For CREATE query generate UUID on initiator, so it will be the same on all hosts.
    /// It will be ignored if database does not support UUIDs.
    create.generateRandomUUID();

    /// For cross-replication cluster we cannot use UUID in replica path.
    String cluster_name_expanded = local_context->getMacros()->expand(cluster_name);
    ClusterPtr cluster = local_context->getCluster(cluster_name_expanded);

    if (cluster->maybeCrossReplication())
    {
        auto on_cluster_version = local_context->getSettingsRef().distributed_ddl_entry_format_version;
        if (DDLLogEntry::NORMALIZE_CREATE_ON_INITIATOR_VERSION <= on_cluster_version)
            throw Exception(ErrorCodes::NOT_IMPLEMENTED, "Value {} of setting distributed_ddl_entry_format_version "
                                                         "is incompatible with cross-replication", on_cluster_version);

        /// Check that {uuid} macro is not used in zookeeper_path for ReplicatedMergeTree.
        /// Otherwise replicas will generate different paths.
        if (!create.storage)
            return;
        if (!create.storage->engine)
            return;
        if (!startsWith(create.storage->engine->name, "Replicated"))
            return;

        bool has_explicit_zk_path_arg = create.storage->engine->arguments &&
                                        create.storage->engine->arguments->children.size() >= 2 &&
                                        create.storage->engine->arguments->children[0]->as<ASTLiteral>() &&
                                        create.storage->engine->arguments->children[0]->as<ASTLiteral>()->value.getType() == Field::Types::String;

        if (has_explicit_zk_path_arg)
        {
            String zk_path = create.storage->engine->arguments->children[0]->as<ASTLiteral>()->value.get<String>();
            Macros::MacroExpansionInfo info;
            info.table_id.uuid = create.uuid;
            info.ignore_unknown = true;
            local_context->getMacros()->expand(zk_path, info);
            if (!info.expanded_uuid)
                return;
        }

        throw Exception(ErrorCodes::INCORRECT_QUERY,
                        "Seems like cluster is configured for cross-replication, "
                        "but zookeeper_path for ReplicatedMergeTree is not specified or contains {uuid} macro. "
                        "It's not supported for cross replication, because tables must have different UUIDs. "
                        "Please specify unique zookeeper_path explicitly.");
    }
}

BlockIO InterpreterCreateQuery::executeQueryOnCluster(ASTCreateQuery & create)
{
    prepareOnClusterQuery(create, getContext(), create.cluster);
    DDLQueryOnClusterParams params;
    params.access_to_check = getRequiredAccess();
    return executeDDLQueryOnCluster(query_ptr, getContext(), params);
}

BlockIO InterpreterCreateQuery::execute()
{
    FunctionNameNormalizer().visit(query_ptr.get());
    auto & create = query_ptr->as<ASTCreateQuery &>();

    bool is_create_database = create.database && !create.table;
    if (!create.cluster.empty() && !maybeRemoveOnCluster(query_ptr, getContext()))
    {
        auto on_cluster_version = getContext()->getSettingsRef().distributed_ddl_entry_format_version;
        if (is_create_database || on_cluster_version < DDLLogEntry::NORMALIZE_CREATE_ON_INITIATOR_VERSION)
            return executeQueryOnCluster(create);
    }

    getContext()->checkAccess(getRequiredAccess());

    ASTQueryWithOutput::resetOutputASTIfExist(create);

    /// CREATE|ATTACH DATABASE
    if (is_create_database)
        return createDatabase(create);
    else
        return createTable(create);
}


AccessRightsElements InterpreterCreateQuery::getRequiredAccess() const
{
    /// Internal queries (initiated by the server itself) always have access to everything.
    if (internal)
        return {};

    AccessRightsElements required_access;
    const auto & create = query_ptr->as<const ASTCreateQuery &>();

    if (!create.table)
    {
        required_access.emplace_back(AccessType::CREATE_DATABASE, create.getDatabase());
    }
    else if (create.is_dictionary)
    {
        required_access.emplace_back(AccessType::CREATE_DICTIONARY, create.getDatabase(), create.getTable());
    }
    else if (create.isView())
    {
        assert(!create.temporary);
        if (create.replace_view)
            required_access.emplace_back(AccessType::DROP_VIEW | AccessType::CREATE_VIEW, create.getDatabase(), create.getTable());
        else
            required_access.emplace_back(AccessType::CREATE_VIEW, create.getDatabase(), create.getTable());
    }
    else
    {
        if (create.temporary)
        {
            /// Currently default table engine for temporary tables is Memory. default_table_engine does not affect temporary tables.
            if (create.storage && create.storage->engine && create.storage->engine->name != "Memory")
                required_access.emplace_back(AccessType::CREATE_ARBITRARY_TEMPORARY_TABLE);
            else
                required_access.emplace_back(AccessType::CREATE_TEMPORARY_TABLE);
        }
        else
        {
            if (create.replace_table)
                required_access.emplace_back(AccessType::DROP_TABLE, create.getDatabase(), create.getTable());
            required_access.emplace_back(AccessType::CREATE_TABLE, create.getDatabase(), create.getTable());
        }
    }

    if (create.to_table_id)
        required_access.emplace_back(AccessType::SELECT | AccessType::INSERT, create.to_table_id.database_name, create.to_table_id.table_name);

    if (create.storage && create.storage->engine)
    {
        auto source_access_type = StorageFactory::instance().getSourceAccessType(create.storage->engine->name);
        if (source_access_type != AccessType::NONE)
            required_access.emplace_back(source_access_type);
    }

    return required_access;
}

void InterpreterCreateQuery::extendQueryLogElemImpl(QueryLogElement & elem, const ASTPtr &, ContextPtr) const
{
    if (!as_table_saved.empty())
    {
        String database = backQuoteIfNeed(as_database_saved.empty() ? getContext()->getCurrentDatabase() : as_database_saved);
        elem.query_databases.insert(database);
        elem.query_tables.insert(database + "." + backQuoteIfNeed(as_table_saved));
    }
}

void InterpreterCreateQuery::addColumnsDescriptionToCreateQueryIfNecessary(ASTCreateQuery & create, const StoragePtr & storage)
{
    if (create.is_dictionary || (create.columns_list && create.columns_list->columns && !create.columns_list->columns->children.empty()))
        return;

    auto ast_storage = std::make_shared<ASTStorage>();
    unsigned max_parser_depth = static_cast<unsigned>(getContext()->getSettingsRef().max_parser_depth);
    auto query_from_storage = DB::getCreateQueryFromStorage(storage,
                                                            ast_storage,
                                                            false,
                                                            max_parser_depth,
                                                            true);
    auto & create_query_from_storage = query_from_storage->as<ASTCreateQuery &>();

    if (!create.columns_list)
    {
        ASTPtr columns_list = std::make_shared<ASTColumns>(*create_query_from_storage.columns_list);
        create.set(create.columns_list, columns_list);
    }
    else
    {
        ASTPtr columns = std::make_shared<ASTExpressionList>(*create_query_from_storage.columns_list->columns);
        create.columns_list->set(create.columns_list->columns, columns);
    }
}

}<|MERGE_RESOLUTION|>--- conflicted
+++ resolved
@@ -778,25 +778,16 @@
 
         properties.constraints = as_storage_metadata->getConstraints();
     }
-    else if (create.select)
+    else if (create.select && !create.isParameterizedView())
     {
         Block as_select_sample;
 
-        if (!create.isParameterizedView())
-        {
-<<<<<<< HEAD
-            if (getContext()->getSettingsRef().allow_experimental_analyzer)
-            {
-                as_select_sample = InterpreterSelectQueryAnalyzer::getSampleBlock(create.select->clone(), getContext());
-            }
-            else
-            {
-                as_select_sample = InterpreterSelectWithUnionQuery::getSampleBlock(create.select->clone(),
-                    getContext(),
-                    false /* is_subquery */,
-                    create.isParameterizedView());
-            }
-=======
+        if (getContext()->getSettingsRef().allow_experimental_analyzer)
+        {
+            as_select_sample = InterpreterSelectQueryAnalyzer::getSampleBlock(create.select->clone(), getContext());
+        }
+        else
+        {
             /** To get valid sample block we need to prepare query without only_analyze, because we need to execute scalar
               * subqueries. Otherwise functions that expect only constant arguments will throw error during query analysis,
               * because the result of scalar subquery is not a constant.
@@ -820,10 +811,8 @@
             InterpreterSelectWithUnionQuery interpreter(create.select->clone(), getContext(), options);
             as_select_sample = interpreter.getSampleBlock();
         }
->>>>>>> 7f7e80ea
-
-            properties.columns = ColumnsDescription(as_select_sample.getNamesAndTypesList());
-        }
+
+        properties.columns = ColumnsDescription(as_select_sample.getNamesAndTypesList());
     }
     else if (create.as_table_function)
     {
