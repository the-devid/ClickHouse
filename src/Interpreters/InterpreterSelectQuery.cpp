--- conflicted
+++ resolved
@@ -1617,13 +1617,7 @@
       *  but it can work more slowly.
       */
 
-<<<<<<< HEAD
-    Aggregator::Params params(header_before_merge, keys, aggregates, overflow_row, settings.max_threads);
-
-    auto transform_params = std::make_shared<AggregatingTransformParams>(params, final, false);
-=======
     Aggregator::Params params(keys, aggregates, overflow_row, settings.max_threads);
->>>>>>> 1f8c33be
 
     auto merging_aggregated = std::make_unique<MergingAggregatedStep>(
         query_plan.getCurrentDataStream(),
@@ -2370,19 +2364,14 @@
     for (auto & aggregate : aggregates)
         aggregate.argument_names.clear();
 
-<<<<<<< HEAD
-    auto params = getAggregatorParams(query_ptr, *query_analyzer, *context, header_before_transform, keys, query_analyzer->aggregates(), false, settings, 0, 0);
-    auto transform_params = std::make_shared<AggregatingTransformParams>(std::move(params), true, settings.group_by_use_nulls);
-=======
     auto params = getAggregatorParams(query_ptr, *query_analyzer, *context, keys, aggregates, false, settings, 0, 0);
     const bool final = true;
->>>>>>> 1f8c33be
 
     QueryPlanStepPtr step;
     if (modificator == Modificator::ROLLUP)
-        step = std::make_unique<RollupStep>(query_plan.getCurrentDataStream(), std::move(params), final);
+        step = std::make_unique<RollupStep>(query_plan.getCurrentDataStream(), std::move(params), final, settings.group_by_use_nulls);
     else if (modificator == Modificator::CUBE)
-        step = std::make_unique<CubeStep>(query_plan.getCurrentDataStream(), std::move(params), final);
+        step = std::make_unique<CubeStep>(query_plan.getCurrentDataStream(), std::move(params), final, settings.group_by_use_nulls);
 
     query_plan.addStep(std::move(step));
 }
