#include <Core/Settings.h>
#include <Functions/FunctionFactory.h>
#include <Functions/IFunction.h>
#include <Interpreters/InterpreterSelectQuery.h>
#include <Interpreters/MutationsInterpreter.h>
#include <Interpreters/TreeRewriter.h>
#include <Interpreters/MutationsNonDeterministicHelpers.h>
#include <Storages/MergeTree/MergeTreeData.h>
#include <Storages/MergeTree/StorageFromMergeTreeDataPart.h>
#include <Storages/StorageMergeTree.h>
#include <Storages/MergeTree/MergeTreeVirtualColumns.h>
#include <Processors/Transforms/FilterTransform.h>
#include <Processors/Transforms/ExpressionTransform.h>
#include <Processors/Transforms/CreatingSetsTransform.h>
#include <Processors/Transforms/MaterializingTransform.h>
#include <Processors/Sources/NullSource.h>
#include <QueryPipeline/QueryPipelineBuilder.h>
#include <Processors/QueryPlan/QueryPlan.h>
#include <Processors/QueryPlan/ExpressionStep.h>
#include <Processors/QueryPlan/FilterStep.h>
#include <Processors/QueryPlan/Optimizations/QueryPlanOptimizationSettings.h>
#include <Processors/QueryPlan/ReadFromPreparedSource.h>
#include <Processors/Executors/PullingAsyncPipelineExecutor.h>
#include <Processors/Transforms/CheckSortedTransform.h>
#include <Parsers/ASTIdentifier.h>
#include <Parsers/ASTFunction.h>
#include <Parsers/ASTLiteral.h>
#include <Parsers/ASTExpressionList.h>
#include <Parsers/ASTSelectQuery.h>
#include <Parsers/formatAST.h>
#include <Parsers/queryToString.h>
#include <IO/WriteHelpers.h>
#include <Processors/QueryPlan/CreatingSetsStep.h>
#include <DataTypes/NestedUtils.h>
#include <Interpreters/PreparedSets.h>
#include <Storages/MergeTree/MergeTreeSequentialSource.h>
#include <Processors/Sources/ThrowingExceptionSource.h>
#include <Analyzer/QueryTreeBuilder.h>
#include <Analyzer/QueryTreePassManager.h>
#include <Analyzer/QueryNode.h>
#include <Analyzer/TableNode.h>
#include <Interpreters/InterpreterSelectQueryAnalyzer.h>
#include <Parsers/makeASTForLogicalFunction.h>
#include <Common/logger_useful.h>
#include <Common/quoteString.h>
#include <Storages/MergeTree/MergeTreeDataPartType.h>
#include <Storages/MergeTree/MergeTreeSettings.h>

namespace DB
{
namespace Setting
{
    extern const SettingsBool allow_experimental_analyzer;
    extern const SettingsBool allow_nondeterministic_mutations;
    extern const SettingsUInt64 max_block_size;
    extern const SettingsBool use_concurrency_control;
    extern const SettingsBool validate_mutation_query;
}

namespace MergeTreeSetting
{
    extern const MergeTreeSettingsUInt64 index_granularity_bytes;
    extern const MergeTreeSettingsBool materialize_ttl_recalculate_only;
    extern const MergeTreeSettingsBool ttl_only_drop_parts;
}

namespace ErrorCodes
{
    extern const int NOT_IMPLEMENTED;
    extern const int BAD_ARGUMENTS;
    extern const int LOGICAL_ERROR;
    extern const int UNKNOWN_MUTATION_COMMAND;
    extern const int NO_SUCH_COLUMN_IN_TABLE;
    extern const int CANNOT_UPDATE_COLUMN;
    extern const int UNEXPECTED_EXPRESSION;
    extern const int ILLEGAL_STATISTICS;
}


namespace
{

ASTPtr prepareQueryAffectedAST(const std::vector<MutationCommand> & commands, const StoragePtr & storage, ContextPtr context)
{
    /// Execute `SELECT count() FROM storage WHERE predicate1 OR predicate2 OR ...` query.
    /// The result can differ from the number of affected rows (e.g. if there is an UPDATE command that
    /// changes how many rows satisfy the predicates of the subsequent commands).
    /// But we can be sure that if count = 0, then no rows will be touched.

    auto select = std::make_shared<ASTSelectQuery>();

    select->setExpression(ASTSelectQuery::Expression::SELECT, std::make_shared<ASTExpressionList>());
    auto count_func = std::make_shared<ASTFunction>();
    count_func->name = "count";
    count_func->arguments = std::make_shared<ASTExpressionList>();
    select->select()->children.push_back(count_func);

    ASTs conditions;
    for (const MutationCommand & command : commands)
    {
        if (ASTPtr condition = getPartitionAndPredicateExpressionForMutationCommand(command, storage, context))
            conditions.push_back(std::move(condition));
    }

    if (conditions.size() > 1)
    {
        auto coalesced_predicates = makeASTFunction("or");
        coalesced_predicates->arguments->children = std::move(conditions);
        select->setExpression(ASTSelectQuery::Expression::WHERE, std::move(coalesced_predicates));
    }
    else if (conditions.size() == 1)
    {
        select->setExpression(ASTSelectQuery::Expression::WHERE, std::move(conditions.front()));
    }

    return select;
}

QueryTreeNodePtr prepareQueryAffectedQueryTree(const std::vector<MutationCommand> & commands, const StoragePtr & storage, ContextPtr context)
{
    auto ast = prepareQueryAffectedAST(commands, storage, context);
    auto query_tree = buildQueryTree(ast, context);

    auto & query_node = query_tree->as<QueryNode &>();
    query_node.getJoinTree() = std::make_shared<TableNode>(storage, context);

    QueryTreePassManager query_tree_pass_manager(context);
    addQueryTreePasses(query_tree_pass_manager);
    query_tree_pass_manager.run(query_tree);

    return query_tree;
}

ColumnDependencies getAllColumnDependencies(
    const StorageMetadataPtr & metadata_snapshot,
    const NameSet & updated_columns,
    const StorageInMemoryMetadata::HasDependencyCallback & has_dependency)
{
    NameSet new_updated_columns = updated_columns;
    ColumnDependencies dependencies;

    while (!new_updated_columns.empty())
    {
        auto new_dependencies = metadata_snapshot->getColumnDependencies(new_updated_columns, true, has_dependency);
        new_updated_columns.clear();
        for (const auto & dependency : new_dependencies)
        {
            if (!dependencies.contains(dependency))
            {
                dependencies.insert(dependency);
                if (!dependency.isReadOnly())
                    new_updated_columns.insert(dependency.column_name);
            }
        }
    }

    return dependencies;
}

}


bool isStorageTouchedByMutations(
    MergeTreeData::DataPartPtr source_part,
    MergeTreeData::MutationsSnapshotPtr mutations_snapshot,
    const StorageMetadataPtr & metadata_snapshot,
    const std::vector<MutationCommand> & commands,
    ContextPtr context)
{
    if (commands.empty())
        return false;

    auto storage_from_part = std::make_shared<StorageFromMergeTreeDataPart>(source_part, mutations_snapshot);
    bool all_commands_can_be_skipped = true;

    for (const auto & command : commands)
    {
        if (command.type == MutationCommand::APPLY_DELETED_MASK)
        {
            if (source_part->hasLightweightDelete())
                return true;
        }
        else
        {
            if (!command.predicate) /// The command touches all rows.
                return true;

            if (command.partition)
            {
                const String partition_id = storage_from_part->getPartitionIDFromQuery(command.partition, context);
                if (partition_id == source_part->info.partition_id)
                    all_commands_can_be_skipped = false;
            }
            else
            {
                all_commands_can_be_skipped = false;
            }
        }
    }

    if (all_commands_can_be_skipped)
        return false;

    std::optional<InterpreterSelectQuery> interpreter_select_query;
    BlockIO io;

    if (context->getSettingsRef()[Setting::allow_experimental_analyzer])
    {
        auto select_query_tree = prepareQueryAffectedQueryTree(commands, storage_from_part, context);
        InterpreterSelectQueryAnalyzer interpreter(select_query_tree, context, SelectQueryOptions().ignoreLimits());
        io = interpreter.execute();
    }
    else
    {
        ASTPtr select_query = prepareQueryAffectedAST(commands, storage_from_part, context);
        /// Interpreter must be alive, when we use result of execute() method.
        /// For some reason it may copy context and give it into ExpressionTransform
        /// after that we will use context from destroyed stack frame in our stream.
        interpreter_select_query.emplace(
            select_query, context, storage_from_part, metadata_snapshot, SelectQueryOptions().ignoreLimits());

        io = interpreter_select_query->execute();
    }

    PullingAsyncPipelineExecutor executor(io.pipeline);
    io.pipeline.setConcurrencyControl(context->getSettingsRef()[Setting::use_concurrency_control]);

    Block block;
    while (block.rows() == 0 && executor.pull(block));

    if (!block.rows())
        return false;
    if (block.rows() != 1)
        throw Exception(ErrorCodes::LOGICAL_ERROR, "count() expression returned {} rows, not 1", block.rows());

    Block tmp_block;
    while (executor.pull(tmp_block));

    auto count = (*block.getByName("count()").column)[0].safeGet<UInt64>();
    return count != 0;
}

ASTPtr getPartitionAndPredicateExpressionForMutationCommand(
    const MutationCommand & command,
    const StoragePtr & storage,
    ContextPtr context
)
{
    ASTPtr partition_predicate_as_ast_func;
    if (command.partition)
    {
        String partition_id;

        auto storage_merge_tree = std::dynamic_pointer_cast<MergeTreeData>(storage);
        auto storage_from_merge_tree_data_part = std::dynamic_pointer_cast<StorageFromMergeTreeDataPart>(storage);
        if (storage_merge_tree)
            partition_id = storage_merge_tree->getPartitionIDFromQuery(command.partition, context);
        else if (storage_from_merge_tree_data_part)
            partition_id = storage_from_merge_tree_data_part->getPartitionIDFromQuery(command.partition, context);
        else
            throw Exception(ErrorCodes::NOT_IMPLEMENTED, "ALTER UPDATE/DELETE ... IN PARTITION is not supported for non-MergeTree tables");

        partition_predicate_as_ast_func = makeASTFunction("equals",
                    std::make_shared<ASTIdentifier>("_partition_id"),
                    std::make_shared<ASTLiteral>(partition_id)
        );
    }

    if (command.predicate && command.partition)
        return makeASTFunction("and", command.predicate->clone(), std::move(partition_predicate_as_ast_func));
    return command.predicate ? command.predicate->clone() : partition_predicate_as_ast_func;
}


MutationCommand createCommandToApplyDeletedMask(const MutationCommand & command)
{
    if (command.type != MutationCommand::APPLY_DELETED_MASK)
        throw Exception(ErrorCodes::LOGICAL_ERROR, "Expected APPLY_DELETED_MASK mutation command, got: {}", magic_enum::enum_name(command.type));

    auto alter_command = std::make_shared<ASTAlterCommand>();
    alter_command->type = ASTAlterCommand::DELETE;
    alter_command->partition = alter_command->children.emplace_back(command.partition).get();

    auto row_exists_predicate = makeASTFunction("equals",
        std::make_shared<ASTIdentifier>(RowExistsColumn::name),
        std::make_shared<ASTLiteral>(Field(0)));

    if (command.predicate)
        throw Exception(ErrorCodes::BAD_ARGUMENTS, "Mutation command APPLY DELETED MASK does not support WHERE clause");

    alter_command->predicate = alter_command->children.emplace_back(std::move(row_exists_predicate)).get();

    auto mutation_command = MutationCommand::parse(alter_command.get());
    if (!mutation_command)
        throw Exception(ErrorCodes::LOGICAL_ERROR, "Failed to parse command {}. It's a bug", queryToString(alter_command));

    return *mutation_command;
}

MutationsInterpreter::Source::Source(StoragePtr storage_) : storage(std::move(storage_))
{
}

MutationsInterpreter::Source::Source(
    MergeTreeData & storage_,
    MergeTreeData::DataPartPtr source_part_,
    AlterConversionsPtr alter_conversions_)
    : data(&storage_)
    , part(std::move(source_part_))
    , alter_conversions(std::move(alter_conversions_))
{
}

StorageSnapshotPtr MutationsInterpreter::Source::getStorageSnapshot(const StorageMetadataPtr & snapshot_, const ContextPtr & context_) const
{
    if (const auto * merge_tree = getMergeTreeData())
        return merge_tree->getStorageSnapshotWithoutData(snapshot_, context_);

    return storage->getStorageSnapshotWithoutData(snapshot_, context_);
}

StoragePtr MutationsInterpreter::Source::getStorage() const
{
    if (data)
        return data->shared_from_this();

    return storage;
}

const MergeTreeData * MutationsInterpreter::Source::getMergeTreeData() const
{
    if (data)
        return data;

    return dynamic_cast<const MergeTreeData *>(storage.get());
}

bool MutationsInterpreter::Source::supportsLightweightDelete() const
{
    if (part)
        return part->supportLightweightDeleteMutate();

    return storage->supportsLightweightDelete();
}

bool MutationsInterpreter::Source::materializeTTLRecalculateOnly() const
{
    return data && (*data->getSettings())[MergeTreeSetting::materialize_ttl_recalculate_only];
}

bool MutationsInterpreter::Source::hasSecondaryIndex(const String & name) const
{
    return part && part->hasSecondaryIndex(name);
}

bool MutationsInterpreter::Source::hasProjection(const String & name) const
{
    return part && part->hasProjection(name);
}

bool MutationsInterpreter::Source::hasBrokenProjection(const String & name) const
{
    return part && part->hasBrokenProjection(name);
}

bool MutationsInterpreter::Source::isCompactPart() const
{
    return part && part->getType() == MergeTreeDataPartType::Compact;
}

static Names getAvailableColumnsWithVirtuals(StorageMetadataPtr metadata_snapshot, const IStorage & storage)
{
    auto all_columns = metadata_snapshot->getColumns().getNamesOfPhysical();
    auto virtuals = storage.getVirtualsPtr();
    for (const auto & column : *virtuals)
        all_columns.push_back(column.name);
    return all_columns;
}

MutationsInterpreter::MutationsInterpreter(
    StoragePtr storage_,
    StorageMetadataPtr metadata_snapshot_,
    MutationCommands commands_,
    ContextPtr context_,
    Settings settings_)
    : MutationsInterpreter(
        Source(storage_),
        metadata_snapshot_, std::move(commands_),
        getAvailableColumnsWithVirtuals(metadata_snapshot_, *storage_),
        std::move(context_), std::move(settings_))
{
    if (settings.can_execute && dynamic_cast<const MergeTreeData *>(source.getStorage().get()))
    {
        throw Exception(
            ErrorCodes::LOGICAL_ERROR,
            "Cannot execute mutation for {}. Mutation should be applied to every part separately.",
            source.getStorage()->getName());
    }

    prepare(!settings.can_execute);
}

MutationsInterpreter::MutationsInterpreter(
    MergeTreeData & storage_,
    MergeTreeData::DataPartPtr source_part_,
    AlterConversionsPtr alter_conversions_,
    StorageMetadataPtr metadata_snapshot_,
    MutationCommands commands_,
    Names available_columns_,
    ContextPtr context_,
    Settings settings_)
    : MutationsInterpreter(
        Source(storage_, source_part_, std::move(alter_conversions_)),
        std::move(metadata_snapshot_), std::move(commands_),
        std::move(available_columns_), std::move(context_), std::move(settings_))
{
    const auto & part_columns = source_part_->getColumnsDescription();
    auto persistent_virtuals = storage_.getVirtualsPtr()->getNamesAndTypesList(VirtualsKind::Persistent);
    NameSet available_columns_set(available_columns.begin(), available_columns.end());

    for (const auto & column : persistent_virtuals)
    {
        if (part_columns.has(column.name) && !available_columns_set.contains(column.name))
            available_columns.push_back(column.name);
    }

    prepare(!settings.can_execute);
}

MutationsInterpreter::MutationsInterpreter(
    Source source_,
    StorageMetadataPtr metadata_snapshot_,
    MutationCommands commands_,
    Names available_columns_,
    ContextPtr context_,
    Settings settings_)
    : source(std::move(source_))
    , metadata_snapshot(metadata_snapshot_)
    , commands(std::move(commands_))
    , available_columns(std::move(available_columns_))
    , settings(std::move(settings_))
    , select_limits(SelectQueryOptions().analyze(!settings.can_execute).ignoreLimits())
    , logger(getLogger("MutationsInterpreter(" + source.getStorage()->getStorageID().getFullTableName() + ")"))
{
    auto new_context = Context::createCopy(context_);
    if (new_context->getSettingsRef()[Setting::allow_experimental_analyzer])
    {
        new_context->setSetting("allow_experimental_analyzer", false);
        LOG_TEST(logger, "Will use old analyzer to prepare mutation");
    }
    context = std::move(new_context);
}

static NameSet getKeyColumns(const MutationsInterpreter::Source & source, const StorageMetadataPtr & metadata_snapshot)
{
    const MergeTreeData * merge_tree_data = source.getMergeTreeData();
    if (!merge_tree_data)
        return {};

    NameSet key_columns;

    for (const String & col : metadata_snapshot->getColumnsRequiredForPartitionKey())
        key_columns.insert(col);

    for (const String & col : metadata_snapshot->getColumnsRequiredForSortingKey())
        key_columns.insert(col);
    /// We don't process sample_by_ast separately because it must be among the primary key columns.

    if (!merge_tree_data->merging_params.sign_column.empty())
        key_columns.insert(merge_tree_data->merging_params.sign_column);

    if (!merge_tree_data->merging_params.version_column.empty())
        key_columns.insert(merge_tree_data->merging_params.version_column);

    return key_columns;
}

static void validateUpdateColumns(
    const MutationsInterpreter::Source & source,
    const StorageMetadataPtr & metadata_snapshot,
    const NameSet & updated_columns,
    const std::unordered_map<String, Names> & column_to_affected_materialized,
    const ContextPtr & context)
{
    auto storage_snapshot = source.getStorageSnapshot(metadata_snapshot, context);
    NameSet key_columns = getKeyColumns(source, metadata_snapshot);

    const auto & storage_columns = storage_snapshot->metadata->getColumns();
    const auto & virtual_columns = *storage_snapshot->virtual_columns;

    for (const auto & column_name : updated_columns)
    {
        if (key_columns.contains(column_name))
            throw Exception(ErrorCodes::CANNOT_UPDATE_COLUMN, "Cannot UPDATE key column {}", backQuote(column_name));

        if (storage_columns.tryGetColumn(GetColumnsOptions::Materialized, column_name))
            throw Exception(ErrorCodes::CANNOT_UPDATE_COLUMN, "Cannot UPDATE materialized column {}", backQuote(column_name));

        auto materialized_it = column_to_affected_materialized.find(column_name);
        if (materialized_it != column_to_affected_materialized.end())
        {
            for (const auto & materialized : materialized_it->second)
            {
                if (key_columns.contains(materialized))
                {
                    throw Exception(ErrorCodes::CANNOT_UPDATE_COLUMN,
                                    "Updated column {} affects MATERIALIZED column {}, which is a key column. "
                                    "Cannot UPDATE it.", backQuote(column_name), backQuote(materialized));
                }
            }
        }

        if (!storage_columns.tryGetColumn(GetColumnsOptions::Ordinary, column_name))
        {
            /// Allow to override value of lightweight delete filter virtual column
            if (column_name == RowExistsColumn::name)
            {
                if (!source.supportsLightweightDelete())
                    throw Exception(ErrorCodes::NOT_IMPLEMENTED, "Lightweight delete is not supported for table");
            }
            else if (virtual_columns.tryGet(column_name))
            {
                throw Exception(ErrorCodes::NOT_IMPLEMENTED, "Update is not supported for virtual column {} ", backQuote(column_name));
            }
            else
            {
                throw Exception(ErrorCodes::NO_SUCH_COLUMN_IN_TABLE, "There is no column {} in table", backQuote(column_name));
            }
        }
    }
}

/// Returns ASTs of updated nested subcolumns, if all of subcolumns were updated.
/// They are used to validate sizes of nested arrays.
/// If some of subcolumns were updated and some weren't,
/// it makes sense to validate only updated columns with their old versions,
/// because their sizes couldn't change, since sizes of all nested subcolumns must be consistent.
static std::optional<std::vector<ASTPtr>> getExpressionsOfUpdatedNestedSubcolumns(
    const String & column_name,
    NameSet affected_materialized,
    const NamesAndTypesList & all_columns,
    const std::unordered_map<String, ASTPtr> & column_to_update_expression)
{
    std::vector<ASTPtr> res;
    auto source_name = Nested::splitName(column_name).first;

    /// Check this nested subcolumn
    for (const auto & column : all_columns)
    {
        auto split = Nested::splitName(column.name);
        if (isArray(column.type) && split.first == source_name && !split.second.empty())
        {
            // Materialized nested columns shall never be part of the update expression
            if (affected_materialized.contains(column.name))
                continue;

            auto it = column_to_update_expression.find(column.name);
            if (it == column_to_update_expression.end())
                return {};

            res.push_back(it->second);
        }
    }

    return res;
}

void MutationsInterpreter::prepare(bool dry_run)
{
    if (is_prepared)
        throw Exception(ErrorCodes::LOGICAL_ERROR, "MutationsInterpreter is already prepared. It is a bug.");

    if (commands.empty())
        throw Exception(ErrorCodes::LOGICAL_ERROR, "Empty mutation commands list");

    /// TODO Should we get columns, indices and projections from the part itself? Table metadata may be different
    const ColumnsDescription & columns_desc = metadata_snapshot->getColumns();
    const IndicesDescription & indices_desc = metadata_snapshot->getSecondaryIndices();
    const ProjectionsDescription & projections_desc = metadata_snapshot->getProjections();

    auto storage_snapshot = std::make_shared<StorageSnapshot>(*source.getStorage(), metadata_snapshot);
    auto options = GetColumnsOptions(GetColumnsOptions::AllPhysical).withVirtuals();

    auto all_columns = storage_snapshot->getColumnsByNames(options, available_columns);
    NameSet available_columns_set(available_columns.begin(), available_columns.end());

    NameSet updated_columns;
    bool materialize_ttl_recalculate_only = source.materializeTTLRecalculateOnly();

    for (auto & command : commands)
    {
        if (command.type == MutationCommand::Type::APPLY_DELETED_MASK)
            command = createCommandToApplyDeletedMask(command);

        if (command.type == MutationCommand::Type::UPDATE || command.type == MutationCommand::Type::DELETE)
            materialize_ttl_recalculate_only = false;

        for (const auto & [name, _] : command.column_to_update_expression)
        {
            if (name == RowExistsColumn::name)
            {
                if (available_columns_set.emplace(name).second)
                    available_columns.push_back(name);
            }

            updated_columns.insert(name);
        }
    }

    /// We need to know which columns affect which MATERIALIZED columns, data skipping indices
    /// and projections to recalculate them if dependencies are updated.
    std::unordered_map<String, Names> column_to_affected_materialized;
    if (!updated_columns.empty())
    {
        for (const auto & column : columns_desc)
        {
            if (column.default_desc.kind == ColumnDefaultKind::Materialized && available_columns_set.contains(column.name))
            {
                auto query = column.default_desc.expression->clone();
                auto syntax_result = TreeRewriter(context).analyze(query, all_columns);
                for (const auto & dependency : syntax_result->requiredSourceColumns())
                    if (updated_columns.contains(dependency))
                        column_to_affected_materialized[dependency].push_back(column.name);
            }
        }

        validateUpdateColumns(source, metadata_snapshot, updated_columns, column_to_affected_materialized, context);
    }

    StorageInMemoryMetadata::HasDependencyCallback has_dependency =
        [&](const String & name, ColumnDependency::Kind kind)
    {
        if (kind == ColumnDependency::PROJECTION)
            return source.hasProjection(name);

        if (kind == ColumnDependency::SKIP_INDEX)
            return source.hasSecondaryIndex(name);

        return true;
    };

    if (settings.recalculate_dependencies_of_updated_columns)
        dependencies = getAllColumnDependencies(metadata_snapshot, updated_columns, has_dependency);

    bool need_rebuild_indexes = false;
    bool need_rebuild_projections = false;
    std::vector<String> read_columns;

    /// First, break a sequence of commands into stages.
    for (const auto & command : commands)
    {
        // we can return deleted rows only if it's the only present command
        assert(command.type == MutationCommand::DELETE || command.type == MutationCommand::UPDATE || !settings.return_mutated_rows);

        if (command.type == MutationCommand::DELETE)
        {
            mutation_kind.set(MutationKind::MUTATE_OTHER);
            if (stages.empty() || !stages.back().column_to_updated.empty())
                stages.emplace_back(context);

            auto predicate = getPartitionAndPredicateExpressionForMutationCommand(command);

            if (!settings.return_mutated_rows)
                predicate = makeASTFunction("isZeroOrNull", predicate);

            stages.back().filters.push_back(predicate);
            /// ALTER DELETE can changes number of rows in the part, so we need to rebuild indexes and projection
            need_rebuild_indexes = true;
            need_rebuild_projections = true;
        }
        else if (command.type == MutationCommand::UPDATE)
        {
            mutation_kind.set(MutationKind::MUTATE_OTHER);
            if (stages.empty() || !stages.back().column_to_updated.empty())
                stages.emplace_back(context);
            if (stages.size() == 1) /// First stage only supports filtering and can't update columns.
                stages.emplace_back(context);

            NameSet affected_materialized;

            for (const auto & [column_name, update_expr] : command.column_to_update_expression)
            {
                auto materialized_it = column_to_affected_materialized.find(column_name);
                if (materialized_it != column_to_affected_materialized.end())
                    for (const auto & mat_column : materialized_it->second)
                        affected_materialized.emplace(mat_column);
            }

            for (const auto & [column_name, update_expr] : command.column_to_update_expression)
            {
                /// When doing UPDATE column = expression WHERE condition
                /// we will replace column to the result of the following expression:
                ///
                /// CAST(if(condition, CAST(expression, type), column), type)
                ///
                /// Inner CAST is needed to make 'if' work when branches have no common type,
                /// example: type is UInt64, UPDATE x = -1 or UPDATE x = x - 1.
                ///
                /// Outer CAST is added just in case if we don't trust the returning type of 'if'.

                DataTypePtr type;
                if (auto physical_column = columns_desc.tryGetPhysical(column_name))
                {
                    type = physical_column->type;
                }
                else if (column_name == RowExistsColumn::name)
                {
                    type = RowExistsColumn::type;
                    deleted_mask_updated = true;
                }
                else
                {
                    throw Exception(ErrorCodes::LOGICAL_ERROR, "Unknown column {}", column_name);
                }

                auto type_literal = std::make_shared<ASTLiteral>(type->getName());
                ASTPtr condition = getPartitionAndPredicateExpressionForMutationCommand(command);

                /// And new check validateNestedArraySizes for Nested subcolumns
                if (isArray(type) && !Nested::splitName(column_name).second.empty())
                {
                    std::shared_ptr<ASTFunction> function = nullptr;

                    auto nested_update_exprs = getExpressionsOfUpdatedNestedSubcolumns(column_name, affected_materialized, all_columns, command.column_to_update_expression);
                    if (!nested_update_exprs)
                    {
                        function = makeASTFunction("validateNestedArraySizes",
                            condition,
                            update_expr->clone(),
                            std::make_shared<ASTIdentifier>(column_name));
                        condition = makeASTFunction("and", condition, function);
                    }
                    else if (nested_update_exprs->size() > 1)
                    {
                        function = std::make_shared<ASTFunction>();
                        function->name = "validateNestedArraySizes";
                        function->arguments = std::make_shared<ASTExpressionList>();
                        function->children.push_back(function->arguments);
                        function->arguments->children.push_back(condition);
                        for (const auto & it : *nested_update_exprs)
                            function->arguments->children.push_back(it->clone());
                        condition = makeASTFunction("and", condition, function);
                    }
                }

                auto updated_column = makeASTFunction("_CAST",
                    makeASTFunction("if",
                        condition,
                        makeASTFunction("_CAST",
                            update_expr->clone(),
                            type_literal),
                        std::make_shared<ASTIdentifier>(column_name)),
                    type_literal);

                stages.back().column_to_updated.emplace(column_name, updated_column);

                if (condition && settings.return_mutated_rows)
                    stages.back().filters.push_back(condition);
            }

            if (!affected_materialized.empty())
            {
                stages.emplace_back(context);
                for (const auto & column : columns_desc)
                {
                    if (column.default_desc.kind == ColumnDefaultKind::Materialized)
                    {
                        auto type_literal = std::make_shared<ASTLiteral>(column.type->getName());

                        auto materialized_column = makeASTFunction("_CAST",
                            column.default_desc.expression->clone(),
                            type_literal);

                        stages.back().column_to_updated.emplace(
                            column.name,
                            materialized_column);
                    }
                }
            }

            /// If the part is compact and adaptive index granularity is enabled, modify data in one column via ALTER UPDATE can change
            /// the part granularity, so we need to rebuild indexes
            if (source.isCompactPart() && source.getMergeTreeData() && (*source.getMergeTreeData()->getSettings())[MergeTreeSetting::index_granularity_bytes] > 0)
                need_rebuild_indexes = true;
        }
        else if (command.type == MutationCommand::MATERIALIZE_COLUMN)
        {
            mutation_kind.set(MutationKind::MUTATE_OTHER);
            if (stages.empty() || !stages.back().column_to_updated.empty())
                stages.emplace_back(context);
            if (stages.size() == 1) /// First stage only supports filtering and can't update columns.
                stages.emplace_back(context);

            const auto & column = columns_desc.get(command.column_name);

            if (!column.default_desc.expression)
                throw Exception(
                    ErrorCodes::BAD_ARGUMENTS,
                    "Cannot materialize column `{}` because it doesn't have default expression", column.name);

            auto materialized_column = makeASTFunction(
                "_CAST", column.default_desc.expression->clone(), std::make_shared<ASTLiteral>(column.type->getName()));

            stages.back().column_to_updated.emplace(column.name, materialized_column);
        }
        else if (command.type == MutationCommand::MATERIALIZE_INDEX)
        {
            mutation_kind.set(MutationKind::MUTATE_INDEX_STATISTICS_PROJECTION);
            auto it = std::find_if(
                    std::cbegin(indices_desc), std::end(indices_desc),
                    [&](const IndexDescription & index)
                    {
                        return index.name == command.index_name;
                    });
            if (it == std::cend(indices_desc))
                throw Exception(ErrorCodes::BAD_ARGUMENTS, "Unknown index: {}", command.index_name);

            if (!source.hasSecondaryIndex(it->name))
            {
                auto query = (*it).expression_list_ast->clone();
                auto syntax_result = TreeRewriter(context).analyze(query, all_columns);
                const auto required_columns = syntax_result->requiredSourceColumns();
                for (const auto & column : required_columns)
                    dependencies.emplace(column, ColumnDependency::SKIP_INDEX);
                materialized_indices.emplace(command.index_name);
            }
        }
        else if (command.type == MutationCommand::MATERIALIZE_STATISTICS)
        {
            mutation_kind.set(MutationKind::MUTATE_INDEX_STATISTICS_PROJECTION);
            for (const auto & stat_column_name: command.statistics_columns)
            {
                if (!columns_desc.has(stat_column_name) || columns_desc.get(stat_column_name).statistics.empty())
                    throw Exception(ErrorCodes::ILLEGAL_STATISTICS, "Unknown statistics column: {}", stat_column_name);
                dependencies.emplace(stat_column_name, ColumnDependency::STATISTICS);
                materialized_statistics.emplace(stat_column_name);
            }
        }
        else if (command.type == MutationCommand::MATERIALIZE_PROJECTION)
        {
            mutation_kind.set(MutationKind::MUTATE_INDEX_STATISTICS_PROJECTION);
            const auto & projection = projections_desc.get(command.projection_name);
            if (!source.hasProjection(projection.name) || source.hasBrokenProjection(projection.name))
            {
                for (const auto & column : projection.required_columns)
                    dependencies.emplace(column, ColumnDependency::PROJECTION);
                materialized_projections.emplace(command.projection_name);
            }
        }
        else if (command.type == MutationCommand::DROP_INDEX)
        {
            mutation_kind.set(MutationKind::MUTATE_INDEX_STATISTICS_PROJECTION);
            materialized_indices.erase(command.index_name);
        }
        else if (command.type == MutationCommand::DROP_STATISTICS)
        {
            mutation_kind.set(MutationKind::MUTATE_INDEX_STATISTICS_PROJECTION);
            for (const auto & stat_column_name: command.statistics_columns)
                materialized_statistics.erase(stat_column_name);
        }
        else if (command.type == MutationCommand::DROP_PROJECTION)
        {
            mutation_kind.set(MutationKind::MUTATE_INDEX_STATISTICS_PROJECTION);
            materialized_projections.erase(command.projection_name);
        }
        else if (command.type == MutationCommand::MATERIALIZE_TTL)
        {
            mutation_kind.set(MutationKind::MUTATE_OTHER);
            if (materialize_ttl_recalculate_only)
            {
                // just recalculate ttl_infos without remove expired data
                auto all_columns_vec = all_columns.getNames();
                auto all_columns_set = NameSet(all_columns_vec.begin(), all_columns_vec.end());
                auto new_dependencies = metadata_snapshot->getColumnDependencies(all_columns_set, false, has_dependency);

                for (const auto & dependency : new_dependencies)
                {
                    if (dependency.kind == ColumnDependency::TTL_EXPRESSION)
                        dependencies.insert(dependency);
                }
            }
            else if (metadata_snapshot->hasRowsTTL()
                || metadata_snapshot->hasAnyRowsWhereTTL()
                || metadata_snapshot->hasAnyGroupByTTL())
            {
                for (const auto & column : all_columns)
                    dependencies.emplace(column.name, ColumnDependency::TTL_TARGET);
            }
            else
            {
                NameSet new_updated_columns;
                auto column_ttls = metadata_snapshot->getColumns().getColumnTTLs();
                for (const auto & elem : column_ttls)
                {
                    dependencies.emplace(elem.first, ColumnDependency::TTL_TARGET);
                    new_updated_columns.insert(elem.first);
                }

                auto all_columns_vec = all_columns.getNames();
                auto all_columns_set = NameSet(all_columns_vec.begin(), all_columns_vec.end());
                auto all_dependencies = getAllColumnDependencies(metadata_snapshot, all_columns_set, has_dependency);

                for (const auto & dependency : all_dependencies)
                {
                    if (dependency.kind == ColumnDependency::TTL_EXPRESSION)
                        dependencies.insert(dependency);
                }

                /// Recalc only skip indices and projections of columns which could be updated by TTL.
                auto new_dependencies = metadata_snapshot->getColumnDependencies(new_updated_columns, true, has_dependency);
                for (const auto & dependency : new_dependencies)
                {
                    if (dependency.kind == ColumnDependency::SKIP_INDEX
                        || dependency.kind == ColumnDependency::PROJECTION
                        || dependency.kind == ColumnDependency::STATISTICS)
                        dependencies.insert(dependency);
                }
            }

            if (dependencies.empty())
            {
                /// Very rare case. It can happen if we have only one MOVE TTL with constant expression.
                /// But we still have to read at least one column.
                dependencies.emplace(all_columns.front().name, ColumnDependency::TTL_EXPRESSION);
            }
        }
        else if (command.type == MutationCommand::READ_COLUMN)
        {
            mutation_kind.set(MutationKind::MUTATE_OTHER);
            read_columns.emplace_back(command.column_name);
        }
        else
            throw Exception(ErrorCodes::UNKNOWN_MUTATION_COMMAND, "Unknown mutation command type: {}", DB::toString<int>(command.type));
    }

    if (!read_columns.empty())
    {
        if (stages.empty() || !stages.back().column_to_updated.empty())
            stages.emplace_back(context);
        if (stages.size() == 1) /// First stage only supports filtering and can't update columns.
            stages.emplace_back(context);

        for (auto & column_name : read_columns)
            stages.back().column_to_updated.emplace(column_name, std::make_shared<ASTIdentifier>(column_name));
    }

    /// We care about affected indices and projections because we also need to rewrite them
    /// when one of index columns updated or filtered with delete.
    /// The same about columns, that are needed for calculation of TTL expressions.
    NameSet changed_columns;
    NameSet unchanged_columns;
    if (!dependencies.empty())
    {
        for (const auto & dependency : dependencies)
        {
            if (dependency.isReadOnly())
                unchanged_columns.insert(dependency.column_name);
            else
                changed_columns.insert(dependency.column_name);
        }

        if (!changed_columns.empty())
        {
            if (stages.empty() || !stages.back().column_to_updated.empty())
                stages.emplace_back(context);
            if (stages.size() == 1) /// First stage only supports filtering and can't update columns.
                stages.emplace_back(context);

            for (const auto & column : changed_columns)
                stages.back().column_to_updated.emplace(
                    column, std::make_shared<ASTIdentifier>(column));
        }

        if (!unchanged_columns.empty())
        {
            if (!stages.empty())
            {
                std::vector<Stage> stages_copy;
                /// Copy all filled stages except index calculation stage.
                for (const auto & stage : stages)
                {
                    stages_copy.emplace_back(context);
                    stages_copy.back().column_to_updated = stage.column_to_updated;
                    stages_copy.back().output_columns = stage.output_columns;
                    stages_copy.back().filters = stage.filters;
                }

                prepareMutationStages(stages_copy, true);

                QueryPlan plan;
                initQueryPlan(stages_copy.front(), plan);
                auto pipeline = addStreamsForLaterStages(stages_copy, plan);
                updated_header = std::make_unique<Block>(pipeline.getHeader());
            }

            /// Special step to recalculate affected indices, projections and TTL expressions.
            stages.emplace_back(context);
            for (const auto & column : unchanged_columns)
                stages.back().column_to_updated.emplace(
                    column, std::make_shared<ASTIdentifier>(column));
        }
    }

    for (const auto & index : metadata_snapshot->getSecondaryIndices())
    {
        if (!source.hasSecondaryIndex(index.name))
            continue;

        if (need_rebuild_indexes)
        {
            materialized_indices.insert(index.name);
            continue;
        }

        const auto & index_cols = index.expression->getRequiredColumns();
        bool changed = std::any_of(
            index_cols.begin(),
            index_cols.end(),
            [&](const auto & col) { return updated_columns.contains(col) || changed_columns.contains(col); });

        if (changed)
            materialized_indices.insert(index.name);
    }

    for (const auto & projection : metadata_snapshot->getProjections())
    {
        if (!source.hasProjection(projection.name))
            continue;

        /// Always rebuild broken projections.
        if (source.hasBrokenProjection(projection.name))
        {
            LOG_DEBUG(logger, "Will rebuild broken projection {}", projection.name);
            materialized_projections.insert(projection.name);
            continue;
        }

        if (need_rebuild_projections)
        {
            materialized_projections.insert(projection.name);
            continue;
        }

        const auto & projection_cols = projection.required_columns;
        bool changed = std::any_of(
            projection_cols.begin(),
            projection_cols.end(),
            [&](const auto & col) { return updated_columns.contains(col) || changed_columns.contains(col); });

        if (changed)
            materialized_projections.insert(projection.name);
    }

    /// Stages might be empty when we materialize skip indices or projections which don't add any
    /// column dependencies.
    if (stages.empty())
        stages.emplace_back(context);

    is_prepared = true;
    prepareMutationStages(stages, dry_run);
}

void MutationsInterpreter::prepareMutationStages(std::vector<Stage> & prepared_stages, bool dry_run)
{
    auto storage_snapshot = source.getStorageSnapshot(metadata_snapshot, context);
    auto options = GetColumnsOptions(GetColumnsOptions::AllPhysical).withExtendedObjects().withVirtuals();

    auto all_columns = storage_snapshot->getColumnsByNames(options, available_columns);

    bool has_filters = false;
    /// Next, for each stage calculate columns changed by this and previous stages.
    for (size_t i = 0; i < prepared_stages.size(); ++i)
    {
        if (settings.return_all_columns || !prepared_stages[i].filters.empty())
        {
            for (const auto & column : all_columns)
            {
                if (column.name == RowExistsColumn::name && !deleted_mask_updated)
                    continue;

                prepared_stages[i].output_columns.insert(column.name);
            }

            has_filters = true;
            settings.apply_deleted_mask = true;
        }
        else
        {
            if (i > 0)
                prepared_stages[i].output_columns = prepared_stages[i - 1].output_columns;

            /// Make sure that all updated columns are included into output_columns set.
            /// This is important for a "hidden" column like _row_exists gets because it is a virtual column
            /// and so it is not in the list of AllPhysical columns.
            for (const auto & [column_name, _] : prepared_stages[i].column_to_updated)
            {
                /// If we rewrite the whole part in ALTER DELETE and mask is not updated
                /// do not write mask because it will be applied during execution of mutation.
                if (column_name == RowExistsColumn::name && has_filters && !deleted_mask_updated)
                    continue;

                prepared_stages[i].output_columns.insert(column_name);
            }
        }
    }

    auto storage_columns = metadata_snapshot->getColumns().getNamesOfPhysical();

    /// Add persistent virtual columns if the whole part is rewritten,
    /// because we should preserve them in parts after mutation.
    if (prepared_stages.back().isAffectingAllColumns(storage_columns))
    {
        for (const auto & column_name : available_columns)
<<<<<<< HEAD
            prepared_stages.back().output_columns.insert(column_name);
=======
        {
            if (column_name == RowExistsColumn::name && has_filters && !deleted_mask_updated)
                continue;

            prepared_stages.back().output_columns.insert(column_name);
        }
>>>>>>> 82b932e7
    }

    /// Now, calculate `expressions_chain` for each stage except the first.
    /// Do it backwards to propagate information about columns required as input for a stage to the previous stage.
    for (int64_t i = prepared_stages.size() - 1; i >= 0; --i)
    {
        auto & stage = prepared_stages[i];

        ASTPtr all_asts = std::make_shared<ASTExpressionList>();

        for (const auto & ast : stage.filters)
            all_asts->children.push_back(ast);

        for (const auto & kv : stage.column_to_updated)
            all_asts->children.push_back(kv.second);

        /// Add all output columns to prevent ExpressionAnalyzer from deleting them from source columns.
        for (const auto & column : stage.output_columns)
            all_asts->children.push_back(std::make_shared<ASTIdentifier>(column));

        /// Executing scalar subquery on that stage can lead to deadlock
        /// e.g. ALTER referencing the same table in scalar subquery
        bool execute_scalar_subqueries = !dry_run;
        auto syntax_result = TreeRewriter(context).analyze(
            all_asts, all_columns, source.getStorage(), storage_snapshot,
            false, true, execute_scalar_subqueries);

        stage.analyzer = std::make_unique<ExpressionAnalyzer>(all_asts, syntax_result, context);

        ExpressionActionsChain & actions_chain = stage.expressions_chain;

        if (!stage.filters.empty())
        {
            auto ast = stage.filters.front();
            if (stage.filters.size() > 1)
                ast = makeASTForLogicalAnd(std::move(stage.filters));

            if (!actions_chain.steps.empty())
                actions_chain.addStep();

            stage.analyzer->appendExpression(actions_chain, ast, dry_run);
            stage.filter_column_names.push_back(ast->getColumnName());
        }

        if (!stage.column_to_updated.empty())
        {
            if (!actions_chain.steps.empty())
                actions_chain.addStep();

            for (const auto & kv : stage.column_to_updated)
                stage.analyzer->appendExpression(actions_chain, kv.second, dry_run);

            auto & actions = actions_chain.getLastStep().actions();

            for (const auto & kv : stage.column_to_updated)
            {
                auto column_name = kv.second->getColumnName();
                const auto & dag_node = actions->dag.findInOutputs(column_name);
                const auto & alias = actions->dag.addAlias(dag_node, kv.first);
                actions->dag.addOrReplaceInOutputs(alias);
            }
        }

        if (i == 0 && actions_chain.steps.empty())
            actions_chain.lastStep(syntax_result->required_source_columns);

        /// Remove all intermediate columns.
        actions_chain.addStep();
        actions_chain.getLastStep().required_output.clear();
        ActionsDAG::NodeRawConstPtrs new_index;
        for (const auto & name : stage.output_columns)
            actions_chain.getLastStep().addRequiredOutput(name);

        actions_chain.getLastActions();
        actions_chain.finalize();

        if (i)
        {
            /// Propagate information about columns needed as input.
            for (const auto & column : actions_chain.steps.front()->getRequiredColumns())
                prepared_stages[i - 1].output_columns.insert(column.name);
        }
    }
}

void MutationsInterpreter::Source::read(
    Stage & first_stage,
    QueryPlan & plan,
    const StorageMetadataPtr & snapshot_,
    const ContextPtr & context_,
    bool apply_deleted_mask_,
    bool can_execute_) const
{
    auto required_columns = first_stage.expressions_chain.steps.front()->getRequiredColumns().getNames();
    auto storage_snapshot = getStorageSnapshot(snapshot_, context_);

    if (!can_execute_)
    {
        auto header = storage_snapshot->getSampleBlockForColumns(required_columns);
        auto callback = []()
        {
            return DB::Exception(ErrorCodes::LOGICAL_ERROR, "Cannot execute a mutation because can_execute flag set to false");
        };

        Pipe pipe(std::make_shared<ThrowingExceptionSource>(header, callback));

        auto read_from_pipe = std::make_unique<ReadFromPreparedSource>(std::move(pipe));
        plan.addStep(std::move(read_from_pipe));
        return;
    }

    if (data)
    {
        const auto & steps = first_stage.expressions_chain.steps;
        const auto & names = first_stage.filter_column_names;
        size_t num_filters = names.size();

        std::optional<ActionsDAG> filter;
        if (!first_stage.filter_column_names.empty())
        {
            ActionsDAG::NodeRawConstPtrs nodes(num_filters);
            for (size_t i = 0; i < num_filters; ++i)
                nodes[i] = &steps[i]->actions()->dag.findInOutputs(names[i]);

            filter = ActionsDAG::buildFilterActionsDAG(nodes);
        }

        createReadFromPartStep(
            MergeTreeSequentialSourceType::Mutation,
            plan,
            *data,
            storage_snapshot,
            part,
            alter_conversions,
            required_columns,
            nullptr,
            apply_deleted_mask_,
            std::move(filter),
            false,
            false,
            context_,
            getLogger("MutationsInterpreter"));
    }
    else
    {
        auto select = std::make_shared<ASTSelectQuery>();

        select->setExpression(ASTSelectQuery::Expression::SELECT, std::make_shared<ASTExpressionList>());
        for (const auto & column_name : first_stage.output_columns)
            select->select()->children.push_back(std::make_shared<ASTIdentifier>(column_name));

        /// Don't let select list be empty.
        if (select->select()->children.empty())
            select->select()->children.push_back(std::make_shared<ASTLiteral>(Field(0)));

        if (!first_stage.filters.empty())
        {
            ASTPtr where_expression;
            if (first_stage.filters.size() == 1)
                where_expression = first_stage.filters[0];
            else
            {
                auto coalesced_predicates = std::make_shared<ASTFunction>();
                coalesced_predicates->name = "and";
                coalesced_predicates->arguments = std::make_shared<ASTExpressionList>();
                coalesced_predicates->children.push_back(coalesced_predicates->arguments);
                coalesced_predicates->arguments->children = first_stage.filters;
                where_expression = std::move(coalesced_predicates);
            }
            select->setExpression(ASTSelectQuery::Expression::WHERE, std::move(where_expression));
        }

        SelectQueryInfo query_info;
        query_info.query = std::move(select);

        size_t max_block_size = context_->getSettingsRef()[Setting::max_block_size];
        size_t max_streams = 1;
        storage->read(plan, required_columns, storage_snapshot, query_info, context_, QueryProcessingStage::FetchColumns, max_block_size, max_streams);

        if (!plan.isInitialized())
        {
            /// It may be possible when there is nothing to read from storage.
            auto header = storage_snapshot->getSampleBlockForColumns(required_columns);
            auto read_from_pipe = std::make_unique<ReadFromPreparedSource>(Pipe(std::make_shared<NullSource>(header)));
            plan.addStep(std::move(read_from_pipe));
        }
    }
}

void MutationsInterpreter::initQueryPlan(Stage & first_stage, QueryPlan & plan)
{
    // Mutations are not using concurrency control now. Queries, merges and mutations running together could lead to CPU overcommit.
    // TODO(serxa): Enable concurrency control for mutation queries and mutations. This should be done after CPU scheduler introduction.
    plan.setConcurrencyControl(false);

    source.read(first_stage, plan, metadata_snapshot, context, settings.apply_deleted_mask, settings.can_execute);
    addCreatingSetsStep(plan, first_stage.analyzer->getPreparedSets(), context);
}

QueryPipelineBuilder MutationsInterpreter::addStreamsForLaterStages(const std::vector<Stage> & prepared_stages, QueryPlan & plan) const
{
    for (const Stage & stage : prepared_stages)
    {
        for (size_t i = 0; i < stage.expressions_chain.steps.size(); ++i)
        {
            const auto & step = stage.expressions_chain.steps[i];
            if (step->actions()->dag.hasArrayJoin())
                throw Exception(ErrorCodes::UNEXPECTED_EXPRESSION, "arrayJoin is not allowed in mutations");

            if (i < stage.filter_column_names.size())
            {
                auto dag = step->actions()->dag.clone();
                if (step->actions()->project_input)
                    dag.appendInputsForUnusedColumns(plan.getCurrentHeader());
                /// Execute DELETEs.
                plan.addStep(std::make_unique<FilterStep>(plan.getCurrentHeader(), std::move(dag), stage.filter_column_names[i], false));
            }
            else
            {
                auto dag = step->actions()->dag.clone();
                if (step->actions()->project_input)
                    dag.appendInputsForUnusedColumns(plan.getCurrentHeader());
                /// Execute UPDATE or final projection.
                plan.addStep(std::make_unique<ExpressionStep>(plan.getCurrentHeader(), std::move(dag)));
            }
        }

        addCreatingSetsStep(plan, stage.analyzer->getPreparedSets(), context);
    }

    QueryPlanOptimizationSettings do_not_optimize_plan;
    do_not_optimize_plan.optimize_plan = false;

    auto pipeline = std::move(*plan.buildQueryPipeline(
        do_not_optimize_plan,
        BuildQueryPipelineSettings::fromContext(context)));

    pipeline.addSimpleTransform([&](const Block & header)
    {
        return std::make_shared<MaterializingTransform>(header);
    });

    return pipeline;
}

void MutationsInterpreter::validate()
{
    /// For Replicated* storages mutations cannot employ non-deterministic functions
    /// because that produces inconsistencies between replicas
    if (startsWith(source.getStorage()->getName(), "Replicated") && !context->getSettingsRef()[Setting::allow_nondeterministic_mutations])
    {
        for (const auto & command : commands)
        {
            const auto nondeterministic_func_data = findFirstNonDeterministicFunction(command, context);
            if (nondeterministic_func_data.subquery)
                throw Exception(ErrorCodes::BAD_ARGUMENTS, "ALTER UPDATE/ALTER DELETE statement with subquery may be nondeterministic, "
                                                           "see allow_nondeterministic_mutations setting");

            if (nondeterministic_func_data.nondeterministic_function_name)
                throw Exception(ErrorCodes::BAD_ARGUMENTS,
                    "The source storage is replicated so ALTER UPDATE/ALTER DELETE statements must use only deterministic functions. "
                    "Function '{}' is non-deterministic", *nondeterministic_func_data.nondeterministic_function_name);
        }
    }

    const auto & storage_columns = source.getStorageSnapshot(metadata_snapshot, context)->metadata->getColumns();
    for (const auto & command : commands)
    {
        for (const auto & [column_name, _] : command.column_to_update_expression)
        {
            auto column = storage_columns.tryGetColumn(GetColumnsOptions::Ordinary, column_name);
            if (column && column->type->hasDynamicSubcolumns())
            {
                throw Exception(ErrorCodes::CANNOT_UPDATE_COLUMN,
                                "Cannot update column {} with type {}: updates of columns with dynamic subcolumns are not supported",
                                backQuote(column_name), storage_columns.getColumn(GetColumnsOptions::Ordinary, column_name).type->getName());
            }
        }
    }

    // Make sure the mutation query is valid
    if (context->getSettingsRef()[Setting::validate_mutation_query])
    {
        if (context->getSettingsRef()[Setting::allow_experimental_analyzer])
            prepareQueryAffectedQueryTree(commands, source.getStorage(), context);
        else
        {
            ASTPtr select_query = prepareQueryAffectedAST(commands, source.getStorage(), context);
            InterpreterSelectQuery(select_query, context, source.getStorage(), metadata_snapshot);
        }
    }

    QueryPlan plan;

    initQueryPlan(stages.front(), plan);
    auto pipeline = addStreamsForLaterStages(stages, plan);
}

QueryPipelineBuilder MutationsInterpreter::execute()
{
    if (!settings.can_execute)
        throw Exception(ErrorCodes::LOGICAL_ERROR, "Cannot execute mutations interpreter because can_execute flag set to false");

    QueryPlan plan;
    initQueryPlan(stages.front(), plan);
    auto builder = addStreamsForLaterStages(stages, plan);

    /// Sometimes we update just part of columns (for example UPDATE mutation)
    /// in this case we don't read sorting key, so just we don't check anything.
    if (auto sort_desc = getStorageSortDescriptionIfPossible(builder.getHeader()))
    {
        builder.addSimpleTransform([&](const Block & header)
        {
            return std::make_shared<CheckSortedTransform>(header, *sort_desc);
        });
    }

    if (!updated_header)
        updated_header = std::make_unique<Block>(builder.getHeader());

    return builder;
}

Block MutationsInterpreter::getUpdatedHeader() const
{
    // If it's an index/projection materialization, we don't write any data columns, thus empty header is used
    return mutation_kind.mutation_kind == MutationKind::MUTATE_INDEX_STATISTICS_PROJECTION ? Block{} : *updated_header;
}

const ColumnDependencies & MutationsInterpreter::getColumnDependencies() const
{
    return dependencies;
}

size_t MutationsInterpreter::evaluateCommandsSize()
{
    return prepareQueryAffectedAST(commands, source.getStorage(), context)->size();
}

std::optional<SortDescription> MutationsInterpreter::getStorageSortDescriptionIfPossible(const Block & header) const
{
    Names sort_columns = metadata_snapshot->getSortingKeyColumns();
    SortDescription sort_description;
    size_t sort_columns_size = sort_columns.size();
    sort_description.reserve(sort_columns_size);

    for (size_t i = 0; i < sort_columns_size; ++i)
    {
        if (header.has(sort_columns[i]))
            sort_description.emplace_back(sort_columns[i], 1, 1);
        else
            return {};
    }

    return sort_description;
}

ASTPtr MutationsInterpreter::getPartitionAndPredicateExpressionForMutationCommand(const MutationCommand & command) const
{
    return DB::getPartitionAndPredicateExpressionForMutationCommand(command, source.getStorage(), context);
}

bool MutationsInterpreter::Stage::isAffectingAllColumns(const Names & storage_columns) const
{
    /// is subset
    for (const auto & storage_column : storage_columns)
        if (!output_columns.contains(storage_column))
            return false;

    return true;
}

bool MutationsInterpreter::isAffectingAllColumns() const
{
    auto storage_columns = metadata_snapshot->getColumns().getNamesOfPhysical();
    if (stages.empty())
        throw Exception(ErrorCodes::LOGICAL_ERROR, "Mutation interpreter has no stages");

    return stages.back().isAffectingAllColumns(storage_columns);
}

void MutationsInterpreter::MutationKind::set(const MutationKindEnum & kind)
{
    mutation_kind = std::max(mutation_kind, kind);
}

}<|MERGE_RESOLUTION|>--- conflicted
+++ resolved
@@ -1111,16 +1111,12 @@
     if (prepared_stages.back().isAffectingAllColumns(storage_columns))
     {
         for (const auto & column_name : available_columns)
-<<<<<<< HEAD
-            prepared_stages.back().output_columns.insert(column_name);
-=======
         {
             if (column_name == RowExistsColumn::name && has_filters && !deleted_mask_updated)
                 continue;
 
             prepared_stages.back().output_columns.insert(column_name);
         }
->>>>>>> 82b932e7
     }
 
     /// Now, calculate `expressions_chain` for each stage except the first.
