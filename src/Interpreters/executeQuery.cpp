#include <Common/formatReadable.h>
#include <Common/PODArray.h>
#include <Common/typeid_cast.h>
#include <Common/ThreadProfileEvents.h>
#include <Common/MemoryTrackerBlockerInThread.h>
#include <Common/SensitiveDataMasker.h>
#include <Common/FailPoint.h>
#include <Common/FieldVisitorToString.h>

#include <Interpreters/AsynchronousInsertQueue.h>
#include <Interpreters/Cache/QueryCache.h>
#include <IO/WriteBufferFromFile.h>
#include <IO/WriteBufferFromVector.h>
#include <IO/LimitReadBuffer.h>
#include <IO/copyData.h>

#include <QueryPipeline/BlockIO.h>
#include <Processors/Transforms/CountingTransform.h>
#include <Processors/Transforms/getSourceFromASTInsertQuery.h>
#include <Processors/Formats/Impl/NullFormat.h>

#include <Parsers/ASTIdentifier.h>
#include <Parsers/ASTInsertQuery.h>
#include <Parsers/ASTLiteral.h>
#include <Parsers/ASTSelectQuery.h>
#include <Parsers/ASTDropQuery.h>
#include <Parsers/ASTCreateQuery.h>
#include <Parsers/ASTRenameQuery.h>
#include <Parsers/ASTAlterQuery.h>
#include <Parsers/ASTSelectWithUnionQuery.h>
#include <Parsers/ASTShowProcesslistQuery.h>
#include <Parsers/ASTWatchQuery.h>
#include <Parsers/ASTTransactionControl.h>
#include <Parsers/ASTExplainQuery.h>
#include <Parsers/Lexer.h>
#include <Parsers/parseQuery.h>
#include <Parsers/ParserQuery.h>
#include <Parsers/queryNormalization.h>
#include <Parsers/queryToString.h>
#include <Parsers/formatAST.h>
#include <Parsers/toOneLineQuery.h>
#include <Parsers/Kusto/ParserKQLStatement.h>
#include <Parsers/PRQL/ParserPRQLQuery.h>
#include <Parsers/Kusto/parseKQLQuery.h>

#include <Formats/FormatFactory.h>
#include <Storages/StorageInput.h>

#include <Access/ContextAccess.h>
#include <Access/EnabledQuota.h>
#include <Interpreters/ApplyWithGlobalVisitor.h>
#include <Interpreters/Context.h>
#include <Interpreters/InterpreterFactory.h>
#include <Interpreters/InterpreterInsertQuery.h>
#include <Interpreters/InterpreterCreateQuery.h>
#include <Interpreters/InterpreterSelectQueryAnalyzer.h>
#include <Interpreters/InterpreterSetQuery.h>
#include <Interpreters/InterpreterTransactionControlQuery.h>
#include <Interpreters/NormalizeSelectWithUnionQueryVisitor.h>
#include <Interpreters/OpenTelemetrySpanLog.h>
#include <Interpreters/ProcessList.h>
#include <Interpreters/ProcessorsProfileLog.h>
#include <Interpreters/QueryLog.h>
#include <Interpreters/QueryMetricLog.h>
#include <Interpreters/ReplaceQueryParameterVisitor.h>
#include <Interpreters/SelectIntersectExceptQueryVisitor.h>
#include <Interpreters/SelectQueryOptions.h>
#include <Interpreters/TransactionLog.h>
#include <Interpreters/executeQuery.h>
#include <Interpreters/DatabaseCatalog.h>
#include <Common/ProfileEvents.h>

#include <IO/CompressionMethod.h>

#include <Processors/Transforms/LimitsCheckingTransform.h>
#include <Processors/Transforms/MaterializingTransform.h>
#include <Processors/Formats/IOutputFormat.h>
#include <Processors/Executors/CompletedPipelineExecutor.h>
#include <Processors/Sources/WaitForAsyncInsertSource.h>

#include <base/EnumReflection.h>
#include <base/demangle.h>

#include <chrono>
#include <memory>
#include <random>

namespace ProfileEvents
{
    extern const Event FailedQuery;
    extern const Event FailedInsertQuery;
    extern const Event FailedSelectQuery;
    extern const Event QueryTimeMicroseconds;
    extern const Event SelectQueryTimeMicroseconds;
    extern const Event InsertQueryTimeMicroseconds;
    extern const Event OtherQueryTimeMicroseconds;
}

namespace DB
{
namespace Setting
{
    extern const SettingsBool allow_experimental_analyzer;
    extern const SettingsBool allow_settings_after_format_in_insert;
    extern const SettingsBool async_insert;
    extern const SettingsBool calculate_text_stack_trace;
    extern const SettingsBool deduplicate_blocks_in_dependent_materialized_views;
    extern const SettingsDialect dialect;
    extern const SettingsOverflowMode distinct_overflow_mode;
    extern const SettingsBool enable_global_with_statement;
    extern const SettingsBool enable_reads_from_query_cache;
    extern const SettingsBool enable_writes_to_query_cache;
    extern const SettingsSetOperationMode except_default_mode;
    extern const SettingsOverflowModeGroupBy group_by_overflow_mode;
    extern const SettingsBool implicit_transaction;
    extern const SettingsSetOperationMode intersect_default_mode;
    extern const SettingsOverflowMode join_overflow_mode;
    extern const SettingsString log_comment;
    extern const SettingsBool log_formatted_queries;
    extern const SettingsBool log_processors_profiles;
    extern const SettingsBool log_profile_events;
    extern const SettingsUInt64 log_queries_cut_to_length;
    extern const SettingsBool log_queries;
    extern const SettingsMilliseconds log_queries_min_query_duration_ms;
    extern const SettingsLogQueriesType log_queries_min_type;
    extern const SettingsFloat log_queries_probability;
    extern const SettingsBool log_query_settings;
    extern const SettingsUInt64 max_ast_depth;
    extern const SettingsUInt64 max_ast_elements;
    extern const SettingsUInt64 max_block_size;
    extern const SettingsUInt64 max_parser_backtracks;
    extern const SettingsUInt64 max_parser_depth;
    extern const SettingsUInt64 max_query_size;
    extern const SettingsUInt64 max_result_bytes;
    extern const SettingsUInt64 max_result_rows;
    extern const SettingsUInt64 output_format_compression_level;
    extern const SettingsUInt64 output_format_compression_zstd_window_log;
    extern const SettingsBool query_cache_compress_entries;
    extern const SettingsUInt64 query_cache_max_entries;
    extern const SettingsUInt64 query_cache_max_size_in_bytes;
    extern const SettingsMilliseconds query_cache_min_query_duration;
    extern const SettingsUInt64 query_cache_min_query_runs;
    extern const SettingsQueryCacheNondeterministicFunctionHandling query_cache_nondeterministic_function_handling;
    extern const SettingsBool query_cache_share_between_users;
    extern const SettingsBool query_cache_squash_partial_results;
    extern const SettingsQueryCacheSystemTableHandling query_cache_system_table_handling;
    extern const SettingsSeconds query_cache_ttl;
    extern const SettingsInt64 query_metric_log_interval;
    extern const SettingsOverflowMode read_overflow_mode;
    extern const SettingsOverflowMode read_overflow_mode_leaf;
    extern const SettingsOverflowMode result_overflow_mode;
    extern const SettingsOverflowMode set_overflow_mode;
    extern const SettingsOverflowMode sort_overflow_mode;
    extern const SettingsBool throw_if_deduplication_in_dependent_materialized_views_enabled_with_async_insert;
    extern const SettingsBool throw_on_unsupported_query_inside_transaction;
    extern const SettingsOverflowMode timeout_overflow_mode;
    extern const SettingsOverflowMode transfer_overflow_mode;
    extern const SettingsSetOperationMode union_default_mode;
    extern const SettingsBool use_query_cache;
    extern const SettingsBool wait_for_async_insert;
    extern const SettingsSeconds wait_for_async_insert_timeout;
    extern const SettingsBool implicit_select;
    extern const SettingsBool enforce_strict_identifier_format;
}

namespace ErrorCodes
{
    extern const int QUERY_CACHE_USED_WITH_NONDETERMINISTIC_FUNCTIONS;
    extern const int QUERY_CACHE_USED_WITH_NON_THROW_OVERFLOW_MODE;
    extern const int QUERY_CACHE_USED_WITH_SYSTEM_TABLE;
    extern const int INTO_OUTFILE_NOT_ALLOWED;
    extern const int INVALID_TRANSACTION;
    extern const int LOGICAL_ERROR;
    extern const int NOT_IMPLEMENTED;
    extern const int QUERY_WAS_CANCELLED;
    extern const int SYNTAX_ERROR;
    extern const int SUPPORT_IS_DISABLED;
    extern const int INCORRECT_QUERY;
}

namespace FailPoints
{
    extern const char execute_query_calling_empty_set_result_func_on_exception[];
}

static void checkASTSizeLimits(const IAST & ast, const Settings & settings)
{
    if (settings[Setting::max_ast_depth])
        ast.checkDepth(settings[Setting::max_ast_depth]);
    if (settings[Setting::max_ast_elements])
        ast.checkSize(settings[Setting::max_ast_elements]);
}


/// Log query into text log (not into system table).
static void logQuery(const String & query, ContextPtr context, bool internal, QueryProcessingStage::Enum stage)
{
    if (internal)
    {
        LOG_DEBUG(getLogger("executeQuery"), "(internal) {} (stage: {})", toOneLineQuery(query), QueryProcessingStage::toString(stage));
    }
    else
    {
        const auto & client_info = context->getClientInfo();

        const auto & current_query_id = client_info.current_query_id;
        const auto & initial_query_id = client_info.initial_query_id;
        const auto & current_user = client_info.current_user;

        String comment = context->getSettingsRef()[Setting::log_comment];
        size_t max_query_size = context->getSettingsRef()[Setting::max_query_size];

        if (comment.size() > max_query_size)
            comment.resize(max_query_size);

        if (!comment.empty())
            comment = fmt::format(" (comment: {})", comment);

        String transaction_info;
        if (auto txn = context->getCurrentTransaction())
            transaction_info = fmt::format(" (TID: {}, TIDH: {})", txn->tid, txn->tid.getHash());

        LOG_DEBUG(getLogger("executeQuery"), "(from {}{}{}){}{} {} (stage: {})",
            client_info.current_address.toString(),
            (current_user != "default" ? ", user: " + current_user : ""),
            (!initial_query_id.empty() && current_query_id != initial_query_id ? ", initial_query_id: " + initial_query_id : std::string()),
            transaction_info,
            comment,
            toOneLineQuery(query),
            QueryProcessingStage::toString(stage));

        if (client_info.client_trace_context.trace_id != UUID())
        {
            LOG_TRACE(getLogger("executeQuery"),
                "OpenTelemetry traceparent '{}'",
                client_info.client_trace_context.composeTraceparentHeader());
        }
    }
}

/// Call this inside catch block.
static void setExceptionStackTrace(QueryLogElement & elem)
{
    /// Disable memory tracker for stack trace.
    /// Because if exception is "Memory limit (for query) exceed", then we probably can't allocate another one string.

    LockMemoryExceptionInThread lock(VariableContext::Global);

    try
    {
        throw;
    }
    catch (const std::exception & e)
    {
        elem.stack_trace = getExceptionStackTraceString(e);
    }
    catch (...) {} // NOLINT(bugprone-empty-catch)
}


/// Log exception (with query info) into text log (not into system table).
static void logException(ContextPtr context, QueryLogElement & elem, bool log_error = true)
{
    String comment;
    if (!elem.log_comment.empty())
        comment = fmt::format(" (comment: {})", elem.log_comment);

    /// Message patterns like "{} (from {}){} (in query: {})" are not really informative,
    /// so we pass elem.exception_format_string as format string instead.
    PreformattedMessage message;
    message.format_string = elem.exception_format_string;
    message.format_string_args = elem.exception_format_string_args;

    if (elem.stack_trace.empty() || !log_error)
        message.text = fmt::format("{} (from {}){} (in query: {})", elem.exception,
                        context->getClientInfo().current_address.toString(),
                        comment,
                        toOneLineQuery(elem.query));
    else
        message.text = fmt::format(
            "{} (from {}){} (in query: {}), Stack trace (when copying this message, always include the lines below):\n\n{}",
            elem.exception,
            context->getClientInfo().current_address.toString(),
            comment,
            toOneLineQuery(elem.query),
            elem.stack_trace);

    if (log_error)
        LOG_ERROR(getLogger("executeQuery"), message);
    else
        LOG_INFO(getLogger("executeQuery"), message);
}

static void
addPrivilegesInfoToQueryLogElement(QueryLogElement & element, const ContextPtr context_ptr)
{
    const auto & privileges_info = context_ptr->getQueryPrivilegesInfo();
    {
        std::lock_guard lock(privileges_info.mutex);
        element.used_privileges = privileges_info.used_privileges;
        element.missing_privileges = privileges_info.missing_privileges;
    }
}

static void
addStatusInfoToQueryLogElement(QueryLogElement & element, const QueryStatusInfo & info, const ASTPtr query_ast, const ContextPtr context_ptr)
{
    const auto time_now = std::chrono::system_clock::now();
    UInt64 elapsed_microseconds = info.elapsed_microseconds;
    element.event_time = timeInSeconds(time_now);
    element.event_time_microseconds = timeInMicroseconds(time_now);
    element.query_duration_ms = elapsed_microseconds / 1000;

    ProfileEvents::increment(ProfileEvents::QueryTimeMicroseconds, elapsed_microseconds);
    if (query_ast->as<ASTSelectQuery>() || query_ast->as<ASTSelectWithUnionQuery>())
    {
        ProfileEvents::increment(ProfileEvents::SelectQueryTimeMicroseconds, elapsed_microseconds);
    }
    else if (query_ast->as<ASTInsertQuery>())
    {
        ProfileEvents::increment(ProfileEvents::InsertQueryTimeMicroseconds, elapsed_microseconds);
    }
    else
    {
        ProfileEvents::increment(ProfileEvents::OtherQueryTimeMicroseconds, elapsed_microseconds);
    }

    element.read_rows = info.read_rows;
    element.read_bytes = info.read_bytes;

    element.written_rows = info.written_rows;
    element.written_bytes = info.written_bytes;

    element.memory_usage = info.peak_memory_usage > 0 ? info.peak_memory_usage : 0;

    element.thread_ids = info.thread_ids;
    element.peak_threads_usage = info.peak_threads_usage;
    element.profile_counters = info.profile_counters;

    /// We need to refresh the access info since dependent views might have added extra information, either during
    /// creation of the view (PushingToViews chain) or while executing its internal SELECT
    const auto & access_info = context_ptr->getQueryAccessInfo();
    {
        std::lock_guard lock(access_info.mutex);
        element.query_databases.insert(access_info.databases.begin(), access_info.databases.end());
        element.query_tables.insert(access_info.tables.begin(), access_info.tables.end());
        element.query_columns.insert(access_info.columns.begin(), access_info.columns.end());
        element.query_partitions.insert(access_info.partitions.begin(), access_info.partitions.end());
        element.query_projections.insert(access_info.projections.begin(), access_info.projections.end());
        element.query_views.insert(access_info.views.begin(), access_info.views.end());
    }

    /// We copy QueryFactoriesInfo for thread-safety, because it is possible that query context can be modified by some processor even
    /// after query is finished
    const auto & factories_info(context_ptr->getQueryFactoriesInfo());
    {
        std::lock_guard lock(factories_info.mutex);
        element.used_aggregate_functions = factories_info.aggregate_functions;
        element.used_aggregate_function_combinators = factories_info.aggregate_function_combinators;
        element.used_database_engines = factories_info.database_engines;
        element.used_data_type_families = factories_info.data_type_families;
        element.used_dictionaries = factories_info.dictionaries;
        element.used_formats = factories_info.formats;
        element.used_functions = factories_info.functions;
        element.used_storages = factories_info.storages;
        element.used_table_functions = factories_info.table_functions;
    }

    element.async_read_counters = context_ptr->getAsyncReadCounters();
    addPrivilegesInfoToQueryLogElement(element, context_ptr);
}

static UInt64 getQueryMetricLogInterval(ContextPtr context)
{
    const auto & settings = context->getSettingsRef();
    auto interval_milliseconds = settings[Setting::query_metric_log_interval];
    if (interval_milliseconds < 0)
        interval_milliseconds = context->getConfigRef().getUInt64("query_metric_log.collect_interval_milliseconds", 1000);

    return interval_milliseconds;
}

QueryLogElement logQueryStart(
    const std::chrono::time_point<std::chrono::system_clock> & query_start_time,
    const ContextMutablePtr & context,
    const String & query_for_logging,
    const ASTPtr & query_ast,
    const QueryPipeline & pipeline,
    const std::unique_ptr<IInterpreter> & interpreter,
    bool internal,
    const String & query_database,
    const String & query_table,
    bool async_insert)
{
    const Settings & settings = context->getSettingsRef();

    QueryLogElement elem;

    elem.type = QueryLogElementType::QUERY_START;
    elem.event_time = timeInSeconds(query_start_time);
    elem.event_time_microseconds = timeInMicroseconds(query_start_time);
    elem.query_start_time = timeInSeconds(query_start_time);
    elem.query_start_time_microseconds = timeInMicroseconds(query_start_time);

    elem.current_database = context->getCurrentDatabase();
    elem.query = query_for_logging;
    if (settings[Setting::log_formatted_queries])
        elem.formatted_query = queryToString(query_ast);
    elem.normalized_query_hash = normalizedQueryHash(query_for_logging, false);
    elem.query_kind = query_ast->getQueryKind();

    elem.client_info = context->getClientInfo();

    if (auto txn = context->getCurrentTransaction())
        elem.tid = txn->tid;

    bool log_queries = settings[Setting::log_queries] && !internal;

    /// Log into system table start of query execution, if need.
    if (log_queries)
    {
        /// This check is not obvious, but without it 01220_scalar_optimization_in_alter fails.
        if (pipeline.initialized())
        {
            const auto & info = context->getQueryAccessInfo();
            std::lock_guard lock(info.mutex);
            elem.query_databases = info.databases;
            elem.query_tables = info.tables;
            elem.query_columns = info.columns;
            elem.query_partitions = info.partitions;
            elem.query_projections = info.projections;
            elem.query_views = info.views;
        }

        if (async_insert)
            InterpreterInsertQuery::extendQueryLogElemImpl(elem, context);
        else if (interpreter)
            interpreter->extendQueryLogElem(elem, query_ast, context, query_database, query_table);

        if (settings[Setting::log_query_settings])
            elem.query_settings = std::make_shared<Settings>(context->getSettingsRef());

        elem.log_comment = settings[Setting::log_comment];
        if (elem.log_comment.size() > settings[Setting::max_query_size])
            elem.log_comment.resize(settings[Setting::max_query_size]);

        if (elem.type >= settings[Setting::log_queries_min_type] && !settings[Setting::log_queries_min_query_duration_ms].totalMilliseconds())
        {
            if (auto query_log = context->getQueryLog())
                query_log->add(elem);
        }
    }

    if (auto query_metric_log = context->getQueryMetricLog(); query_metric_log && !internal)
    {
        auto interval_milliseconds = getQueryMetricLogInterval(context);
        if (interval_milliseconds > 0)
            query_metric_log->startQuery(elem.client_info.current_query_id, query_start_time, interval_milliseconds);
    }

    return elem;
}

<<<<<<< HEAD
void logQueryMetricLogFinish(ContextPtr context, bool internal, String query_id, QueryStatusInfoPtr info)
=======
void logQueryMetricLogFinish(ContextPtr context, bool internal, String query_id, std::chrono::system_clock::time_point finish_time, QueryStatusInfoPtr info)
>>>>>>> af353d1b
{
    if (auto query_metric_log = context->getQueryMetricLog(); query_metric_log && !internal)
    {
        auto interval_milliseconds = getQueryMetricLogInterval(context);
        if (info && interval_milliseconds > 0)
        {
            /// Only collect data on query finish if the elapsed time exceeds the interval to collect.
            /// If we don't do this, it's counter-intuitive to have a single entry for every quick query
            /// where the data is basically a subset of the query_log.
            /// On the other hand, it's very convenient to have a new entry whenever the query finishes
            /// so that we can get nice time-series querying only query_metric_log without the need
            /// to query the final state in query_log.
            auto collect_on_finish = info->elapsed_microseconds > interval_milliseconds * 1000;
            auto query_info = collect_on_finish ? info : nullptr;
<<<<<<< HEAD
            query_metric_log->finishQuery(query_id, query_info);
        }
        else
        {
            query_metric_log->finishQuery(query_id, nullptr);
=======
            query_metric_log->finishQuery(query_id, finish_time, query_info);
        }
        else
        {
            query_metric_log->finishQuery(query_id, finish_time, nullptr);
>>>>>>> af353d1b
        }
    }
}

void logQueryFinish(
    QueryLogElement & elem,
    const ContextMutablePtr & context,
    const ASTPtr & query_ast,
    const QueryPipeline & query_pipeline,
    bool pulling_pipeline,
    std::shared_ptr<OpenTelemetry::SpanHolder> query_span,
    QueryCache::Usage query_cache_usage,
    bool internal)
{
    const Settings & settings = context->getSettingsRef();
    auto log_queries = settings[Setting::log_queries] && !internal;

    QueryStatusPtr process_list_elem = context->getProcessListElement();
    if (process_list_elem)
    {
        /// Update performance counters before logging to query_log
        CurrentThread::finalizePerformanceCounters();

        auto time_now = std::chrono::system_clock::now();
        QueryStatusInfo info = process_list_elem->getInfo(true, settings[Setting::log_profile_events]);
        elem.type = QueryLogElementType::QUERY_FINISH;

        addStatusInfoToQueryLogElement(elem, info, query_ast, context);

        if (pulling_pipeline)
        {
            query_pipeline.tryGetResultRowsAndBytes(elem.result_rows, elem.result_bytes);
        }
        else /// will be used only for ordinary INSERT queries
        {
            auto progress_out = process_list_elem->getProgressOut();
            elem.result_rows = progress_out.written_rows;
            elem.result_bytes = progress_out.written_bytes;
        }

        auto progress_callback = context->getProgressCallback();
        if (progress_callback)
        {
            Progress p;
            p.incrementPiecewiseAtomically(Progress{ResultProgress{elem.result_rows, elem.result_bytes}});
            progress_callback(p);
        }

        if (elem.read_rows != 0)
        {
            double elapsed_seconds = static_cast<double>(info.elapsed_microseconds) / 1000000.0;
            double rows_per_second = static_cast<double>(elem.read_rows) / elapsed_seconds;
            LOG_DEBUG(
                getLogger("executeQuery"),
                "Read {} rows, {} in {} sec., {} rows/sec., {}/sec.",
                elem.read_rows,
                ReadableSize(elem.read_bytes),
                elapsed_seconds,
                rows_per_second,
                ReadableSize(elem.read_bytes / elapsed_seconds));
        }

        elem.query_cache_usage = query_cache_usage;

        if (log_queries && elem.type >= settings[Setting::log_queries_min_type]
            && static_cast<Int64>(elem.query_duration_ms) >= settings[Setting::log_queries_min_query_duration_ms].totalMilliseconds())
        {
            if (auto query_log = context->getQueryLog())
                query_log->add(elem);
        }
        if (settings[Setting::log_processors_profiles])
        {
            if (auto processors_profile_log = context->getProcessorsProfileLog())
            {
                ProcessorProfileLogElement processor_elem;
                processor_elem.event_time = elem.event_time;
                processor_elem.event_time_microseconds = elem.event_time_microseconds;
                processor_elem.initial_query_id = elem.client_info.initial_query_id;
                processor_elem.query_id = elem.client_info.current_query_id;

                auto get_proc_id = [](const IProcessor & proc) -> UInt64 { return reinterpret_cast<std::uintptr_t>(&proc); };

                for (const auto & processor : query_pipeline.getProcessors())
                {
                    std::vector<UInt64> parents;
                    for (const auto & port : processor->getOutputs())
                    {
                        if (!port.isConnected())
                            continue;
                        const IProcessor & next = port.getInputPort().getProcessor();
                        parents.push_back(get_proc_id(next));
                    }

                    processor_elem.id = get_proc_id(*processor);
                    processor_elem.parent_ids = std::move(parents);

                    processor_elem.plan_step = reinterpret_cast<std::uintptr_t>(processor->getQueryPlanStep());
                    processor_elem.plan_step_name = processor->getPlanStepName();
                    processor_elem.plan_step_description = processor->getPlanStepDescription();
                    processor_elem.plan_group = processor->getQueryPlanStepGroup();

                    processor_elem.processor_name = processor->getName();

                    processor_elem.elapsed_us = static_cast<UInt64>(processor->getElapsedNs() / 1000U);
                    processor_elem.input_wait_elapsed_us = static_cast<UInt64>(processor->getInputWaitElapsedNs() / 1000U);
                    processor_elem.output_wait_elapsed_us = static_cast<UInt64>(processor->getOutputWaitElapsedNs() / 1000U);

                    auto stats = processor->getProcessorDataStats();
                    processor_elem.input_rows = stats.input_rows;
                    processor_elem.input_bytes = stats.input_bytes;
                    processor_elem.output_rows = stats.output_rows;
                    processor_elem.output_bytes = stats.output_bytes;

                    processors_profile_log->add(processor_elem);
                }
            }
        }

<<<<<<< HEAD
        logQueryMetricLogFinish(context, internal, elem.client_info.current_query_id, std::make_shared<QueryStatusInfo>(info));
=======
        logQueryMetricLogFinish(context, internal, elem.client_info.current_query_id, time_now, std::make_shared<QueryStatusInfo>(info));
>>>>>>> af353d1b
    }

    if (query_span)
    {
        query_span->addAttribute("db.statement", elem.query);
        query_span->addAttribute("clickhouse.query_id", elem.client_info.current_query_id);
        query_span->addAttribute("clickhouse.query_status", "QueryFinish");
        query_span->addAttributeIfNotEmpty("clickhouse.tracestate", OpenTelemetry::CurrentContext().tracestate);
        query_span->addAttributeIfNotZero("clickhouse.read_rows", elem.read_rows);
        query_span->addAttributeIfNotZero("clickhouse.read_bytes", elem.read_bytes);
        query_span->addAttributeIfNotZero("clickhouse.written_rows", elem.written_rows);
        query_span->addAttributeIfNotZero("clickhouse.written_bytes", elem.written_bytes);
        query_span->addAttributeIfNotZero("clickhouse.memory_usage", elem.memory_usage);

        if (context)
        {
            std::string user_name = context->getUserName();
            query_span->addAttribute("clickhouse.user", user_name);
        }

        if (settings[Setting::log_query_settings])
        {
            auto changes = settings.changes();
            for (const auto & change : changes)
            {
                query_span->addAttribute(fmt::format("clickhouse.setting.{}", change.name), convertFieldToString(change.value));
            }
        }
        query_span->finish();
    }
}

void logQueryException(
    QueryLogElement & elem,
    const ContextMutablePtr & context,
    const Stopwatch & start_watch,
    const ASTPtr & query_ast,
    std::shared_ptr<OpenTelemetry::SpanHolder> query_span,
    bool internal,
    bool log_error)
{
    const Settings & settings = context->getSettingsRef();
    auto log_queries = settings[Setting::log_queries] && !internal;

    elem.type = QueryLogElementType::EXCEPTION_WHILE_PROCESSING;
    elem.exception_code = getCurrentExceptionCode();
    auto exception_message = getCurrentExceptionMessageAndPattern(/* with_stacktrace */ false);
    elem.exception = std::move(exception_message.text);
    elem.exception_format_string = exception_message.format_string;
    elem.exception_format_string_args = exception_message.format_string_args;

    QueryStatusPtr process_list_elem = context->getProcessListElement();

    /// Update performance counters before logging to query_log
    CurrentThread::finalizePerformanceCounters();
    const auto time_now = std::chrono::system_clock::now();
    elem.event_time = timeInSeconds(time_now);
    elem.event_time_microseconds = timeInMicroseconds(time_now);

    QueryStatusInfoPtr info;
    if (process_list_elem)
    {
        info = std::make_shared<QueryStatusInfo>(process_list_elem->getInfo(true, settings[Setting::log_profile_events], false));
        addStatusInfoToQueryLogElement(elem, *info, query_ast, context);
    }
    else
    {
        elem.query_duration_ms = start_watch.elapsedMilliseconds();
    }

    elem.query_cache_usage = QueryCache::Usage::None;

    if (settings[Setting::calculate_text_stack_trace] && log_error)
        setExceptionStackTrace(elem);
    logException(context, elem, log_error);

    /// In case of exception we log internal queries also
    if (log_queries && elem.type >= settings[Setting::log_queries_min_type]
        && static_cast<Int64>(elem.query_duration_ms) >= settings[Setting::log_queries_min_query_duration_ms].totalMilliseconds())
    {
        if (auto query_log = context->getQueryLog())
            query_log->add(elem);
    }

    ProfileEvents::increment(ProfileEvents::FailedQuery);
    if (query_ast->as<ASTSelectQuery>() || query_ast->as<ASTSelectWithUnionQuery>())
        ProfileEvents::increment(ProfileEvents::FailedSelectQuery);
    else if (query_ast->as<ASTInsertQuery>())
        ProfileEvents::increment(ProfileEvents::FailedInsertQuery);

    if (query_span)
    {
        query_span->addAttribute("db.statement", elem.query);
        query_span->addAttribute("clickhouse.query_id", elem.client_info.current_query_id);
        query_span->addAttribute("clickhouse.exception", elem.exception);
        query_span->addAttribute("clickhouse.exception_code", elem.exception_code);
        query_span->finish();
    }

<<<<<<< HEAD
    logQueryMetricLogFinish(context, internal, elem.client_info.current_query_id, info);
=======
    logQueryMetricLogFinish(context, internal, elem.client_info.current_query_id, time_now, info);
>>>>>>> af353d1b
}

void logExceptionBeforeStart(
    const String & query_for_logging,
    ContextPtr context,
    ASTPtr ast,
    const std::shared_ptr<OpenTelemetry::SpanHolder> & query_span,
    UInt64 elapsed_millliseconds)
{
    auto query_end_time = std::chrono::system_clock::now();

    /// Exception before the query execution.
    if (auto quota = context->getQuota())
        quota->used(QuotaType::ERRORS, 1, /* check_exceeded = */ false);

    const Settings & settings = context->getSettingsRef();

    const auto & client_info = context->getClientInfo();

    /// Log the start of query execution into the table if necessary.
    QueryLogElement elem;

    elem.type = QueryLogElementType::EXCEPTION_BEFORE_START;
    elem.event_time = timeInSeconds(query_end_time);
    elem.event_time_microseconds = timeInMicroseconds(query_end_time);
    elem.query_start_time = client_info.initial_query_start_time;
    elem.query_start_time_microseconds = client_info.initial_query_start_time_microseconds;
    elem.query_duration_ms = elapsed_millliseconds;

    elem.current_database = context->getCurrentDatabase();
    elem.query = query_for_logging;
    elem.normalized_query_hash = normalizedQueryHash(query_for_logging, false);

    // Log query_kind if ast is valid
    if (ast)
    {
        elem.query_kind = ast->getQueryKind();
        if (settings[Setting::log_formatted_queries])
            elem.formatted_query = queryToString(ast);
    }

    addPrivilegesInfoToQueryLogElement(elem, context);

    // We don't calculate databases, tables and columns when the query isn't able to start

    elem.exception_code = getCurrentExceptionCode();
    auto exception_message = getCurrentExceptionMessageAndPattern(/* with_stacktrace */ false);
    elem.exception = std::move(exception_message.text);
    elem.exception_format_string = exception_message.format_string;
    elem.exception_format_string_args = exception_message.format_string_args;

    elem.client_info = context->getClientInfo();

    elem.log_comment = settings[Setting::log_comment];
    if (elem.log_comment.size() > settings[Setting::max_query_size])
        elem.log_comment.resize(settings[Setting::max_query_size]);

    if (auto txn = context->getCurrentTransaction())
        elem.tid = txn->tid;

    if (settings[Setting::log_query_settings])
        elem.query_settings = std::make_shared<Settings>(settings);

    if (settings[Setting::calculate_text_stack_trace])
        setExceptionStackTrace(elem);
    logException(context, elem);

    /// Update performance counters before logging to query_log
    CurrentThread::finalizePerformanceCounters();

    if (settings[Setting::log_queries] && elem.type >= settings[Setting::log_queries_min_type]
        && !settings[Setting::log_queries_min_query_duration_ms].totalMilliseconds())
        if (auto query_log = context->getQueryLog())
            query_log->add(elem);

    if (query_span)
    {
        query_span->addAttribute("clickhouse.exception_code", elem.exception_code);
        query_span->addAttribute("clickhouse.exception", elem.exception);
        query_span->addAttribute("db.statement", elem.query);
        query_span->addAttribute("clickhouse.query_id", elem.client_info.current_query_id);
        query_span->finish();
    }

    ProfileEvents::increment(ProfileEvents::FailedQuery);

    if (ast)
    {
        if (ast->as<ASTSelectQuery>() || ast->as<ASTSelectWithUnionQuery>())
        {
            ProfileEvents::increment(ProfileEvents::FailedSelectQuery);
        }
        else if (ast->as<ASTInsertQuery>())
        {
            ProfileEvents::increment(ProfileEvents::FailedInsertQuery);
        }
    }

<<<<<<< HEAD
    logQueryMetricLogFinish(context, false, elem.client_info.current_query_id, nullptr);
=======
    logQueryMetricLogFinish(context, false, elem.client_info.current_query_id, std::chrono::system_clock::now(), nullptr);
>>>>>>> af353d1b
}

void validateAnalyzerSettings(ASTPtr ast, bool context_value)
{
    if (ast->as<ASTSetQuery>())
        return;

    bool top_level = context_value;

    std::vector<ASTPtr> nodes_to_process{ ast };
    while (!nodes_to_process.empty())
    {
        auto node = nodes_to_process.back();
        nodes_to_process.pop_back();

        if (auto * set_query = node->as<ASTSetQuery>())
        {
            if (auto * value = set_query->changes.tryGet("allow_experimental_analyzer"))
            {
                if (top_level != value->safeGet<bool>())
                    throw Exception(ErrorCodes::INCORRECT_QUERY, "Setting 'allow_experimental_analyzer' is changed in the subquery. Top level value: {}", top_level);
            }

            if (auto * value = set_query->changes.tryGet("enable_analyzer"))
            {
                if (top_level != value->safeGet<bool>())
                    throw Exception(ErrorCodes::INCORRECT_QUERY, "Setting 'enable_analyzer' is changed in the subquery. Top level value: {}", top_level);
            }
        }

        for (auto child : node->children)
        {
            if (child)
                nodes_to_process.push_back(std::move(child));
        }
    }
}

static std::tuple<ASTPtr, BlockIO> executeQueryImpl(
    const char * begin,
    const char * end,
    ContextMutablePtr context,
    QueryFlags flags,
    QueryProcessingStage::Enum stage,
    ReadBuffer * istr)
{
    const bool internal = flags.internal;

    /// query_span is a special span, when this function exits, it's lifetime is not ended, but ends when the query finishes.
    /// Some internal queries might call this function recursively by setting 'internal' parameter to 'true',
    /// to make sure SpanHolders in current stack ends in correct order, we disable this span for these internal queries
    ///
    /// This does not have impact on the final span logs, because these internal queries are issued by external queries,
    /// we still have enough span logs for the execution of external queries.
    std::shared_ptr<OpenTelemetry::SpanHolder> query_span = internal ? nullptr : std::make_shared<OpenTelemetry::SpanHolder>("query");
    if (query_span && query_span->trace_id != UUID{})
        LOG_TRACE(getLogger("executeQuery"), "Query span trace_id for opentelemetry log: {}", query_span->trace_id);

    /// Used for logging query start time in system.query_log
    auto query_start_time = std::chrono::system_clock::now();

    /// Used for:
    /// * Setting the watch in QueryStatus (controls timeouts and progress) and the output formats
    /// * Logging query duration (system.query_log)
    Stopwatch start_watch{CLOCK_MONOTONIC};

    const auto & client_info = context->getClientInfo();

    if (!internal && client_info.initial_query_start_time == 0)
    {
        // If it's not an internal query and we don't see an initial_query_start_time yet, initialize it
        // to current time. Internal queries are those executed without an independent client context,
        // thus should not set initial_query_start_time, because it might introduce data race. It's also
        // possible to have unset initial_query_start_time for non-internal and non-initial queries. For
        // example, the query is from an initiator that is running an old version of clickhouse.
        // On the other hand, if it's initialized then take it as the start of the query
        context->setInitialQueryStartTime(query_start_time);
    }

    assert(internal || CurrentThread::get().getQueryContext());
    assert(internal || CurrentThread::get().getQueryContext()->getCurrentQueryId() == CurrentThread::getQueryId());

    const Settings & settings = context->getSettingsRef();

    size_t max_query_size = settings[Setting::max_query_size];
    /// Don't limit the size of internal queries or distributed subquery.
    if (internal || client_info.query_kind == ClientInfo::QueryKind::SECONDARY_QUERY)
        max_query_size = 0;

    ASTPtr ast;
    String query;
    String query_for_logging;
    size_t log_queries_cut_to_length = settings[Setting::log_queries_cut_to_length];

    /// Parse the query from string.
    try
    {
        if (settings[Setting::dialect] == Dialect::kusto && !internal)
        {
            ParserKQLStatement parser(end, settings[Setting::allow_settings_after_format_in_insert]);
            /// TODO: parser should fail early when max_query_size limit is reached.
            ast = parseKQLQuery(parser, begin, end, "", max_query_size, settings[Setting::max_parser_depth], settings[Setting::max_parser_backtracks]);
        }
        else if (settings[Setting::dialect] == Dialect::prql && !internal)
        {
            ParserPRQLQuery parser(max_query_size, settings[Setting::max_parser_depth], settings[Setting::max_parser_backtracks]);
            ast = parseQuery(parser, begin, end, "", max_query_size, settings[Setting::max_parser_depth], settings[Setting::max_parser_backtracks]);
        }
        else
        {
            ParserQuery parser(end, settings[Setting::allow_settings_after_format_in_insert], settings[Setting::implicit_select]);
            /// TODO: parser should fail early when max_query_size limit is reached.
            ast = parseQuery(parser, begin, end, "", max_query_size, settings[Setting::max_parser_depth], settings[Setting::max_parser_backtracks]);

#ifndef NDEBUG
            /// Verify that AST formatting is consistent:
            /// If you format AST, parse it back, and format it again, you get the same string.

            String formatted1 = ast->formatWithPossiblyHidingSensitiveData(
                /*max_length=*/0,
                /*one_line=*/true,
                /*show_secrets=*/true,
                /*print_pretty_type_names=*/false,
                /*identifier_quoting_rule=*/IdentifierQuotingRule::WhenNecessary,
                /*identifier_quoting_style=*/IdentifierQuotingStyle::Backticks);

            /// The query can become more verbose after formatting, so:
            size_t new_max_query_size = max_query_size > 0 ? (1000 + 2 * max_query_size) : 0;

            ASTPtr ast2;
            try
            {
                ast2 = parseQuery(
                    parser,
                    formatted1.data(),
                    formatted1.data() + formatted1.size(),
                    "",
                    new_max_query_size,
                    settings[Setting::max_parser_depth],
                    settings[Setting::max_parser_backtracks]);
            }
            catch (const Exception & e)
            {
                if (e.code() == ErrorCodes::SYNTAX_ERROR)
                    throw Exception(ErrorCodes::LOGICAL_ERROR,
                        "Inconsistent AST formatting: the query:\n{}\ncannot parse query back from {}",
                        formatted1, std::string_view(begin, end-begin));

                throw;
            }

            chassert(ast2);

            String formatted2 = ast2->formatWithPossiblyHidingSensitiveData(
                /*max_length=*/0,
                /*one_line=*/true,
                /*show_secrets=*/true,
                /*print_pretty_type_names=*/false,
                /*identifier_quoting_rule=*/IdentifierQuotingRule::WhenNecessary,
                /*identifier_quoting_style=*/IdentifierQuotingStyle::Backticks);

            if (formatted1 != formatted2)
                throw Exception(ErrorCodes::LOGICAL_ERROR,
                    "Inconsistent AST formatting: the query:\n{}\nWas parsed and formatted back as:\n{}",
                    formatted1, formatted2);
#endif
        }

        const char * query_end = end;
        if (const auto * insert_query = ast->as<ASTInsertQuery>(); insert_query && insert_query->data)
            query_end = insert_query->data;

        bool is_create_parameterized_view = false;
        if (const auto * create_query = ast->as<ASTCreateQuery>())
        {
            is_create_parameterized_view = create_query->isParameterizedView();
        }
        else if (const auto * explain_query = ast->as<ASTExplainQuery>())
        {
            if (!explain_query->children.empty())
                if (const auto * create_of_explain_query = explain_query->children[0]->as<ASTCreateQuery>())
                    is_create_parameterized_view = create_of_explain_query->isParameterizedView();
        }

        /// Replace ASTQueryParameter with ASTLiteral for prepared statements.
        /// Even if we don't have parameters in query_context, check that AST doesn't have unknown parameters
        bool probably_has_params = find_first_symbols<'{'>(begin, end) != end;
        if (!is_create_parameterized_view && probably_has_params)
        {
            ReplaceQueryParameterVisitor visitor(context->getQueryParameters());
            visitor.visit(ast);
            if (visitor.getNumberOfReplacedParameters())
                query = serializeAST(*ast);
            else
                query.assign(begin, query_end);
        }
        else
        {
            /// Copy query into string. It will be written to log and presented in processlist. If an INSERT query, string will not include data to insertion.
            query.assign(begin, query_end);
        }

        /// Wipe any sensitive information (e.g. passwords) from the query.
        /// MUST go before any modification (except for prepared statements,
        /// since it substitute parameters and without them query does not contain
        /// parameters), to keep query as-is in query_log and server log.
        if (ast->hasSecretParts())
        {
            /// IAST::formatForLogging() wipes secret parts in AST and then calls wipeSensitiveDataAndCutToLength().
            query_for_logging = ast->formatForLogging(log_queries_cut_to_length);
        }
        else
        {
            query_for_logging = wipeSensitiveDataAndCutToLength(query, log_queries_cut_to_length);
        }
    }
    catch (...)
    {
        /// Anyway log the query.
        if (query.empty())
            query.assign(begin, std::min(end - begin, static_cast<ptrdiff_t>(max_query_size)));

        query_for_logging = wipeSensitiveDataAndCutToLength(query, log_queries_cut_to_length);
        logQuery(query_for_logging, context, internal, stage);

        if (!internal)
            logExceptionBeforeStart(query_for_logging, context, ast, query_span, start_watch.elapsedMilliseconds());
        throw;
    }

    /// Avoid early destruction of process_list_entry if it was not saved to `res` yet (in case of exception)
    ProcessList::EntryPtr process_list_entry;
    BlockIO res;
    auto implicit_txn_control = std::make_shared<bool>(false);
    String query_database;
    String query_table;

    auto execute_implicit_tcl_query = [implicit_txn_control](const ContextMutablePtr & query_context, ASTTransactionControl::QueryType tcl_type)
    {
        /// Unset the flag on COMMIT and ROLLBACK
        SCOPE_EXIT({ if (tcl_type != ASTTransactionControl::BEGIN) *implicit_txn_control = false; });

        ASTPtr tcl_ast = std::make_shared<ASTTransactionControl>(tcl_type);
        InterpreterTransactionControlQuery tc(tcl_ast, query_context);
        tc.execute();

        /// Set the flag after successful BIGIN
        if (tcl_type == ASTTransactionControl::BEGIN)
            *implicit_txn_control = true;
    };

    try
    {
        if (auto txn = context->getCurrentTransaction())
        {
            chassert(txn->getState() != MergeTreeTransaction::COMMITTING);
            chassert(txn->getState() != MergeTreeTransaction::COMMITTED);
            if (txn->getState() == MergeTreeTransaction::ROLLED_BACK && !ast->as<ASTTransactionControl>() && !ast->as<ASTExplainQuery>())
                throw Exception(
                    ErrorCodes::INVALID_TRANSACTION,
                    "Cannot execute query because current transaction failed. Expecting ROLLBACK statement");
        }

        /// Interpret SETTINGS clauses as early as possible (before invoking the corresponding interpreter),
        /// to allow settings to take effect.
        InterpreterSetQuery::applySettingsFromQuery(ast, context);
        validateAnalyzerSettings(ast, settings[Setting::allow_experimental_analyzer]);

        if (settings[Setting::enforce_strict_identifier_format])
        {
            WriteBufferFromOwnString buf;
            IAST::FormatSettings enforce_strict_identifier_format_settings(buf, true);
            enforce_strict_identifier_format_settings.enforce_strict_identifier_format = true;
            ast->format(enforce_strict_identifier_format_settings);
        }

        if (auto * insert_query = ast->as<ASTInsertQuery>())
            insert_query->tail = istr;

        /// There is an option of probabilistic logging of queries.
        /// If it is used - do the random sampling and "collapse" the settings.
        /// It allows to consistently log queries with all the subqueries in distributed query processing
        /// (subqueries on remote nodes will receive these "collapsed" settings)
        if (!internal && settings[Setting::log_queries] && settings[Setting::log_queries_probability] < 1.0)
        {
            std::bernoulli_distribution should_write_log{settings[Setting::log_queries_probability]};

            context->setSetting("log_queries", should_write_log(thread_local_rng));
            context->setSetting("log_queries_probability", 1.0);
        }

        if (const auto * query_with_table_output = dynamic_cast<const ASTQueryWithTableAndOutput *>(ast.get()))
        {
            query_database = query_with_table_output->getDatabase();
            query_table = query_with_table_output->getTable();
        }

        logQuery(query_for_logging, context, internal, stage);

        /// Propagate WITH statement to children ASTSelect.
        if (settings[Setting::enable_global_with_statement])
        {
            ApplyWithGlobalVisitor::visit(ast);
        }

        {
            SelectIntersectExceptQueryVisitor::Data data{settings[Setting::intersect_default_mode], settings[Setting::except_default_mode]};
            SelectIntersectExceptQueryVisitor{data}.visit(ast);
        }

        {
            /// Normalize SelectWithUnionQuery
            NormalizeSelectWithUnionQueryVisitor::Data data{settings[Setting::union_default_mode]};
            NormalizeSelectWithUnionQueryVisitor{data}.visit(ast);
        }

        /// Check the limits.
        checkASTSizeLimits(*ast, settings);

        /// Put query to process list. But don't put SHOW PROCESSLIST query itself.
        if (!internal && !ast->as<ASTShowProcesslistQuery>())
        {
            /// processlist also has query masked now, to avoid secrets leaks though SHOW PROCESSLIST by other users.
            process_list_entry = context->getProcessList().insert(query_for_logging, ast.get(), context, start_watch.getStart());
            context->setProcessListElement(process_list_entry->getQueryStatus());
        }

        /// Load external tables if they were provided
        context->initializeExternalTablesIfSet();

        auto * insert_query = ast->as<ASTInsertQuery>();
        bool async_insert_enabled = settings[Setting::async_insert];

        /// Resolve database before trying to use async insert feature - to properly hash the query.
        if (insert_query)
        {
            if (insert_query->table_id)
                insert_query->table_id = context->resolveStorageID(insert_query->table_id);
            else if (auto table = insert_query->getTable(); !table.empty())
                insert_query->table_id = context->resolveStorageID(StorageID{insert_query->getDatabase(), table});

            if (insert_query->table_id)
                if (auto table = DatabaseCatalog::instance().tryGetTable(insert_query->table_id, context))
                    async_insert_enabled |= table->areAsynchronousInsertsEnabled();
        }

        if (insert_query && insert_query->select)
        {
            /// Prepare Input storage before executing interpreter if we already got a buffer with data.
            if (istr)
            {
                ASTPtr input_function;
                insert_query->tryFindInputFunction(input_function);
                if (input_function)
                {
                    StoragePtr storage = context->executeTableFunction(input_function, insert_query->select->as<ASTSelectQuery>());
                    auto & input_storage = dynamic_cast<StorageInput &>(*storage);
                    auto input_metadata_snapshot = input_storage.getInMemoryMetadataPtr();
                    auto pipe = getSourceFromASTInsertQuery(
                        ast, true, input_metadata_snapshot->getSampleBlock(), context, input_function);
                    input_storage.setPipe(std::move(pipe));
                }
            }
        }
        else
        {
            /// reset Input callbacks if query is not INSERT SELECT
            context->resetInputCallbacks();
        }

        StreamLocalLimits limits;
        std::shared_ptr<const EnabledQuota> quota;
        std::unique_ptr<IInterpreter> interpreter;

        bool async_insert = false;
        auto * queue = context->tryGetAsynchronousInsertQueue();
        auto logger = getLogger("executeQuery");

        if (insert_query && async_insert_enabled)
        {
            String reason;

            if (!queue)
                reason = "asynchronous insert queue is not configured";
            else if (insert_query->select)
                reason = "insert query has select";
            else if (insert_query->hasInlinedData())
                async_insert = true;

            if (!reason.empty())
                LOG_DEBUG(logger, "Setting async_insert=1, but INSERT query will be executed synchronously (reason: {})", reason);
        }

        bool quota_checked = false;
        std::unique_ptr<ReadBuffer> insert_data_buffer_holder;

        if (async_insert)
        {
            if (context->getCurrentTransaction() && settings[Setting::throw_on_unsupported_query_inside_transaction])
                throw Exception(ErrorCodes::NOT_IMPLEMENTED, "Async inserts inside transactions are not supported");
            if (settings[Setting::implicit_transaction] && settings[Setting::throw_on_unsupported_query_inside_transaction])
                throw Exception(ErrorCodes::NOT_IMPLEMENTED, "Async inserts with 'implicit_transaction' are not supported");

            /// Let's agree on terminology and say that a mini-INSERT is an asynchronous INSERT
            /// which typically contains not a lot of data inside and a big-INSERT in an INSERT
            /// which was formed by concatenating several mini-INSERTs together.
            /// In case when the client had to retry some mini-INSERTs then they will be properly deduplicated
            /// by the source tables. This functionality is controlled by a setting `async_insert_deduplicate`.
            /// But then they will be glued together into a block and pushed through a chain of Materialized Views if any.
            /// The process of forming such blocks is not deterministic so each time we retry mini-INSERTs the resulting
            /// block may be concatenated differently.
            /// That's why deduplication in dependent Materialized Views doesn't make sense in presence of async INSERTs.
            if (settings[Setting::throw_if_deduplication_in_dependent_materialized_views_enabled_with_async_insert]
                && settings[Setting::deduplicate_blocks_in_dependent_materialized_views])
                throw Exception(ErrorCodes::SUPPORT_IS_DISABLED,
                        "Deduplication in dependent materialized view cannot work together with async inserts. "\
                        "Please disable either `deduplicate_blocks_in_dependent_materialized_views` or `async_insert` setting.");

            quota = context->getQuota();
            if (quota)
            {
                quota_checked = true;
                quota->used(QuotaType::QUERY_INSERTS, 1);
                quota->used(QuotaType::QUERIES, 1);
                quota->checkExceeded(QuotaType::ERRORS);
            }

            auto result = queue->pushQueryWithInlinedData(ast, context);

            if (result.status == AsynchronousInsertQueue::PushResult::OK)
            {
                if (settings[Setting::wait_for_async_insert])
                {
                    auto timeout = settings[Setting::wait_for_async_insert_timeout].totalMilliseconds();
                    auto source = std::make_shared<WaitForAsyncInsertSource>(std::move(result.future), timeout);
                    res.pipeline = QueryPipeline(Pipe(std::move(source)));
                    res.pipeline.complete(std::make_shared<NullOutputFormat>(Block()));
                }

                const auto & table_id = insert_query->table_id;
                if (!table_id.empty())
                    context->setInsertionTable(table_id);
            }
            else if (result.status == AsynchronousInsertQueue::PushResult::TOO_MUCH_DATA)
            {
                async_insert = false;
                insert_data_buffer_holder = std::move(result.insert_data_buffer);

                if (insert_query->data)
                {
                    /// Reset inlined data because it will be
                    /// available from tail read buffer.
                    insert_query->end = insert_query->data;
                    insert_query->data = nullptr;
                }

                insert_query->tail = insert_data_buffer_holder.get();
                LOG_DEBUG(logger, "Setting async_insert=1, but INSERT query will be executed synchronously because it has too much data");
            }
        }

        QueryCachePtr query_cache = context->getQueryCache();
        const bool can_use_query_cache = query_cache != nullptr && settings[Setting::use_query_cache] && !internal
            && client_info.query_kind == ClientInfo::QueryKind::INITIAL_QUERY
            && (ast->as<ASTSelectQuery>() || ast->as<ASTSelectWithUnionQuery>());
        QueryCache::Usage query_cache_usage = QueryCache::Usage::None;

        /// Bug 67476: If the query runs with a non-THROW overflow mode and hits a limit, the query cache will store a truncated result (if
        /// enabled). This is incorrect. Unfortunately it is hard to detect from the perspective of the query cache that the query result
        /// is truncated. Therefore throw an exception, to notify the user to disable either the query cache or use another overflow mode.
        if (settings[Setting::use_query_cache] && (settings[Setting::read_overflow_mode] != OverflowMode::THROW
            || settings[Setting::read_overflow_mode_leaf] != OverflowMode::THROW
            || settings[Setting::group_by_overflow_mode] != OverflowMode::THROW
            || settings[Setting::sort_overflow_mode] != OverflowMode::THROW
            || settings[Setting::result_overflow_mode] != OverflowMode::THROW
            || settings[Setting::timeout_overflow_mode] != OverflowMode::THROW
            || settings[Setting::set_overflow_mode] != OverflowMode::THROW
            || settings[Setting::join_overflow_mode] != OverflowMode::THROW
            || settings[Setting::transfer_overflow_mode] != OverflowMode::THROW
            || settings[Setting::distinct_overflow_mode] != OverflowMode::THROW))
            throw Exception(ErrorCodes::QUERY_CACHE_USED_WITH_NON_THROW_OVERFLOW_MODE, "use_query_cache and overflow_mode != 'throw' cannot be used together");

        /// If the query runs with "use_query_cache = 1", we first probe if the query cache already contains the query result (if yes:
        /// return result from cache). If doesn't, we execute the query normally and write the result into the query cache. Both steps use a
        /// hash of the AST, the current database and the settings as cache key. Unfortunately, the settings are in some places internally
        /// modified between steps 1 and 2 (= during query execution) - this is silly but hard to forbid. As a result, the hashes no longer
        /// match and the cache is rendered ineffective. Therefore make a copy of the settings and use it for steps 1 and 2.
        std::optional<Settings> settings_copy;
        if (can_use_query_cache)
            settings_copy = settings;

        if (!async_insert)
        {
            /// If it is a non-internal SELECT, and passive (read) use of the query cache is enabled, and the cache knows the query, then set
            /// a pipeline with a source populated by the query cache.
            auto get_result_from_query_cache = [&]()
            {
                if (can_use_query_cache && settings[Setting::enable_reads_from_query_cache])
                {
                    QueryCache::Key key(ast, context->getCurrentDatabase(), *settings_copy, context->getUserID(), context->getCurrentRoles());
                    QueryCache::Reader reader = query_cache->createReader(key);
                    if (reader.hasCacheEntryForKey())
                    {
                        QueryPipeline pipeline;
                        pipeline.readFromQueryCache(reader.getSource(), reader.getSourceTotals(), reader.getSourceExtremes());
                        res.pipeline = std::move(pipeline);
                        query_cache_usage = QueryCache::Usage::Read;
                        return true;
                    }
                }
                return false;
            };

            if (!get_result_from_query_cache())
            {
                /// We need to start the (implicit) transaction before getting the interpreter as this will get links to the latest snapshots
                if (!context->getCurrentTransaction() && settings[Setting::implicit_transaction] && !ast->as<ASTTransactionControl>())
                {
                    try
                    {
                        if (context->isGlobalContext())
                            throw Exception(ErrorCodes::LOGICAL_ERROR, "Global context cannot create transactions");

                        execute_implicit_tcl_query(context, ASTTransactionControl::BEGIN);
                    }
                    catch (Exception & e)
                    {
                        e.addMessage("while starting a transaction with 'implicit_transaction'");
                        throw;
                    }
                }

                interpreter = InterpreterFactory::instance().get(ast, context, SelectQueryOptions(stage).setInternal(internal));

                const auto & query_settings = context->getSettingsRef();
                if (context->getCurrentTransaction() && query_settings[Setting::throw_on_unsupported_query_inside_transaction])
                {
                    if (!interpreter->supportsTransactions())
                        throw Exception(ErrorCodes::NOT_IMPLEMENTED, "Transactions are not supported for this type of query ({})", ast->getID());
                }

                // InterpreterSelectQueryAnalyzer does not build QueryPlan in the constructor.
                // We need to force to build it here to check if we need to ignore quota.
                if (auto * interpreter_with_analyzer = dynamic_cast<InterpreterSelectQueryAnalyzer *>(interpreter.get()))
                    interpreter_with_analyzer->getQueryPlan();

                if (!interpreter->ignoreQuota() && !quota_checked)
                {
                    quota = context->getQuota();
                    if (quota)
                    {
                        if (ast->as<ASTSelectQuery>() || ast->as<ASTSelectWithUnionQuery>())
                        {
                            quota->used(QuotaType::QUERY_SELECTS, 1);
                        }
                        else if (ast->as<ASTInsertQuery>())
                        {
                            quota->used(QuotaType::QUERY_INSERTS, 1);
                        }
                        quota->used(QuotaType::QUERIES, 1);
                        quota->checkExceeded(QuotaType::ERRORS);
                    }
                }

                if (!interpreter->ignoreLimits())
                {
                    limits.mode = LimitsMode::LIMITS_CURRENT;
                    limits.size_limits = SizeLimits(settings[Setting::max_result_rows], settings[Setting::max_result_bytes], settings[Setting::result_overflow_mode]);
                }

                if (auto * insert_interpreter = typeid_cast<InterpreterInsertQuery *>(&*interpreter))
                {
                    /// Save insertion table (not table function). TODO: support remote() table function.
                    auto table_id = insert_interpreter->getDatabaseTable();
                    if (!table_id.empty())
                        context->setInsertionTable(std::move(table_id), insert_interpreter->getInsertColumnNames());

                    if (insert_data_buffer_holder)
                        insert_interpreter->addBuffer(std::move(insert_data_buffer_holder));
                }

                if (auto * create_interpreter = typeid_cast<InterpreterCreateQuery *>(&*interpreter))
                {
                    create_interpreter->setIsRestoreFromBackup(flags.distributed_backup_restore);
                }

                {
                    std::unique_ptr<OpenTelemetry::SpanHolder> span;
                    if (OpenTelemetry::CurrentContext().isTraceEnabled())
                    {
                        auto * raw_interpreter_ptr = interpreter.get();
                        String class_name(demangle(typeid(*raw_interpreter_ptr).name()));
                        span = std::make_unique<OpenTelemetry::SpanHolder>(class_name + "::execute()");
                    }

                    res = interpreter->execute();

                    /// If it is a non-internal SELECT query, and active (write) use of the query cache is enabled, then add a processor on
                    /// top of the pipeline which stores the result in the query cache.
                    if (can_use_query_cache && settings[Setting::enable_writes_to_query_cache])
                    {
                        /// Only use the query cache if the query does not contain non-deterministic functions or system tables (which are typically non-deterministic)

                        const bool ast_contains_nondeterministic_functions = astContainsNonDeterministicFunctions(ast, context);
                        const bool ast_contains_system_tables = astContainsSystemTables(ast, context);

                        const QueryCacheNondeterministicFunctionHandling nondeterministic_function_handling
                            = settings[Setting::query_cache_nondeterministic_function_handling];
                        const QueryCacheSystemTableHandling system_table_handling = settings[Setting::query_cache_system_table_handling];

                        if (ast_contains_nondeterministic_functions && nondeterministic_function_handling == QueryCacheNondeterministicFunctionHandling::Throw)
                            throw Exception(ErrorCodes::QUERY_CACHE_USED_WITH_NONDETERMINISTIC_FUNCTIONS,
                                "The query result was not cached because the query contains a non-deterministic function."
                                " Use setting `query_cache_nondeterministic_function_handling = 'save'` or `= 'ignore'` to cache the query result regardless or to omit caching");

                        if (ast_contains_system_tables && system_table_handling == QueryCacheSystemTableHandling::Throw)
                            throw Exception(ErrorCodes::QUERY_CACHE_USED_WITH_SYSTEM_TABLE,
                                "The query result was not cached because the query contains a system table."
                                " Use setting `query_cache_system_table_handling = 'save'` or `= 'ignore'` to cache the query result regardless or to omit caching");

                        if ((!ast_contains_nondeterministic_functions || nondeterministic_function_handling == QueryCacheNondeterministicFunctionHandling::Save)
                            && (!ast_contains_system_tables || system_table_handling == QueryCacheSystemTableHandling::Save))
                        {
                            QueryCache::Key key(
                                ast, context->getCurrentDatabase(), *settings_copy, res.pipeline.getHeader(),
                                context->getUserID(), context->getCurrentRoles(),
                                settings[Setting::query_cache_share_between_users],
                                std::chrono::system_clock::now() + std::chrono::seconds(settings[Setting::query_cache_ttl]),
                                settings[Setting::query_cache_compress_entries]);

                            const size_t num_query_runs = settings[Setting::query_cache_min_query_runs] ? query_cache->recordQueryRun(key) : 1; /// try to avoid locking a mutex in recordQueryRun()
                            if (num_query_runs <= settings[Setting::query_cache_min_query_runs])
                            {
                                LOG_TRACE(getLogger("QueryCache"),
                                        "Skipped insert because the query ran {} times but the minimum required number of query runs to cache the query result is {}",
                                        num_query_runs, settings[Setting::query_cache_min_query_runs]);
                            }
                            else
                            {
                                auto query_cache_writer = std::make_shared<QueryCache::Writer>(query_cache->createWriter(
                                                 key,
                                                 std::chrono::milliseconds(settings[Setting::query_cache_min_query_duration].totalMilliseconds()),
                                                 settings[Setting::query_cache_squash_partial_results],
                                                 settings[Setting::max_block_size],
                                                 settings[Setting::query_cache_max_size_in_bytes],
                                                 settings[Setting::query_cache_max_entries]));
                                res.pipeline.writeResultIntoQueryCache(query_cache_writer);
                                query_cache_usage = QueryCache::Usage::Write;
                            }
                        }
                    }
                }
            }
        }

        if (process_list_entry)
        {
            /// Query was killed before execution
            if (process_list_entry->getQueryStatus()->isKilled())
                throw Exception(ErrorCodes::QUERY_WAS_CANCELLED,
                    "Query '{}' is killed in pending state", process_list_entry->getQueryStatus()->getInfo().client_info.current_query_id);
        }

        /// Hold element of process list till end of query execution.
        res.process_list_entry = process_list_entry;

        auto & pipeline = res.pipeline;

        if (pipeline.pulling() || pipeline.completed())
        {
            /// Limits on the result, the quota on the result, and also callback for progress.
            /// Limits apply only to the final result.
            pipeline.setProgressCallback(context->getProgressCallback());
            pipeline.setProcessListElement(context->getProcessListElement());
            if (stage == QueryProcessingStage::Complete && pipeline.pulling())
                pipeline.setLimitsAndQuota(limits, quota);
        }
        else if (pipeline.pushing())
        {
            pipeline.setProcessListElement(context->getProcessListElement());
        }

        /// Everything related to query log.
        {
            QueryLogElement elem = logQueryStart(
                query_start_time,
                context,
                query_for_logging,
                ast,
                pipeline,
                interpreter,
                internal,
                query_database,
                query_table,
                async_insert);
            /// Also make possible for caller to log successful query finish and exception during execution.
            auto finish_callback = [elem,
                                    context,
                                    ast,
                                    query_cache_usage,
                                    internal,
                                    implicit_txn_control,
                                    execute_implicit_tcl_query,
                                    pulling_pipeline = pipeline.pulling(),
                                    query_span](QueryPipeline & query_pipeline) mutable
            {
                if (query_cache_usage == QueryCache::Usage::Write)
                    /// Trigger the actual write of the buffered query result into the query cache. This is done explicitly to prevent
                    /// partial/garbage results in case of exceptions during query execution.
                    query_pipeline.finalizeWriteInQueryCache();

                logQueryFinish(elem, context, ast, query_pipeline, pulling_pipeline, query_span, query_cache_usage, internal);

                if (*implicit_txn_control)
                    execute_implicit_tcl_query(context, ASTTransactionControl::COMMIT);
            };

            auto exception_callback =
                [start_watch, elem, context, ast, internal, my_quota(quota), implicit_txn_control, execute_implicit_tcl_query, query_span](
                    bool log_error) mutable
            {
                if (*implicit_txn_control)
                    execute_implicit_tcl_query(context, ASTTransactionControl::ROLLBACK);
                else if (auto txn = context->getCurrentTransaction())
                    txn->onException();

                if (my_quota)
                    my_quota->used(QuotaType::ERRORS, 1, /* check_exceeded = */ false);

                logQueryException(elem, context, start_watch, ast, query_span, internal, log_error);
            };

            res.finish_callback = std::move(finish_callback);
            res.exception_callback = std::move(exception_callback);
        }
    }
    catch (...)
    {
        if (*implicit_txn_control)
            execute_implicit_tcl_query(context, ASTTransactionControl::ROLLBACK);
        else if (auto txn = context->getCurrentTransaction())
            txn->onException();

        if (!internal)
            logExceptionBeforeStart(query_for_logging, context, ast, query_span, start_watch.elapsedMilliseconds());

        throw;
    }

    return std::make_tuple(std::move(ast), std::move(res));
}


std::pair<ASTPtr, BlockIO> executeQuery(
    const String & query,
    ContextMutablePtr context,
    QueryFlags flags,
    QueryProcessingStage::Enum stage)
{
    ASTPtr ast;
    BlockIO res;

    std::tie(ast, res) = executeQueryImpl(query.data(), query.data() + query.size(), context, flags, stage, nullptr);

    if (const auto * ast_query_with_output = dynamic_cast<const ASTQueryWithOutput *>(ast.get()))
    {
        String format_name = ast_query_with_output->format
                ? getIdentifierName(ast_query_with_output->format)
                : context->getDefaultFormat();

        if (format_name == "Null")
            res.null_format = true;
    }

    return std::make_pair(std::move(ast), std::move(res));
}

void executeQuery(
    ReadBuffer & istr,
    WriteBuffer & ostr,
    bool allow_into_outfile,
    ContextMutablePtr context,
    SetResultDetailsFunc set_result_details,
    QueryFlags flags,
    const std::optional<FormatSettings> & output_format_settings,
    HandleExceptionInOutputFormatFunc handle_exception_in_output_format)
{
    PODArray<char> parse_buf;
    const char * begin;
    const char * end;

    try
    {
        istr.nextIfAtEnd();
    }
    catch (...)
    {
        /// If buffer contains invalid data and we failed to decompress, we still want to have some information about the query in the log.
        logQuery("<cannot parse>", context, /* internal = */ false, QueryProcessingStage::Complete);
        throw;
    }

    size_t max_query_size = context->getSettingsRef()[Setting::max_query_size];

    if (istr.buffer().end() - istr.position() > static_cast<ssize_t>(max_query_size))
    {
        /// If remaining buffer space in 'istr' is enough to parse query up to 'max_query_size' bytes, then parse inplace.
        begin = istr.position();
        end = istr.buffer().end();
        istr.position() += end - begin;
    }
    else
    {
        /// FIXME: this is an extra copy not required for async insertion.

        /// If not - copy enough data into 'parse_buf'.
        WriteBufferFromVector<PODArray<char>> out(parse_buf);
        LimitReadBuffer limit(istr, max_query_size + 1, /* trow_exception */ false, /* exact_limit */ {});
        copyData(limit, out);
        out.finalize();

        begin = parse_buf.data();
        end = begin + parse_buf.size();
    }

    QueryResultDetails result_details
    {
        .query_id = context->getClientInfo().current_query_id,
        .timezone = DateLUT::instance().getTimeZone(),
    };

    /// Set the result details in case of any exception raised during query execution
    SCOPE_EXIT({
        if (set_result_details == nullptr)
            /// Either the result_details have been set in the flow below or the caller of this function does not provide this callback
            return;

        try
        {
            set_result_details(result_details);
        }
        catch (...)
        {
            /// This exception can be ignored.
            /// because if the code goes here, it means there's already an exception raised during query execution,
            /// and that exception will be propagated to outer caller,
            /// there's no need to report the exception thrown here.
        }
    });

    ASTPtr ast;
    BlockIO streams;
    OutputFormatPtr output_format;
    String format_name;

    auto update_format_on_exception_if_needed = [&]()
    {
        if (!output_format)
        {
            try
            {
                format_name = context->getDefaultFormat();
                output_format = FormatFactory::instance().getOutputFormat(format_name, ostr, {}, context, output_format_settings);
                if (output_format && output_format->supportsWritingException())
                {
                    /// Force an update of the headers before we start writing
                    result_details.content_type = output_format->getContentType();
                    result_details.format = format_name;

                    fiu_do_on(FailPoints::execute_query_calling_empty_set_result_func_on_exception, {
                        // it will throw std::bad_function_call
                        set_result_details = nullptr;
                        set_result_details(result_details);
                    });

                    if (set_result_details)
                    {
                        /// reset set_result_details func to avoid calling in SCOPE_EXIT()
                        auto set_result_details_copy = set_result_details;
                        set_result_details = nullptr;
                        set_result_details_copy(result_details);
                    }
                }
            }
            catch (const DB::Exception & e)
            {
                /// Ignore this exception and report the original one
                LOG_WARNING(getLogger("executeQuery"), getExceptionMessageAndPattern(e, true));
            }
        }
    };

    try
    {
        std::tie(ast, streams) = executeQueryImpl(begin, end, context, flags, QueryProcessingStage::Complete, &istr);
    }
    catch (...)
    {
        if (handle_exception_in_output_format)
        {
            update_format_on_exception_if_needed();
            if (output_format)
                handle_exception_in_output_format(*output_format, format_name, context, output_format_settings);
        }
        /// The timezone was already set before query was processed,
        /// But `session_timezone` setting could be modified in the query itself, so we update the value.
        result_details.timezone = DateLUT::instance().getTimeZone();
        throw;
    }

    /// The timezone was already set before query was processed,
    /// But `session_timezone` setting could be modified in the query itself, so we update the value.
    result_details.timezone = DateLUT::instance().getTimeZone();

    auto & pipeline = streams.pipeline;

    std::unique_ptr<WriteBuffer> compressed_buffer;
    try
    {
        if (pipeline.pushing())
        {
            auto pipe = getSourceFromASTInsertQuery(ast, true, pipeline.getHeader(), context, nullptr);
            pipeline.complete(std::move(pipe));
        }
        else if (pipeline.pulling())
        {
            const ASTQueryWithOutput * ast_query_with_output = dynamic_cast<const ASTQueryWithOutput *>(ast.get());

            WriteBuffer * out_buf = &ostr;
            if (ast_query_with_output && ast_query_with_output->out_file)
            {
                if (!allow_into_outfile)
                    throw Exception(ErrorCodes::INTO_OUTFILE_NOT_ALLOWED, "INTO OUTFILE is not allowed");

                const auto & out_file = typeid_cast<const ASTLiteral &>(*ast_query_with_output->out_file).value.safeGet<std::string>();

                std::string compression_method;
                if (ast_query_with_output->compression)
                {
                    const auto & compression_method_node = ast_query_with_output->compression->as<ASTLiteral &>();
                    compression_method = compression_method_node.value.safeGet<std::string>();
                }
                const auto & settings = context->getSettingsRef();
                compressed_buffer = wrapWriteBufferWithCompressionMethod(
                    std::make_unique<WriteBufferFromFile>(out_file, DBMS_DEFAULT_BUFFER_SIZE, O_WRONLY | O_EXCL | O_CREAT),
                    chooseCompressionMethod(out_file, compression_method),
                    /* compression level = */ static_cast<int>(settings[Setting::output_format_compression_level]),
                    /* zstd_window_log = */ static_cast<int>(settings[Setting::output_format_compression_zstd_window_log]));
            }

            format_name = ast_query_with_output && (ast_query_with_output->format != nullptr)
                                    ? getIdentifierName(ast_query_with_output->format)
                                    : context->getDefaultFormat();

            output_format = FormatFactory::instance().getOutputFormatParallelIfPossible(
                format_name,
                compressed_buffer ? *compressed_buffer : *out_buf,
                materializeBlock(pipeline.getHeader()),
                context,
                output_format_settings);

            output_format->setAutoFlush();

            /// Save previous progress callback if any. TODO Do it more conveniently.
            auto previous_progress_callback = context->getProgressCallback();

            /// NOTE Progress callback takes shared ownership of 'out'.
            pipeline.setProgressCallback([output_format, previous_progress_callback] (const Progress & progress)
            {
                if (previous_progress_callback)
                    previous_progress_callback(progress);
                output_format->onProgress(progress);
            });

            result_details.content_type = output_format->getContentType();
            result_details.format = format_name;

            pipeline.complete(output_format);
        }
        else
        {
            pipeline.setProgressCallback(context->getProgressCallback());
        }

        if (set_result_details)
        {
            /// The call of set_result_details itself might throw exception,
            /// in such case there's no need to call this function again in the SCOPE_EXIT defined above.
            /// So the callback is cleared before its execution.
            auto set_result_details_copy = set_result_details;
            set_result_details = nullptr;

            set_result_details_copy(result_details);
        }

        if (pipeline.initialized())
        {
            CompletedPipelineExecutor executor(pipeline);
            executor.execute();
        }
        else
        {
            /// It's possible to have queries without input and output.
        }
    }
    catch (...)
    {
        /// first execute on exception callback, it includes updating query_log
        /// otherwise closing record ('ExceptionWhileProcessing') can be not appended in query_log
        /// due to possible exceptions in functions called below (passed as parameter here)
        streams.onException();

        if (handle_exception_in_output_format)
        {
            update_format_on_exception_if_needed();
            if (output_format)
                handle_exception_in_output_format(*output_format, format_name, context, output_format_settings);
        }
        throw;
    }

    streams.onFinish();
}

void executeTrivialBlockIO(BlockIO & streams, ContextPtr context)
{
    try
    {
        if (!streams.pipeline.initialized())
            return;

        if (!streams.pipeline.completed())
            throw Exception(ErrorCodes::LOGICAL_ERROR, "Query pipeline requires output, but no output buffer provided, it's a bug");

        streams.pipeline.setProgressCallback(context->getProgressCallback());
        CompletedPipelineExecutor executor(streams.pipeline);
        executor.execute();
    }
    catch (...)
    {
        streams.onException();
        throw;
    }

    streams.onFinish();
}

}<|MERGE_RESOLUTION|>--- conflicted
+++ resolved
@@ -461,11 +461,7 @@
     return elem;
 }
 
-<<<<<<< HEAD
-void logQueryMetricLogFinish(ContextPtr context, bool internal, String query_id, QueryStatusInfoPtr info)
-=======
 void logQueryMetricLogFinish(ContextPtr context, bool internal, String query_id, std::chrono::system_clock::time_point finish_time, QueryStatusInfoPtr info)
->>>>>>> af353d1b
 {
     if (auto query_metric_log = context->getQueryMetricLog(); query_metric_log && !internal)
     {
@@ -480,19 +476,11 @@
             /// to query the final state in query_log.
             auto collect_on_finish = info->elapsed_microseconds > interval_milliseconds * 1000;
             auto query_info = collect_on_finish ? info : nullptr;
-<<<<<<< HEAD
-            query_metric_log->finishQuery(query_id, query_info);
+            query_metric_log->finishQuery(query_id, finish_time, query_info);
         }
         else
         {
-            query_metric_log->finishQuery(query_id, nullptr);
-=======
-            query_metric_log->finishQuery(query_id, finish_time, query_info);
-        }
-        else
-        {
             query_metric_log->finishQuery(query_id, finish_time, nullptr);
->>>>>>> af353d1b
         }
     }
 }
@@ -611,11 +599,7 @@
             }
         }
 
-<<<<<<< HEAD
-        logQueryMetricLogFinish(context, internal, elem.client_info.current_query_id, std::make_shared<QueryStatusInfo>(info));
-=======
         logQueryMetricLogFinish(context, internal, elem.client_info.current_query_id, time_now, std::make_shared<QueryStatusInfo>(info));
->>>>>>> af353d1b
     }
 
     if (query_span)
@@ -715,11 +699,7 @@
         query_span->finish();
     }
 
-<<<<<<< HEAD
-    logQueryMetricLogFinish(context, internal, elem.client_info.current_query_id, info);
-=======
     logQueryMetricLogFinish(context, internal, elem.client_info.current_query_id, time_now, info);
->>>>>>> af353d1b
 }
 
 void logExceptionBeforeStart(
@@ -818,11 +798,7 @@
         }
     }
 
-<<<<<<< HEAD
-    logQueryMetricLogFinish(context, false, elem.client_info.current_query_id, nullptr);
-=======
     logQueryMetricLogFinish(context, false, elem.client_info.current_query_id, std::chrono::system_clock::now(), nullptr);
->>>>>>> af353d1b
 }
 
 void validateAnalyzerSettings(ASTPtr ast, bool context_value)
