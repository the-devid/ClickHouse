#include <Common/Exception.h>
#include <Processors/QueryPlan/ReadFromMergeTree.h>
#include <Processors/QueryPlan/MergingAggregatedStep.h>
#include <Processors/QueryPlan/Optimizations/Optimizations.h>
#include <Processors/QueryPlan/Optimizations/QueryPlanOptimizationSettings.h>
#include <Processors/QueryPlan/UnionStep.h>

#include <stack>

namespace DB
{

namespace ErrorCodes
{
    extern const int INCORRECT_DATA;
    extern const int TOO_MANY_QUERY_PLAN_OPTIMIZATIONS;
    extern const int PROJECTION_NOT_USED;
}

namespace QueryPlanOptimizations
{

void optimizeTreeFirstPass(const QueryPlanOptimizationSettings & settings, QueryPlan::Node & root, QueryPlan::Nodes & nodes)
{
    if (!settings.optimize_plan)
        return;

    const auto & optimizations = getOptimizations();

    struct Frame
    {
        QueryPlan::Node * node = nullptr;

        /// If not zero, traverse only depth_limit layers of tree (if no other optimizations happen).
        /// Otherwise, traverse all children.
        size_t depth_limit = 0;

        /// Next child to process.
        size_t next_child = 0;
    };

    std::stack<Frame> stack;
    stack.push({.node = &root});

    const size_t max_optimizations_to_apply = settings.max_optimizations_to_apply;
    size_t total_applied_optimizations = 0;

    while (!stack.empty())
    {
        auto & frame = stack.top();

        /// If traverse_depth_limit == 0, then traverse without limit (first entrance)
        /// If traverse_depth_limit > 1, then traverse with (limit - 1)
        if (frame.depth_limit != 1)
        {
            /// Traverse all children first.
            if (frame.next_child < frame.node->children.size())
            {
                stack.push(
                {
                    .node = frame.node->children[frame.next_child],
                    .depth_limit = frame.depth_limit ? (frame.depth_limit - 1) : 0,
                });

                ++frame.next_child;
                continue;
            }
        }

        size_t max_update_depth = 0;

        /// Apply all optimizations.
        for (const auto & optimization : optimizations)
        {
            if (!(settings.*(optimization.is_enabled)))
                continue;

            /// Just in case, skip optimization if it is not initialized.
            if (!optimization.apply)
                continue;

            if (max_optimizations_to_apply && max_optimizations_to_apply < total_applied_optimizations)
                throw Exception(ErrorCodes::TOO_MANY_QUERY_PLAN_OPTIMIZATIONS,
                                "Too many optimizations applied to query plan. Current limit {}",
                                max_optimizations_to_apply);

            /// Try to apply optimization.
            auto update_depth = optimization.apply(frame.node, nodes);
            if (update_depth)
                ++total_applied_optimizations;
            max_update_depth = std::max<size_t>(max_update_depth, update_depth);
        }

        /// Traverse `max_update_depth` layers of tree again.
        if (max_update_depth)
        {
            frame.depth_limit = max_update_depth;
            frame.next_child = 0;
            continue;
        }

        /// Nothing was applied.
        stack.pop();
    }
}

void optimizeTreeSecondPass(const QueryPlanOptimizationSettings & optimization_settings, QueryPlan::Node & root, QueryPlan::Nodes & nodes)
{
    const size_t max_optimizations_to_apply = optimization_settings.max_optimizations_to_apply;
    std::unordered_set<String> applied_projection_names;
    bool has_reading_from_mt = false;

    Stack stack;
    stack.push_back({.node = &root});

    while (!stack.empty())
    {
        optimizePrimaryKeyConditionAndLimit(stack);

        /// NOTE: optimizePrewhere can modify the stack.
        /// Prewhere optimization relies on PK optimization (getConditionSelectivityEstimatorByPredicate)
        if (optimization_settings.optimize_prewhere)
            optimizePrewhere(stack, nodes);

        auto & frame = stack.back();

        if (frame.next_child == 0)
        {

            if (optimization_settings.read_in_order)
                optimizeReadInOrder(*frame.node, nodes);

            if (optimization_settings.distinct_in_order)
                optimizeDistinctInOrder(*frame.node, nodes);
        }

        /// Traverse all children first.
        if (frame.next_child < frame.node->children.size())
        {
            auto next_frame = Frame{.node = frame.node->children[frame.next_child]};
            ++frame.next_child;
            stack.push_back(next_frame);
            continue;
        }

        stack.pop_back();
    }

    stack.push_back({.node = &root});

    while (!stack.empty())
    {
        {
            /// NOTE: frame cannot be safely used after stack was modified.
            auto & frame = stack.back();

            if (frame.next_child == 0)
            {
                has_reading_from_mt |= typeid_cast<const ReadFromMergeTree *>(frame.node->step.get()) != nullptr;

                /// Projection optimization relies on PK optimization
                if (optimization_settings.optimize_projection)
                {
                    auto applied_projection = optimizeUseAggregateProjections(*frame.node, nodes, optimization_settings.optimize_use_implicit_projections);
                    if (applied_projection)
                        applied_projection_names.insert(*applied_projection);
                }

                if (optimization_settings.aggregation_in_order)
                    optimizeAggregationInOrder(*frame.node, nodes);
            }

            /// Traverse all children first.
            if (frame.next_child < frame.node->children.size())
            {
                auto next_frame = Frame{.node = frame.node->children[frame.next_child]};
                ++frame.next_child;
                stack.push_back(next_frame);
                continue;
            }
        }

        if (optimization_settings.optimize_projection)
        {
            /// Projection optimization relies on PK optimization
            if (auto applied_projection = optimizeUseNormalProjections(stack, nodes))
            {
                applied_projection_names.insert(*applied_projection);

                if (max_optimizations_to_apply && max_optimizations_to_apply < applied_projection_names.size())
                    throw Exception(ErrorCodes::TOO_MANY_QUERY_PLAN_OPTIMIZATIONS,
                                    "Too many projection optimizations applied to query plan. Current limit {}",
                                    max_optimizations_to_apply);

                /// Stack is updated after this optimization and frame is not valid anymore.
                /// Try to apply optimizations again to newly added plan steps.
                --stack.back().next_child;
                continue;
            }
        }

<<<<<<< HEAD
        if (optimization_settings.optimize_lazy_materialization)
        {
            optimizeLazyMaterialization(stack, nodes, optimization_settings.max_limit_for_lazy_materialization);
        }

        enableMemoryBoundMerging(*stack.back().node, nodes);

=======
>>>>>>> 6126310b
        stack.pop_back();
    }

    if (optimization_settings.force_use_projection && has_reading_from_mt && applied_projection_names.empty())
        throw Exception(
            ErrorCodes::PROJECTION_NOT_USED,
            "No projection is used when optimize_use_projections = 1 and force_optimize_projection = 1");

    if (!optimization_settings.force_projection_name.empty() && has_reading_from_mt && !applied_projection_names.contains(optimization_settings.force_projection_name))
        throw Exception(
            ErrorCodes::INCORRECT_DATA,
            "Projection {} is specified in setting force_optimize_projection_name but not used",
             optimization_settings.force_projection_name);

    /// Trying to reuse sorting property for other steps.
    applyOrder(optimization_settings, root);
}

void addStepsToBuildSets(QueryPlan & plan, QueryPlan::Node & root, QueryPlan::Nodes & nodes)
{
    Stack stack;
    stack.push_back({.node = &root});

    while (!stack.empty())
    {
        /// NOTE: frame cannot be safely used after stack was modified.
        auto & frame = stack.back();

        /// Traverse all children first.
        if (frame.next_child < frame.node->children.size())
        {
            auto next_frame = Frame{.node = frame.node->children[frame.next_child]};
            ++frame.next_child;
            stack.push_back(next_frame);
            continue;
        }

        addPlansForSets(plan, *frame.node, nodes);

        stack.pop_back();
    }
}

}
}<|MERGE_RESOLUTION|>--- conflicted
+++ resolved
@@ -199,16 +199,11 @@
             }
         }
 
-<<<<<<< HEAD
         if (optimization_settings.optimize_lazy_materialization)
         {
             optimizeLazyMaterialization(stack, nodes, optimization_settings.max_limit_for_lazy_materialization);
         }
 
-        enableMemoryBoundMerging(*stack.back().node, nodes);
-
-=======
->>>>>>> 6126310b
         stack.pop_back();
     }
 
