--- conflicted
+++ resolved
@@ -47,11 +47,7 @@
         if (!part_info.contains(it->first))
         {
             if (!part_info.isDisjoint(it->first))
-<<<<<<< HEAD
-                throw Exception(ErrorCodes::LOGICAL_ERROR, "Part {} intersects previous part {}. It is a bug or a result of manual intervention in the ZooKeeper data.", name, it->first.getPartNameForLogs());
-=======
-                throw Exception(ErrorCodes::LOGICAL_ERROR, "Part {} intersects previous part {}. It is a bug or a result of manual intervention in the ZooKeeper data.", part_info.getPartName(), it->first.getPartName());
->>>>>>> 255881a2
+                throw Exception(ErrorCodes::LOGICAL_ERROR, "Part {} intersects previous part {}. It is a bug or a result of manual intervention in the ZooKeeper data.", part_info.getPartNameForLogs(), it->first.getPartNameForLogs());
             ++it;
             break;
         }
@@ -83,7 +79,7 @@
 
 bool ActiveDataPartSet::add(const MergeTreePartInfo & part_info, Strings * out_replaced_parts)
 {
-    return add(part_info, part_info.getPartName(), out_replaced_parts);
+    return add(part_info, part_info.getPartNameAndCheckFormat(format_version), out_replaced_parts);
 }
 
 
