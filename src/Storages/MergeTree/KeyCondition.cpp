--- conflicted
+++ resolved
@@ -26,10 +26,6 @@
 #include <IO/WriteBufferFromString.h>
 #include <IO/Operators.h>
 #include <Storages/MergeTree/MergeTreeIndexUtils.h>
-<<<<<<< HEAD
-=======
-#include <base/defines.h>
->>>>>>> 1ef7bc41
 
 #include <algorithm>
 #include <cassert>
@@ -456,7 +452,6 @@
 
 static const std::map<std::string, std::string> inverse_relations =
 {
-<<<<<<< HEAD
     {"equals", "notEquals"},
     {"notEquals", "equals"},
     {"less", "greaterOrEquals"},
@@ -479,28 +474,6 @@
     {"notILike", "ilike"},
     {"empty", "notEmpty"},
     {"notEmpty", "empty"},
-=======
-        {"equals", "notEquals"},
-        {"notEquals", "equals"},
-        {"less", "greaterOrEquals"},
-        {"greaterOrEquals", "less"},
-        {"greater", "lessOrEquals"},
-        {"lessOrEquals", "greater"},
-        {"in", "notIn"},
-        {"notIn", "in"},
-        {"globalIn", "globalNotIn"},
-        {"globalNotIn", "globalIn"},
-        {"nullIn", "notNullIn"},
-        {"notNullIn", "nullIn"},
-        {"globalNullIn", "globalNotNullIn"},
-        {"globalNullNotIn", "globalNullIn"},
-        {"isNull", "isNotNull"},
-        {"isNotNull", "isNull"},
-        {"like", "notLike"},
-        {"notLike", "like"},
-        {"empty", "notEmpty"},
-        {"notEmpty", "empty"},
->>>>>>> 1ef7bc41
 };
 
 
@@ -2272,13 +2245,13 @@
   *
   * The range of tuples can always be represented as a combination (union) of hyperrectangles.
   * For example, the range [ x1 y1 .. x2 y2 ] given x1 != x2 is equal to the union of the following three hyperrectangles:
-  * [x1]       x [y1 .. +inf)
-  * (x1 .. x2) x (-inf .. +inf)
-  * [x2]       x (-inf .. y2]
+  * [x1]       × [y1 .. +inf)
+  * (x1 .. x2) × (-inf .. +inf)
+  * [x2]       × (-inf .. y2]
   *
   * Or, for example, the range [ x1 y1 .. +inf ] is equal to the union of the following two hyperrectangles:
-  * [x1]         x [y1 .. +inf)
-  * (x1 .. +inf) x (-inf .. +inf)
+  * [x1]         × [y1 .. +inf)
+  * (x1 .. +inf) × (-inf .. +inf)
   * It's easy to see that this is a special case of the variant above.
   *
   * This is important because it is easy for us to check the feasibility of the condition over the hyperrectangle,
@@ -2297,11 +2270,7 @@
     const FieldRef * right_keys,
     bool left_bounded,
     bool right_bounded,
-<<<<<<< HEAD
     Hyperrectangle & hyperrectangle, /// This argument is modified in-place for the callback
-=======
-    Hyperrectangle & hyperrectangle,
->>>>>>> 1ef7bc41
     const DataTypes & data_types,
     size_t prefix_size,
     BoolMask initial_mask,
@@ -2341,7 +2310,7 @@
         return callback(hyperrectangle);
     }
 
-    /// (x1 .. x2) x (-inf .. +inf)
+    /// (x1 .. x2) × (-inf .. +inf)
 
     if (left_bounded && right_bounded)
         hyperrectangle[prefix_size] = Range(left_keys[prefix_size], false, right_keys[prefix_size], false);
@@ -2368,7 +2337,7 @@
     if (result.isComplete())
         return result;
 
-    /// [x1]       x [y1 .. +inf)
+    /// [x1]       × [y1 .. +inf)
 
     if (left_bounded)
     {
@@ -2380,7 +2349,7 @@
             return result;
     }
 
-    /// [x2]       x (-inf .. y2]
+    /// [x2]       × (-inf .. y2]
 
     if (right_bounded)
     {
@@ -2424,17 +2393,13 @@
     std::cerr << "]\n";
 
     return forAnyHyperrectangle(used_key_size, left_keys, right_keys, true, true, key_ranges, data_types, 0, initial_mask,
-<<<<<<< HEAD
-        [&](const Hyperrectangle & key_ranges_hyperrectangle)
-=======
         [&] (const Hyperrectangle & key_ranges_hyperrectangle)
->>>>>>> 1ef7bc41
     {
         auto res = checkInHyperrectangle(key_ranges_hyperrectangle, data_types);
 
         // std::cerr << "Hyperrectangle: ";
         // for (size_t i = 0, size = key_ranges.size(); i != size; ++i)
-        //     std::cerr << (i != 0 ? " x " : "") << key_ranges[i].toString();
+        //     std::cerr << (i != 0 ? " × " : "") << key_ranges[i].toString();
         // std::cerr << ": " << res.can_be_true << "\n";
 
         return res;
