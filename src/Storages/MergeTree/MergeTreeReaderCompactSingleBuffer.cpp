#include <Storages/MergeTree/MergeTreeReaderCompactSingleBuffer.h>
#include <Storages/MergeTree/MergeTreeDataPartCompact.h>
#include <Storages/MergeTree/checkDataPart.h>
#include <DataTypes/DataTypeArray.h>
#include <DataTypes/NestedUtils.h>

namespace DB
{

size_t MergeTreeReaderCompactSingleBuffer::readRows(
    size_t from_mark, size_t current_task_last_mark,
    bool continue_reading, size_t max_rows_to_read,
    size_t rows_offset, Columns & res_columns)
try
{
    init();

    if (continue_reading)
        from_mark = next_mark;

    size_t read_rows = 0;
    size_t num_columns = columns_to_read.size();

    checkNumberOfColumns(num_columns);
    createColumnsForReading(res_columns);

    while (read_rows < max_rows_to_read)
    {
        size_t rows_to_read = data_part_info_for_read->getIndexGranularity().getMarkRows(from_mark);

        if (rows_to_read <= rows_offset)
        {
            rows_offset -= rows_to_read;
            ++from_mark;
            continue;
        }
        rows_to_read -= rows_offset;

        deserialize_binary_bulk_state_map.clear();
        deserialize_binary_bulk_state_map_for_subcolumns.clear();

        /// Use cache to avoid reading the column with the same name twice.
        /// It may happen if there are empty array Nested in the part.
        ISerialization::SubstreamsCache cache;
        std::unordered_map<String, ISerialization::SubstreamsDeserializeStatesCache> deserialize_states_caches;

        /// If we need to read multiple subcolumns from a single column in storage,
        /// we will read it this column only once and then reuse to extract all subcolumns.
        /// We cannot use SubstreamsCache for it, because we may also read the full column itself
        /// and it might me not empty inside res_columns (and SubstreamsCache contains the whole columns).
        /// TODO: refactor the code in a way when we first read all full columns and then extract all subcolumns from them.
        std::unordered_map<String, ColumnPtr> columns_cache_for_subcolumns;

        for (size_t pos = 0; pos < num_columns; ++pos)
        {
            if (!res_columns[pos])
            {
                continue;
            }

            stream->adjustRightMark(current_task_last_mark); /// Must go before seek.
            /// If it's a subcolumn and we have substream marks, we will seek to the specific substream mark during deserialization later.
            if (!columns_to_read[pos].isSubcolumn() || !have_substream_marks)
                stream->seekToMarkAndColumn(from_mark, have_substream_marks ? columns_substreams.getFirstSubstreamPosition(*column_positions[pos]) : *column_positions[pos]);

            auto * cache_for_subcolumns = columns_for_offsets[pos] ? nullptr : &columns_cache_for_subcolumns;

<<<<<<< HEAD
            readPrefix(pos, from_mark, *stream, &deserialize_states_caches[columns_to_read[pos].getNameInStorage()]);
            readData(pos, res_columns[pos], rows_to_read, from_mark, *stream, cache, cache_for_subcolumns);
=======
            readPrefix(pos, *stream);
            readData(pos, res_columns[pos], rows_to_read, rows_offset, *stream, cache, cache_for_subcolumns);
>>>>>>> f4019748
        }

        ++from_mark;
        read_rows += rows_to_read;
        rows_offset = 0;
    }

    next_mark = from_mark;
    return read_rows;
}
catch (...)
{
    if (!isRetryableException(std::current_exception()))
        data_part_info_for_read->reportBroken();

    /// Better diagnostics.
    try
    {
        rethrow_exception(std::current_exception());
    }
    catch (Exception & e)
    {
        e.addMessage(getMessageForDiagnosticOfBrokenPart(from_mark, max_rows_to_read, rows_offset));
    }

    throw;
}

void MergeTreeReaderCompactSingleBuffer::init()
try
{
    if (initialized)
        return;

    auto stream_settings = settings;
    stream_settings.allow_different_codecs = true;

    stream = std::make_unique<MergeTreeReaderStreamAllOfMultipleColumns>(
        data_part_info_for_read->getDataPartStorage(), MergeTreeDataPartCompact::DATA_FILE_NAME,
        MergeTreeDataPartCompact::DATA_FILE_EXTENSION, data_part_info_for_read->getMarksCount(),
        all_mark_ranges, stream_settings,uncompressed_cache,
        data_part_info_for_read->getFileSizeOrZero(MergeTreeDataPartCompact::DATA_FILE_NAME_WITH_EXTENSION),
        marks_loader, profile_callback, clock_type);

    initialized = true;
}
catch (...)
{
    if (!isRetryableException(std::current_exception()))
        data_part_info_for_read->reportBroken();
    throw;
}

}<|MERGE_RESOLUTION|>--- conflicted
+++ resolved
@@ -65,13 +65,8 @@
 
             auto * cache_for_subcolumns = columns_for_offsets[pos] ? nullptr : &columns_cache_for_subcolumns;
 
-<<<<<<< HEAD
             readPrefix(pos, from_mark, *stream, &deserialize_states_caches[columns_to_read[pos].getNameInStorage()]);
-            readData(pos, res_columns[pos], rows_to_read, from_mark, *stream, cache, cache_for_subcolumns);
-=======
-            readPrefix(pos, *stream);
-            readData(pos, res_columns[pos], rows_to_read, rows_offset, *stream, cache, cache_for_subcolumns);
->>>>>>> f4019748
+            readData(pos, res_columns[pos], rows_to_read, rows_offset, from_mark, *stream, cache, cache_for_subcolumns);
         }
 
         ++from_mark;
