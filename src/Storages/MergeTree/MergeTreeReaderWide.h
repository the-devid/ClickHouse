#pragma once

#include <Core/NamesAndTypes.h>
#include <Storages/MergeTree/IMergeTreeReader.h>


namespace DB
{

class MergeTreeDataPartWide;
using DataPartWidePtr = std::shared_ptr<const MergeTreeDataPartWide>;

/// Reader for Wide parts.
class MergeTreeReaderWide : public IMergeTreeReader
{
public:
    MergeTreeReaderWide(
        MergeTreeDataPartInfoForReaderPtr data_part_info_for_read_,
        NamesAndTypesList columns_,
        const VirtualFields & virtual_fields_,
        const StorageSnapshotPtr & storage_snapshot_,
        UncompressedCache * uncompressed_cache_,
        MarkCache * mark_cache_,
        MarkRanges mark_ranges_,
        MergeTreeReaderSettings settings_,
        ValueSizeMap avg_value_size_hints_ = {},
        const ReadBufferFromFileBase::ProfileCallback & profile_callback_ = {},
        clockid_t clock_type_ = CLOCK_MONOTONIC_COARSE);

    /// Return the number of rows has been read or zero if there is no columns to read.
    /// If continue_reading is true, continue reading from last state, otherwise seek to from_mark
    size_t readRows(size_t from_mark, size_t current_task_last_mark,
                    bool continue_reading, size_t max_rows_to_read,
                    size_t offset, Columns & res_columns) override;

    bool canReadIncompleteGranules() const override { return true; }

    void prefetchBeginOfRange(Priority priority) override;

    using FileStreams = std::map<std::string, std::unique_ptr<MergeTreeReaderStream>>;

private:
    FileStreams streams;

    void prefetchForAllColumns(Priority priority, size_t num_columns, size_t from_mark, size_t current_task_last_mark, bool continue_reading);

    void addStreams(
        const NameAndTypePair & name_and_type,
        const SerializationPtr & serialization);

    ReadBuffer * getStream(
        bool seek_to_start,
        const ISerialization::SubstreamPath & substream_path,
        const MergeTreeDataPartChecksums & checksums,
        const NameAndTypePair & name_and_type,
        size_t from_mark,
        bool seek_to_mark,
        size_t current_task_last_mark,
        ISerialization::SubstreamsCache & cache);

    FileStreams::iterator addStream(const ISerialization::SubstreamPath & substream_path, const String & stream_name);

    void readData(
<<<<<<< HEAD
        const NameAndTypePair & name_and_type, const SerializationPtr & serialization, ColumnPtr & column,
        size_t from_mark, bool continue_reading, size_t current_task_last_mark, size_t max_rows_to_read,
        size_t offset, ISerialization::SubstreamsCache & cache, bool was_prefetched);
=======
        const NameAndTypePair & name_and_type,
        const SerializationPtr & serialization,
        ColumnPtr & column,
        size_t from_mark,
        bool continue_reading,
        size_t current_task_last_mark,
        size_t max_rows_to_read,
        ISerialization::SubstreamsCache & cache,
        ISerialization::SubstreamsDeserializeStatesCache & deserialize_states_cache,
        bool was_prefetched);
>>>>>>> 80b2300d

    /// Make next readData more simple by calling 'prefetch' of all related ReadBuffers (column streams).
    void prefetchForColumn(
        Priority priority,
        const NameAndTypePair & name_and_type,
        const SerializationPtr & serialization,
        size_t from_mark,
        bool continue_reading,
        size_t current_task_last_mark,
        ISerialization::SubstreamsCache & cache,
        ISerialization::SubstreamsDeserializeStatesCache & deserialize_states_cache);

    void deserializePrefix(
        const SerializationPtr & serialization,
        const NameAndTypePair & name_and_type,
        size_t current_task_last_mark,
        ISerialization::SubstreamsCache & cache,
        ISerialization::SubstreamsDeserializeStatesCache & deserialize_states_cache);

    std::unordered_map<String, ISerialization::SubstreamsCache> caches;
    std::unordered_map<String, ISerialization::SubstreamsDeserializeStatesCache> deserialize_states_caches;
    std::unordered_set<std::string> prefetched_streams;
    ssize_t prefetched_from_mark = -1;
    ReadBufferFromFileBase::ProfileCallback profile_callback;
    clockid_t clock_type;
    bool read_without_marks = false;
};

}<|MERGE_RESOLUTION|>--- conflicted
+++ resolved
@@ -61,11 +61,6 @@
     FileStreams::iterator addStream(const ISerialization::SubstreamPath & substream_path, const String & stream_name);
 
     void readData(
-<<<<<<< HEAD
-        const NameAndTypePair & name_and_type, const SerializationPtr & serialization, ColumnPtr & column,
-        size_t from_mark, bool continue_reading, size_t current_task_last_mark, size_t max_rows_to_read,
-        size_t offset, ISerialization::SubstreamsCache & cache, bool was_prefetched);
-=======
         const NameAndTypePair & name_and_type,
         const SerializationPtr & serialization,
         ColumnPtr & column,
@@ -73,10 +68,10 @@
         bool continue_reading,
         size_t current_task_last_mark,
         size_t max_rows_to_read,
+        size_t offset,
         ISerialization::SubstreamsCache & cache,
         ISerialization::SubstreamsDeserializeStatesCache & deserialize_states_cache,
         bool was_prefetched);
->>>>>>> 80b2300d
 
     /// Make next readData more simple by calling 'prefetch' of all related ReadBuffers (column streams).
     void prefetchForColumn(
