#include "Common/SipHash.h"
#include <Storages/MergeTree/MutateTask.h>

#include "Common/Priority.h"
#include <Common/logger_useful.h>
#include <Common/escapeForFileName.h>
#include <Storages/MergeTree/DataPartStorageOnDiskFull.h>
#include <Columns/ColumnsNumber.h>
#include <Parsers/queryToString.h>
#include <Interpreters/SquashingTransform.h>
#include <Interpreters/MergeTreeTransaction.h>
#include <Processors/Transforms/TTLTransform.h>
#include <Processors/Transforms/TTLCalcTransform.h>
#include <Processors/Transforms/DistinctSortedTransform.h>
#include <Processors/Transforms/ColumnGathererTransform.h>
#include <Processors/Sources/SourceFromSingleChunk.h>
#include <Processors/Transforms/ExpressionTransform.h>
#include <Processors/Transforms/MaterializingTransform.h>
#include <Processors/Executors/PullingPipelineExecutor.h>
#include <Storages/MergeTree/StorageFromMergeTreeDataPart.h>
#include <Storages/MergeTree/MergeTreeDataWriter.h>
#include <Storages/MutationCommands.h>
#include <Storages/MergeTree/MergeTreeDataMergerMutator.h>
#include <DataTypes/DataTypeNullable.h>
#include <boost/algorithm/string/replace.hpp>
#include <Common/ProfileEventsScope.h>


namespace CurrentMetrics
{
    extern const Metric PartMutation;
}

namespace DB
{

namespace ErrorCodes
{
    extern const int ABORTED;
    extern const int LOGICAL_ERROR;
}

namespace MutationHelpers
{

static bool checkOperationIsNotCanceled(ActionBlocker & merges_blocker, MergeListEntry * mutate_entry)
{
    if (merges_blocker.isCancelled() || (*mutate_entry)->is_cancelled)
        throw Exception(ErrorCodes::ABORTED, "Cancelled mutating parts");

    return true;
}


/** Split mutation commands into two parts:
*   First part should be executed by mutations interpreter.
*   Other is just simple drop/renames, so they can be executed without interpreter.
*/
static void splitAndModifyMutationCommands(
    MergeTreeData::DataPartPtr part,
    StorageMetadataPtr metadata_snapshot,
    const MutationCommands & commands,
    MutationCommands & for_interpreter,
    MutationCommands & for_file_renames,
    Poco::Logger * log)
{
    auto part_columns = part->getColumnsDescription();

    if (!isWidePart(part) || !isFullPartStorage(part->getDataPartStorage()))
    {
        NameSet mutated_columns, dropped_columns;
        for (const auto & command : commands)
        {
            if (command.type == MutationCommand::Type::MATERIALIZE_INDEX
                || command.type == MutationCommand::Type::MATERIALIZE_COLUMN
                || command.type == MutationCommand::Type::MATERIALIZE_PROJECTION
                || command.type == MutationCommand::Type::MATERIALIZE_TTL
                || command.type == MutationCommand::Type::DELETE
                || command.type == MutationCommand::Type::UPDATE)
            {
                for_interpreter.push_back(command);
                for (const auto & [column_name, expr] : command.column_to_update_expression)
                    mutated_columns.emplace(column_name);

                if (command.type == MutationCommand::Type::MATERIALIZE_COLUMN)
                    mutated_columns.emplace(command.column_name);
            }
            else if (command.type == MutationCommand::Type::DROP_INDEX || command.type == MutationCommand::Type::DROP_PROJECTION)
            {
                for_file_renames.push_back(command);
            }
            else if (bool has_column = part_columns.has(command.column_name), has_nested_column = part_columns.hasNested(command.column_name); has_column || has_nested_column)
            {
                if (command.type == MutationCommand::Type::DROP_COLUMN || command.type == MutationCommand::Type::RENAME_COLUMN)
                {
                    if (has_nested_column)
                    {
                        const auto & nested = part_columns.getNested(command.column_name);
                        assert(!nested.empty());
                        for (const auto & nested_column : nested)
                            mutated_columns.emplace(nested_column.name);
                    }
                    else
                        mutated_columns.emplace(command.column_name);

                    if (command.type == MutationCommand::Type::DROP_COLUMN)
                        dropped_columns.emplace(command.column_name);
                }
            }

        }

        auto alter_conversions = part->storage.getAlterConversionsForPart(part);

        /// We don't add renames from commands, instead we take them from rename_map.
        /// It's important because required renames depend not only on part's data version (i.e. mutation version)
        /// but also on part's metadata version. Why we have such logic only for renames? Because all other types of alter
        /// can be deduced based on difference between part's schema and table schema.
        for (const auto & [rename_to, rename_from] : alter_conversions->getRenameMap())
        {
            if (part_columns.has(rename_from))
            {
                /// Actual rename
                for_interpreter.push_back(
                {
                    .type = MutationCommand::Type::READ_COLUMN,
                    .column_name = rename_to,
                });

                /// Not needed for compact parts (not executed), added here only to produce correct
                /// set of columns for new part and their serializations
                for_file_renames.push_back(
                {
                     .type = MutationCommand::Type::RENAME_COLUMN,
                     .column_name = rename_from,
                     .rename_to = rename_to
                });

                part_columns.rename(rename_from, rename_to);
            }
        }

        /// If it's compact part, then we don't need to actually remove files
        /// from disk we just don't read dropped columns
        for (const auto & column : part_columns)
        {
            if (!mutated_columns.contains(column.name))
            {
                if (!metadata_snapshot->getColumns().has(column.name) && !part->storage.getVirtuals().contains(column.name))
                {
                    /// We cannot add the column because there's no such column in table.
                    /// It's okay if the column was dropped. It may also absent in dropped_columns
                    /// if the corresponding MUTATE_PART entry was not created yet or was created separately from current MUTATE_PART.
                    /// But we don't know for sure what happened.
                    auto part_metadata_version = part->getMetadataVersion();
                    auto table_metadata_version = metadata_snapshot->getMetadataVersion();
                    /// StorageMergeTree does not have metadata version
                    if (table_metadata_version <= part_metadata_version && part->storage.supportsReplication())
                        throw Exception(ErrorCodes::LOGICAL_ERROR, "Part {} with metadata version {} contains column {} that is absent "
                                        "in table {} with metadata version {}",
                                        part->name, part_metadata_version, column.name,
                                        part->storage.getStorageID().getNameForLogs(), table_metadata_version);

                    if (part_metadata_version < table_metadata_version)
                    {
                        LOG_WARNING(log, "Ignoring column {} from part {} with metadata version {} because there is no such column "
                                         "in table {} with metadata version {}. Assuming the column was dropped", column.name, part->name,
                                    part_metadata_version, part->storage.getStorageID().getNameForLogs(), table_metadata_version);
                        continue;
                    }
                }

                for_interpreter.emplace_back(
                    MutationCommand{.type = MutationCommand::Type::READ_COLUMN, .column_name = column.name, .data_type = column.type});
            }
            else if (dropped_columns.contains(column.name))
            {
                /// Not needed for compact parts (not executed), added here only to produce correct
                /// set of columns for new part and their serializations
                for_file_renames.push_back(
                {
                     .type = MutationCommand::Type::DROP_COLUMN,
                     .column_name = column.name,
                });
            }
        }
    }
    else
    {
        for (const auto & command : commands)
        {
            if (command.type == MutationCommand::Type::MATERIALIZE_INDEX
                || command.type == MutationCommand::Type::MATERIALIZE_COLUMN
                || command.type == MutationCommand::Type::MATERIALIZE_PROJECTION
                || command.type == MutationCommand::Type::MATERIALIZE_TTL
                || command.type == MutationCommand::Type::DELETE
                || command.type == MutationCommand::Type::UPDATE)
            {
                for_interpreter.push_back(command);
            }
            else if (command.type == MutationCommand::Type::DROP_INDEX || command.type == MutationCommand::Type::DROP_PROJECTION)
            {
                for_file_renames.push_back(command);
            }
            /// If we don't have this column in source part, we don't need to materialize it.
            else if (part_columns.has(command.column_name))
            {
                if (command.type == MutationCommand::Type::READ_COLUMN)
                    for_interpreter.push_back(command);
                else if (command.type == MutationCommand::Type::RENAME_COLUMN)
                    part_columns.rename(command.column_name, command.rename_to);

                for_file_renames.push_back(command);
            }
        }

        auto alter_conversions = part->storage.getAlterConversionsForPart(part);
        /// We don't add renames from commands, instead we take them from rename_map.
        /// It's important because required renames depend not only on part's data version (i.e. mutation version)
        /// but also on part's metadata version. Why we have such logic only for renames? Because all other types of alter
        /// can be deduced based on difference between part's schema and table schema.

        for (const auto & [rename_to, rename_from] : alter_conversions->getRenameMap())
        {
            for_file_renames.push_back({.type = MutationCommand::Type::RENAME_COLUMN, .column_name = rename_from, .rename_to = rename_to});
        }
    }
}


/// Get the columns list of the resulting part in the same order as storage_columns.
static std::pair<NamesAndTypesList, SerializationInfoByName>
getColumnsForNewDataPart(
    MergeTreeData::DataPartPtr source_part,
    const Block & updated_header,
    NamesAndTypesList storage_columns,
    const SerializationInfoByName & serialization_infos,
    const MutationCommands & commands_for_interpreter,
    const MutationCommands & commands_for_removes)
{
    MutationCommands all_commands;
    all_commands.insert(all_commands.end(), commands_for_interpreter.begin(), commands_for_interpreter.end());
    all_commands.insert(all_commands.end(), commands_for_removes.begin(), commands_for_removes.end());

    NameSet removed_columns;
    NameToNameMap renamed_columns_to_from;
    NameToNameMap renamed_columns_from_to;
    ColumnsDescription part_columns(source_part->getColumns());
    NamesAndTypesList system_columns;
    if (source_part->supportLightweightDeleteMutate())
        system_columns.push_back(LightweightDeleteDescription::FILTER_COLUMN);

    /// Preserve system columns that have persisted values in the source_part
    for (const auto & column : system_columns)
    {
        if (part_columns.has(column.name) && !storage_columns.contains(column.name))
            storage_columns.emplace_back(column);
    }

    for (const auto & command : all_commands)
    {
        if (command.type == MutationCommand::UPDATE)
        {
            for (const auto & [column_name, _] : command.column_to_update_expression)
            {
                /// Allow to update and persist values of system column
                auto column = system_columns.tryGetByName(column_name);
                if (column && !storage_columns.contains(column_name))
                    storage_columns.emplace_back(column_name, column->type);
            }
        }

        /// If we don't have this column in source part, than we don't need to materialize it
        if (!part_columns.has(command.column_name))
        {
            continue;
        }

        if (command.type == MutationCommand::DROP_COLUMN)
        {
            removed_columns.insert(command.column_name);
        }

        if (command.type == MutationCommand::RENAME_COLUMN)
        {
            renamed_columns_to_from.emplace(command.rename_to, command.column_name);
            renamed_columns_from_to.emplace(command.column_name, command.rename_to);
        }
    }

    SerializationInfoByName new_serialization_infos;
    for (const auto & [name, old_info] : serialization_infos)
    {
        if (removed_columns.contains(name))
            continue;

        auto it = renamed_columns_from_to.find(name);
        auto new_name = it == renamed_columns_from_to.end() ? name : it->second;

        if (!updated_header.has(new_name))
        {
            new_serialization_infos.emplace(new_name, old_info);
            continue;
        }

        auto old_type = part_columns.getPhysical(name).type;
        auto new_type = updated_header.getByName(new_name).type;

        SerializationInfo::Settings settings
        {
            .ratio_of_defaults_for_sparse = source_part->storage.getSettings()->ratio_of_defaults_for_sparse_serialization,
            .choose_kind = false
        };

        if (!new_type->supportsSparseSerialization() || settings.isAlwaysDefault())
            continue;

        auto new_info = new_type->createSerializationInfo(settings);
        if (!old_info->structureEquals(*new_info))
        {
            new_serialization_infos.emplace(new_name, std::move(new_info));
            continue;
        }

        new_info = old_info->createWithType(*old_type, *new_type, settings);
        new_serialization_infos.emplace(new_name, std::move(new_info));
    }

    /// In compact parts we read all columns, because they all stored in a single file
    if (!isWidePart(source_part) || !isFullPartStorage(source_part->getDataPartStorage()))
        return {updated_header.getNamesAndTypesList(), new_serialization_infos};

    const auto & source_columns = source_part->getColumns();
    std::unordered_map<String, DataTypePtr> source_columns_name_to_type;
    for (const auto & it : source_columns)
        source_columns_name_to_type[it.name] = it.type;

    for (auto it = storage_columns.begin(); it != storage_columns.end();)
    {
        if (updated_header.has(it->name))
        {
            auto updated_type = updated_header.getByName(it->name).type;
            if (updated_type != it->type)
                it->type = updated_type;
            ++it;
        }
        else
        {
            auto source_col = source_columns_name_to_type.find(it->name);
            if (source_col == source_columns_name_to_type.end())
            {
                /// Source part doesn't have column but some other column
                /// was renamed to it's name.
                auto renamed_it = renamed_columns_to_from.find(it->name);
                if (renamed_it != renamed_columns_to_from.end())
                {
                    source_col = source_columns_name_to_type.find(renamed_it->second);
                    if (source_col == source_columns_name_to_type.end())
                        it = storage_columns.erase(it);
                    else
                    {
                        /// Take a type from source part column.
                        /// It may differ from column type in storage.
                        it->type = source_col->second;
                        ++it;
                    }
                }
                else
                    it = storage_columns.erase(it);
            }
            else
            {
                /// Check that this column was renamed to some other name
                bool was_renamed = renamed_columns_from_to.contains(it->name);
                bool was_removed = removed_columns.contains(it->name);

                /// If we want to rename this column to some other name, than it
                /// should it's previous version should be dropped or removed
                if (renamed_columns_to_from.contains(it->name) && !was_renamed && !was_removed)
                    throw Exception(
                        ErrorCodes::LOGICAL_ERROR,
                        "Incorrect mutation commands, trying to rename column {} to {}, "
                        "but part {} already has column {}",
                        renamed_columns_to_from[it->name], it->name, source_part->name, it->name);

                /// Column was renamed and no other column renamed to it's name
                /// or column is dropped.
                if (!renamed_columns_to_from.contains(it->name) && (was_renamed || was_removed))
                {
                    it = storage_columns.erase(it);
                }
                else
                {

                    if (was_removed)
                    { /// DROP COLUMN xxx, RENAME COLUMN yyy TO xxx
                        auto renamed_from = renamed_columns_to_from.at(it->name);
                        auto maybe_name_and_type = source_columns.tryGetByName(renamed_from);
                        if (!maybe_name_and_type)
                            throw Exception(
                                ErrorCodes::LOGICAL_ERROR,
                                "Got incorrect mutation commands, column {} was renamed from {}, but it doesn't exist in source columns {}",
                                it->name, renamed_from, source_columns.toString());

                        it->type = maybe_name_and_type->type;
                    }
                    else
                    {
                        /// Take a type from source part column.
                        /// It may differ from column type in storage.
                        it->type = source_col->second;
                    }
                    ++it;
                }
            }
        }
    }

    return {storage_columns, new_serialization_infos};
}


static ExecuteTTLType shouldExecuteTTL(const StorageMetadataPtr & metadata_snapshot, const ColumnDependencies & dependencies)
{
    if (!metadata_snapshot->hasAnyTTL())
        return ExecuteTTLType::NONE;

    bool has_ttl_expression = false;

    for (const auto & dependency : dependencies)
    {
        if (dependency.kind == ColumnDependency::TTL_EXPRESSION)
            has_ttl_expression = true;

        if (dependency.kind == ColumnDependency::TTL_TARGET)
            return ExecuteTTLType::NORMAL;
    }
    return has_ttl_expression ? ExecuteTTLType::RECALCULATE : ExecuteTTLType::NONE;
}


/// Return set of indices which should be recalculated during mutation also
/// wraps input stream into additional expression stream
static std::set<MergeTreeIndexPtr> getIndicesToRecalculate(
    QueryPipelineBuilder & builder,
    const StorageMetadataPtr & metadata_snapshot,
    ContextPtr context,
    const NameSet & materialized_indices)
{
    /// Checks if columns used in skipping indexes modified.
    const auto & index_factory = MergeTreeIndexFactory::instance();
    std::set<MergeTreeIndexPtr> indices_to_recalc;
    ASTPtr indices_recalc_expr_list = std::make_shared<ASTExpressionList>();
    const auto & indices = metadata_snapshot->getSecondaryIndices();

    for (const auto & index : indices)
    {
        if (materialized_indices.contains(index.name))
        {
            if (indices_to_recalc.insert(index_factory.get(index)).second)
            {
                ASTPtr expr_list = index.expression_list_ast->clone();
                for (const auto & expr : expr_list->children)
                    indices_recalc_expr_list->children.push_back(expr->clone());
            }
        }
    }

    if (!indices_to_recalc.empty() && builder.initialized())
    {
        auto indices_recalc_syntax = TreeRewriter(context).analyze(indices_recalc_expr_list, builder.getHeader().getNamesAndTypesList());
        auto indices_recalc_expr = ExpressionAnalyzer(
                indices_recalc_expr_list,
                indices_recalc_syntax, context).getActions(false);

        /// We can update only one column, but some skip idx expression may depend on several
        /// columns (c1 + c2 * c3). It works because this stream was created with help of
        /// MutationsInterpreter which knows about skip indices and stream 'in' already has
        /// all required columns.
        /// TODO move this logic to single place.
        builder.addTransform(std::make_shared<ExpressionTransform>(builder.getHeader(), indices_recalc_expr));
        builder.addTransform(std::make_shared<MaterializingTransform>(builder.getHeader()));
    }
    return indices_to_recalc;
}

static std::set<ProjectionDescriptionRawPtr> getProjectionsToRecalculate(
    const StorageMetadataPtr & metadata_snapshot,
    const NameSet & materialized_projections)
{
    std::set<ProjectionDescriptionRawPtr> projections_to_recalc;
    for (const auto & projection : metadata_snapshot->getProjections())
    {
        if (materialized_projections.contains(projection.name))
            projections_to_recalc.insert(&projection);
    }
    return projections_to_recalc;
}

static std::unordered_map<String, size_t> getStreamCounts(
    const MergeTreeDataPartPtr & data_part, const Names & column_names)
{
    std::unordered_map<String, size_t> stream_counts;

    for (const auto & column_name : column_names)
    {
        if (auto serialization = data_part->tryGetSerialization(column_name))
        {
            auto callback = [&](const ISerialization::SubstreamPath & substream_path)
            {
                auto full_stream_name = ISerialization::getFileNameForStream(column_name, substream_path);
                auto stream_name = data_part->checksums.getFileNameOrHash(full_stream_name);
                ++stream_counts[stream_name];
            };

            serialization->enumerateStreams(callback);
        }
    }

    return stream_counts;
}


/// Files, that we don't need to remove and don't need to hardlink, for example columns.txt and checksums.txt.
/// Because we will generate new versions of them after we perform mutation.
static NameSet collectFilesToSkip(
    const MergeTreeDataPartPtr & source_part,
    const MergeTreeDataPartPtr & new_part,
    const Block & updated_header,
    const std::set<MergeTreeIndexPtr> & indices_to_recalc,
    const String & mrk_extension,
    const std::set<ProjectionDescriptionRawPtr> & projections_to_recalc)
{
    NameSet files_to_skip = source_part->getFileNamesWithoutChecksums();

    /// Do not hardlink this file because it's always rewritten at the end of mutation.
    files_to_skip.insert(IMergeTreeDataPart::SERIALIZATION_FILE_NAME);

    for (const auto & index : indices_to_recalc)
    {
        /// Since MinMax index has .idx2 extension, we need to add correct extension.
        files_to_skip.insert(index->getFileName() + index->getSerializedFileExtension());
        files_to_skip.insert(index->getFileName() + mrk_extension);
    }

    for (const auto & projection : projections_to_recalc)
        files_to_skip.insert(projection->getDirectoryName());

    if (isWidePart(source_part))
    {
        auto new_stream_counts = getStreamCounts(new_part, new_part->getColumns().getNames());
        auto source_updated_stream_counts = getStreamCounts(source_part, updated_header.getNames());
        auto new_updated_stream_counts = getStreamCounts(new_part, updated_header.getNames());

        /// Skip all modified files in new part.
        for (const auto & [stream_name, _] : new_updated_stream_counts)
        {
            files_to_skip.insert(stream_name + ".bin");
            files_to_skip.insert(stream_name + mrk_extension);
        }

        /// Skip files that we read from source part and do not write in new part.
        /// E.g. ALTER MODIFY from LowCardinality(String) to String.
        for (const auto & [stream_name, _] : source_updated_stream_counts)
        {
            /// If we read shared stream and do not write it
            /// (e.g. while ALTER MODIFY COLUMN from array of Nested type to String),
            /// we need to hardlink its files, because they will be lost otherwise.
            bool need_hardlink = new_updated_stream_counts[stream_name] == 0 && new_stream_counts[stream_name] != 0;

            if (!need_hardlink)
            {
                files_to_skip.insert(stream_name + ".bin");
                files_to_skip.insert(stream_name + mrk_extension);
            }
        }
    }

    return files_to_skip;
}


/// Apply commands to source_part i.e. remove and rename some columns in
/// source_part and return set of files, that have to be removed or renamed
/// from filesystem and in-memory checksums. Ordered result is important,
/// because we can apply renames that affects each other: x -> z, y -> x.
static NameToNameVector collectFilesForRenames(
    MergeTreeData::DataPartPtr source_part,
    MergeTreeData::DataPartPtr new_part,
    const MutationCommands & commands_for_removes,
    const String & mrk_extension)
{
    /// Collect counts for shared streams of different columns. As an example, Nested columns have shared stream with array sizes.
    auto stream_counts = getStreamCounts(source_part, source_part->getColumns().getNames());
    NameToNameVector rename_vector;
    NameSet collected_names;

    auto add_rename = [&rename_vector, &collected_names] (const std::string & file_rename_from, const std::string & file_rename_to)
    {
        if (collected_names.emplace(file_rename_from).second)
            rename_vector.emplace_back(file_rename_from, file_rename_to);
    };

    /// Remove old data
    for (const auto & command : commands_for_removes)
    {
        if (command.type == MutationCommand::Type::DROP_INDEX)
        {
            if (source_part->checksums.has(INDEX_FILE_PREFIX + command.column_name + ".idx2"))
            {
                add_rename(INDEX_FILE_PREFIX + command.column_name + ".idx2", "");
                add_rename(INDEX_FILE_PREFIX + command.column_name + mrk_extension, "");
            }
            else if (source_part->checksums.has(INDEX_FILE_PREFIX + command.column_name + ".idx"))
            {
                add_rename(INDEX_FILE_PREFIX + command.column_name + ".idx", "");
                add_rename(INDEX_FILE_PREFIX + command.column_name + mrk_extension, "");
            }
        }
        else if (command.type == MutationCommand::Type::DROP_PROJECTION)
        {
            if (source_part->checksums.has(command.column_name + ".proj"))
                add_rename(command.column_name + ".proj", "");
        }
        else if (isWidePart(source_part))
        {
            if (command.type == MutationCommand::Type::DROP_COLUMN)
            {
<<<<<<< HEAD
                auto full_stream_name = ISerialization::getFileNameForStream({command.column_name, command.data_type}, substream_path);
                auto stream_name = source_part->checksums.getFileNameOrHash(full_stream_name);

                /// Delete files if they are no longer shared with another column.
                if (--stream_counts[stream_name] == 0)
=======
                ISerialization::StreamCallback callback = [&](const ISerialization::SubstreamPath & substream_path)
>>>>>>> dcc3efe4
                {
                    String stream_name = ISerialization::getFileNameForStream({command.column_name, command.data_type}, substream_path);
                    /// Delete files if they are no longer shared with another column.
                    if (--stream_counts[stream_name] == 0)
                    {
                        add_rename(stream_name + ".bin", "");
                        add_rename(stream_name + mrk_extension, "");
                    }
                };

                if (auto serialization = source_part->tryGetSerialization(command.column_name))
                    serialization->enumerateStreams(callback);
            }
            else if (command.type == MutationCommand::Type::RENAME_COLUMN)
            {
<<<<<<< HEAD
                String full_stream_from = ISerialization::getFileNameForStream(command.column_name, substream_path);
                String full_stream_to = boost::replace_first_copy(full_stream_from, escaped_name_from, escaped_name_to);

                String stream_from = source_part->checksums.getFileNameOrHash(full_stream_from);
                String stream_to = stream_from == full_stream_from ? full_stream_to : sipHash128String(full_stream_to);
=======
                String escaped_name_from = escapeForFileName(command.column_name);
                String escaped_name_to = escapeForFileName(command.rename_to);
>>>>>>> dcc3efe4

                ISerialization::StreamCallback callback = [&](const ISerialization::SubstreamPath & substream_path)
                {
                    String stream_from = ISerialization::getFileNameForStream(command.column_name, substream_path);
                    String stream_to = boost::replace_first_copy(stream_from, escaped_name_from, escaped_name_to);

                    if (stream_from != stream_to)
                    {
                        add_rename(stream_from + ".bin", stream_to + ".bin");
                        add_rename(stream_from + mrk_extension, stream_to + mrk_extension);
                    }
                };

                if (auto serialization = source_part->tryGetSerialization(command.column_name))
                    serialization->enumerateStreams(callback);
            }
            else if (command.type == MutationCommand::Type::READ_COLUMN)
            {
                /// Remove files for streams that exist in source_part,
                /// but were removed in new_part by MODIFY COLUMN from
                /// type with higher number of streams (e.g. LowCardinality -> String).

                auto old_streams = getStreamCounts(source_part, source_part->getColumns().getNames());
                auto new_streams = getStreamCounts(new_part, source_part->getColumns().getNames());

                for (const auto & [old_stream, _] : old_streams)
                {
                    if (!new_streams.contains(old_stream) && --stream_counts[old_stream] == 0)
                    {
                        add_rename(old_stream + ".bin", "");
                        add_rename(old_stream + mrk_extension, "");
                    }
                }
            }
        }
    }

    if (!source_part->getSerializationInfos().empty()
        && new_part->getSerializationInfos().empty())
    {
        rename_vector.emplace_back(IMergeTreeDataPart::SERIALIZATION_FILE_NAME, "");
    }

    return rename_vector;
}


/// Initialize and write to disk new part fields like checksums, columns, etc.
void finalizeMutatedPart(
    const MergeTreeDataPartPtr & source_part,
    MergeTreeData::MutableDataPartPtr new_data_part,
    ExecuteTTLType execute_ttl_type,
    const CompressionCodecPtr & codec,
    ContextPtr context,
    StorageMetadataPtr metadata_snapshot,
    bool sync)
{
    std::vector<std::unique_ptr<WriteBufferFromFileBase>> written_files;

    if (new_data_part->uuid != UUIDHelpers::Nil)
    {
        auto out = new_data_part->getDataPartStorage().writeFile(IMergeTreeDataPart::UUID_FILE_NAME, 4096, context->getWriteSettings());
        HashingWriteBuffer out_hashing(*out);
        writeUUIDText(new_data_part->uuid, out_hashing);
        new_data_part->checksums.files[IMergeTreeDataPart::UUID_FILE_NAME].file_size = out_hashing.count();
        new_data_part->checksums.files[IMergeTreeDataPart::UUID_FILE_NAME].file_hash = out_hashing.getHash();
        written_files.push_back(std::move(out));
    }

    if (execute_ttl_type != ExecuteTTLType::NONE)
    {
        /// Write a file with ttl infos in json format.
        auto out_ttl = new_data_part->getDataPartStorage().writeFile("ttl.txt", 4096, context->getWriteSettings());
        HashingWriteBuffer out_hashing(*out_ttl);
        new_data_part->ttl_infos.write(out_hashing);
        new_data_part->checksums.files["ttl.txt"].file_size = out_hashing.count();
        new_data_part->checksums.files["ttl.txt"].file_hash = out_hashing.getHash();
        written_files.push_back(std::move(out_ttl));
    }

    if (!new_data_part->getSerializationInfos().empty())
    {
        auto out_serialization = new_data_part->getDataPartStorage().writeFile(IMergeTreeDataPart::SERIALIZATION_FILE_NAME, 4096, context->getWriteSettings());
        HashingWriteBuffer out_hashing(*out_serialization);
        new_data_part->getSerializationInfos().writeJSON(out_hashing);
        new_data_part->checksums.files[IMergeTreeDataPart::SERIALIZATION_FILE_NAME].file_size = out_hashing.count();
        new_data_part->checksums.files[IMergeTreeDataPart::SERIALIZATION_FILE_NAME].file_hash = out_hashing.getHash();
        written_files.push_back(std::move(out_serialization));
    }

    {
        /// Write file with checksums.
        auto out_checksums = new_data_part->getDataPartStorage().writeFile("checksums.txt", 4096, context->getWriteSettings());
        new_data_part->checksums.write(*out_checksums);
        written_files.push_back(std::move(out_checksums));
    }

    {
        auto out_comp = new_data_part->getDataPartStorage().writeFile(IMergeTreeDataPart::DEFAULT_COMPRESSION_CODEC_FILE_NAME, 4096, context->getWriteSettings());
        DB::writeText(queryToString(codec->getFullCodecDesc()), *out_comp);
        written_files.push_back(std::move(out_comp));
    }

    {
        auto out_metadata = new_data_part->getDataPartStorage().writeFile(IMergeTreeDataPart::METADATA_VERSION_FILE_NAME, 4096, context->getWriteSettings());
        DB::writeText(metadata_snapshot->getMetadataVersion(), *out_metadata);
        written_files.push_back(std::move(out_metadata));
    }

    {
        /// Write a file with a description of columns.
        auto out_columns = new_data_part->getDataPartStorage().writeFile("columns.txt", 4096, context->getWriteSettings());
        new_data_part->getColumns().writeText(*out_columns);
        written_files.push_back(std::move(out_columns));
    }

    for (auto & file : written_files)
    {
        file->finalize();
        if (sync)
            file->sync();
    }
    /// Close files
    written_files.clear();

    new_data_part->rows_count = source_part->rows_count;
    new_data_part->index_granularity = source_part->index_granularity;
    new_data_part->index = source_part->index;
    new_data_part->minmax_idx = source_part->minmax_idx;
    new_data_part->modification_time = time(nullptr);

    /// Load rest projections which are hardlinked
    new_data_part->loadProjections(false, false, true /* if_not_loaded */);

    /// All information about sizes is stored in checksums.
    /// It doesn't make sense to touch filesystem for sizes.
    new_data_part->setBytesOnDisk(new_data_part->checksums.getTotalSizeOnDisk());
    /// Also use information from checksums
    new_data_part->calculateColumnsAndSecondaryIndicesSizesOnDisk();

    new_data_part->default_codec = codec;
}

}

struct MutationContext
{
    MergeTreeData * data;
    MergeTreeDataMergerMutator * mutator;
    ActionBlocker * merges_blocker;
    TableLockHolder * holder;
    MergeListEntry * mutate_entry;

    Poco::Logger * log{&Poco::Logger::get("MutateTask")};

    FutureMergedMutatedPartPtr future_part;
    MergeTreeData::DataPartPtr source_part;
    StorageMetadataPtr metadata_snapshot;

    MutationCommandsConstPtr commands;
    time_t time_of_mutation;
    ContextPtr context;
    ReservationSharedPtr space_reservation;

    CompressionCodecPtr compression_codec;

    std::unique_ptr<CurrentMetrics::Increment> num_mutations;

    QueryPipelineBuilder mutating_pipeline_builder;
    QueryPipeline mutating_pipeline; // in
    std::unique_ptr<PullingPipelineExecutor> mutating_executor{nullptr};
    ProgressCallback progress_callback;
    Block updated_header;

    std::unique_ptr<MutationsInterpreter> interpreter;
    UInt64 watch_prev_elapsed{0};
    std::unique_ptr<MergeStageProgress> stage_progress{nullptr};

    MutationCommands commands_for_part;
    MutationCommands for_interpreter;
    MutationCommands for_file_renames;

    NamesAndTypesList storage_columns;
    NameSet materialized_indices;
    NameSet materialized_projections;

    MergeTreeData::MutableDataPartPtr new_data_part;
    IMergedBlockOutputStreamPtr out{nullptr};

    String mrk_extension;

    std::vector<ProjectionDescriptionRawPtr> projections_to_build;
    IMergeTreeDataPart::MinMaxIndexPtr minmax_idx{nullptr};

    std::set<MergeTreeIndexPtr> indices_to_recalc;
    std::set<ProjectionDescriptionRawPtr> projections_to_recalc;
    MergeTreeData::DataPart::Checksums existing_indices_checksums;
    NameSet files_to_skip;
    NameToNameVector files_to_rename;

    bool need_sync;
    ExecuteTTLType execute_ttl_type{ExecuteTTLType::NONE};

    MergeTreeTransactionPtr txn;

    MergeTreeData::HardlinkedFiles hardlinked_files;

    bool need_prefix = true;

    scope_guard temporary_directory_lock;
};

using MutationContextPtr = std::shared_ptr<MutationContext>;


class MergeProjectionPartsTask : public IExecutableTask
{
public:

    MergeProjectionPartsTask(
        String name_,
        MergeTreeData::MutableDataPartsVector && parts_,
        const ProjectionDescription & projection_,
        size_t & block_num_,
        MutationContextPtr ctx_)
        : name(std::move(name_))
        , parts(std::move(parts_))
        , projection(projection_)
        , block_num(block_num_)
        , ctx(ctx_)
        , log(&Poco::Logger::get("MergeProjectionPartsTask"))
        {
            LOG_DEBUG(log, "Selected {} projection_parts from {} to {}", parts.size(), parts.front()->name, parts.back()->name);
            level_parts[current_level] = std::move(parts);
        }

    void onCompleted() override { throw Exception(ErrorCodes::LOGICAL_ERROR, "Not implemented"); }
    StorageID getStorageID() override { throw Exception(ErrorCodes::LOGICAL_ERROR, "Not implemented"); }
    Priority getPriority() override { throw Exception(ErrorCodes::LOGICAL_ERROR, "Not implemented"); }

    bool executeStep() override
    {
        auto & current_level_parts = level_parts[current_level];
        auto & next_level_parts = level_parts[next_level];

        MergeTreeData::MutableDataPartsVector selected_parts;
        while (selected_parts.size() < max_parts_to_merge_in_one_level && !current_level_parts.empty())
        {
            selected_parts.push_back(std::move(current_level_parts.back()));
            current_level_parts.pop_back();
        }

        if (selected_parts.empty())
        {
            if (next_level_parts.empty())
            {
                LOG_WARNING(log, "There is no projection parts merged");

                /// Task is finished
                return false;
            }
            current_level = next_level;
            ++next_level;
        }
        else if (selected_parts.size() == 1)
        {
            if (next_level_parts.empty())
            {
                LOG_DEBUG(log, "Merged a projection part in level {}", current_level);
                selected_parts[0]->renameTo(projection.name + ".proj", true);
                selected_parts[0]->name = projection.name;
                selected_parts[0]->is_temp = false;
                ctx->new_data_part->addProjectionPart(name, std::move(selected_parts[0]));

                /// Task is finished
                return false;
            }
            else
            {
                LOG_DEBUG(log, "Forwarded part {} in level {} to next level", selected_parts[0]->name, current_level);
                next_level_parts.push_back(std::move(selected_parts[0]));
            }
        }
        else if (selected_parts.size() > 1)
        {
            // Generate a unique part name
            ++block_num;
            auto projection_future_part = std::make_shared<FutureMergedMutatedPart>();
            MergeTreeData::DataPartsVector const_selected_parts(
                std::make_move_iterator(selected_parts.begin()), std::make_move_iterator(selected_parts.end()));
            projection_future_part->assign(std::move(const_selected_parts));
            projection_future_part->name = fmt::format("{}_{}", projection.name, ++block_num);
            projection_future_part->part_info = {"all", 0, 0, 0};

            MergeTreeData::MergingParams projection_merging_params;
            projection_merging_params.mode = MergeTreeData::MergingParams::Ordinary;
            if (projection.type == ProjectionDescription::Type::Aggregate)
                projection_merging_params.mode = MergeTreeData::MergingParams::Aggregating;

            LOG_DEBUG(log, "Merged {} parts in level {} to {}", selected_parts.size(), current_level, projection_future_part->name);
            auto tmp_part_merge_task = ctx->mutator->mergePartsToTemporaryPart(
                projection_future_part,
                projection.metadata,
                ctx->mutate_entry,
                std::make_unique<MergeListElement>((*ctx->mutate_entry)->table_id, projection_future_part, ctx->context),
                *ctx->holder,
                ctx->time_of_mutation,
                ctx->context,
                ctx->space_reservation,
                false, // TODO Do we need deduplicate for projections
                {},
                false, // no cleanup
                projection_merging_params,
                NO_TRANSACTION_PTR,
                /* need_prefix */ true,
                ctx->new_data_part.get(),
                ".tmp_proj");

            next_level_parts.push_back(executeHere(tmp_part_merge_task));
            next_level_parts.back()->is_temp = true;
        }

        /// Need execute again
        return true;
    }

private:
    String name;
    MergeTreeData::MutableDataPartsVector parts;
    const ProjectionDescription & projection;
    size_t & block_num;
    MutationContextPtr ctx;

    Poco::Logger * log;

    std::map<size_t, MergeTreeData::MutableDataPartsVector> level_parts;
    size_t current_level = 0;
    size_t next_level = 1;

    /// TODO(nikitamikhaylov): make this constant a setting
    static constexpr size_t max_parts_to_merge_in_one_level = 10;
};


// This class is responsible for:
// 1. get projection pipeline and a sink to write parts
// 2. build an executor that can write block to the input stream (actually we can write through it to generate as many parts as possible)
// 3. finalize the pipeline so that all parts are merged into one part

// In short it executed a mutation for the part an original part and for its every projection

/**
 *
 * An overview of how the process of mutation works for projections:
 *
 * The mutation for original parts is executed block by block,
 * but additionally we execute a SELECT query for each projection over a current block.
 * And we store results to a map : ProjectionName -> ArrayOfParts.
 *
 * Then, we have to merge all parts for each projection. But we will have constraint:
 * We cannot execute merge on more than 10 parts simulatiously.
 * So we build a tree of merges. At the beginning all the parts have level 0.
 * At each step we take not bigger than 10 parts from the same level
 * and merge it into a bigger part with incremented level.
 */
class PartMergerWriter
{
public:

    explicit PartMergerWriter(MutationContextPtr ctx_)
        : ctx(ctx_), projections(ctx->metadata_snapshot->projections)
    {
    }

    bool execute()
    {
        switch (state)
        {
            case State::NEED_PREPARE:
            {
                prepare();

                state = State::NEED_MUTATE_ORIGINAL_PART;
                return true;
            }
            case State::NEED_MUTATE_ORIGINAL_PART:
            {
                if (mutateOriginalPartAndPrepareProjections())
                    return true;

                state = State::NEED_MERGE_PROJECTION_PARTS;
                return true;
            }
            case State::NEED_MERGE_PROJECTION_PARTS:
            {
                if (iterateThroughAllProjections())
                    return true;

                state = State::SUCCESS;
                return true;
            }
            case State::SUCCESS:
            {
                return false;
            }
        }
        return false;
    }

private:
    void prepare();
    bool mutateOriginalPartAndPrepareProjections();
    bool iterateThroughAllProjections();
    void constructTaskForProjectionPartsMerge();
    void finalize();

    enum class State
    {
        NEED_PREPARE,
        NEED_MUTATE_ORIGINAL_PART,
        NEED_MERGE_PROJECTION_PARTS,

        SUCCESS
    };

    State state{State::NEED_PREPARE};
    MutationContextPtr ctx;

    size_t block_num = 0;

    using ProjectionNameToItsBlocks = std::map<String, MergeTreeData::MutableDataPartsVector>;
    ProjectionNameToItsBlocks projection_parts;
    std::move_iterator<ProjectionNameToItsBlocks::iterator> projection_parts_iterator;

    std::vector<SquashingTransform> projection_squashes;
    const ProjectionsDescription & projections;

    ExecutableTaskPtr merge_projection_parts_task_ptr;
};


void PartMergerWriter::prepare()
{
    const auto & settings = ctx->context->getSettingsRef();

    for (size_t i = 0, size = ctx->projections_to_build.size(); i < size; ++i)
    {
        // If the parent part is an in-memory part, squash projection output into one block and
        // build in-memory projection because we don't support merging into a new in-memory part.
        // Otherwise we split the materialization into multiple stages similar to the process of
        // INSERT SELECT query.
        if (ctx->new_data_part->getType() == MergeTreeDataPartType::InMemory)
            projection_squashes.emplace_back(0, 0);
        else
            projection_squashes.emplace_back(settings.min_insert_block_size_rows, settings.min_insert_block_size_bytes);
    }
}


bool PartMergerWriter::mutateOriginalPartAndPrepareProjections()
{
    Block cur_block;
    if (MutationHelpers::checkOperationIsNotCanceled(*ctx->merges_blocker, ctx->mutate_entry) && ctx->mutating_executor->pull(cur_block))
    {
        if (ctx->minmax_idx)
            ctx->minmax_idx->update(cur_block, ctx->data->getMinMaxColumnsNames(ctx->metadata_snapshot->getPartitionKey()));

        ctx->out->write(cur_block);

        for (size_t i = 0, size = ctx->projections_to_build.size(); i < size; ++i)
        {
            const auto & projection = *ctx->projections_to_build[i];
            auto projection_block = projection_squashes[i].add(projection.calculate(cur_block, ctx->context));
            if (projection_block)
            {
                auto tmp_part = MergeTreeDataWriter::writeTempProjectionPart(
                    *ctx->data, ctx->log, projection_block, projection, ctx->new_data_part.get(), ++block_num);
                tmp_part.finalize();
                tmp_part.part->getDataPartStorage().commitTransaction();
                projection_parts[projection.name].emplace_back(std::move(tmp_part.part));
            }
        }

        (*ctx->mutate_entry)->rows_written += cur_block.rows();
        (*ctx->mutate_entry)->bytes_written_uncompressed += cur_block.bytes();

        /// Need execute again
        return true;
    }

    // Write the last block
    for (size_t i = 0, size = ctx->projections_to_build.size(); i < size; ++i)
    {
        const auto & projection = *ctx->projections_to_build[i];
        auto & projection_squash = projection_squashes[i];
        auto projection_block = projection_squash.add({});
        if (projection_block)
        {
            auto temp_part = MergeTreeDataWriter::writeTempProjectionPart(
                *ctx->data, ctx->log, projection_block, projection, ctx->new_data_part.get(), ++block_num);
            temp_part.finalize();
            temp_part.part->getDataPartStorage().commitTransaction();
            projection_parts[projection.name].emplace_back(std::move(temp_part.part));
        }
    }

    projection_parts_iterator = std::make_move_iterator(projection_parts.begin());

    /// Maybe there are no projections ?
    if (projection_parts_iterator != std::make_move_iterator(projection_parts.end()))
        constructTaskForProjectionPartsMerge();

    /// Let's move on to the next stage
    return false;
}


void PartMergerWriter::constructTaskForProjectionPartsMerge()
{
    auto && [name, parts] = *projection_parts_iterator;
    const auto & projection = projections.get(name);

    merge_projection_parts_task_ptr = std::make_unique<MergeProjectionPartsTask>
    (
        name,
        std::move(parts),
        projection,
        block_num,
        ctx
    );
}


bool PartMergerWriter::iterateThroughAllProjections()
{
    /// In case if there are no projections we didn't construct a task
    if (!merge_projection_parts_task_ptr)
        return false;

    if (merge_projection_parts_task_ptr->executeStep())
        return true;

    ++projection_parts_iterator;

    if (projection_parts_iterator == std::make_move_iterator(projection_parts.end()))
        return false;

    constructTaskForProjectionPartsMerge();

    return true;
}

class MutateAllPartColumnsTask : public IExecutableTask
{
public:

    explicit MutateAllPartColumnsTask(MutationContextPtr ctx_) : ctx(ctx_) {}

    void onCompleted() override { throw Exception(ErrorCodes::LOGICAL_ERROR, "Not implemented"); }
    StorageID getStorageID() override { throw Exception(ErrorCodes::LOGICAL_ERROR, "Not implemented"); }
    Priority getPriority() override { throw Exception(ErrorCodes::LOGICAL_ERROR, "Not implemented"); }

    bool executeStep() override
    {
        switch (state)
        {
            case State::NEED_PREPARE:
            {
                prepare();

                state = State::NEED_EXECUTE;
                return true;
            }
            case State::NEED_EXECUTE:
            {
                if (part_merger_writer_task->execute())
                    return true;

                state = State::NEED_FINALIZE;
                return true;
            }
            case State::NEED_FINALIZE:
            {
                finalize();

                state = State::SUCCESS;
                return true;
            }
            case State::SUCCESS:
            {
                return false;
            }
        }
        return false;
    }

private:

    void prepare()
    {
        if (ctx->new_data_part->isStoredOnDisk())
            ctx->new_data_part->getDataPartStorage().createDirectories();

        /// Note: this is done before creating input streams, because otherwise data.data_parts_mutex
        /// (which is locked in data.getTotalActiveSizeInBytes())
        /// (which is locked in shared mode when input streams are created) and when inserting new data
        /// the order is reverse. This annoys TSan even though one lock is locked in shared mode and thus
        /// deadlock is impossible.
        ctx->compression_codec
            = ctx->data->getCompressionCodecForPart(ctx->source_part->getBytesOnDisk(), ctx->source_part->ttl_infos, ctx->time_of_mutation);

        NameSet entries_to_hardlink;

        NameSet removed_indices;
        for (const auto & command : ctx->for_file_renames)
        {
            if (command.type == MutationCommand::DROP_INDEX)
                removed_indices.insert(command.column_name);
        }

        const auto & indices = ctx->metadata_snapshot->getSecondaryIndices();
        MergeTreeIndices skip_indices;
        for (const auto & idx : indices)
        {
            if (removed_indices.contains(idx.name))
                continue;

            if (ctx->materialized_indices.contains(idx.name))
            {
                skip_indices.push_back(MergeTreeIndexFactory::instance().get(idx));
            }
            else
            {
                auto prefix = fmt::format("{}{}.", INDEX_FILE_PREFIX, idx.name);
                auto it = ctx->source_part->checksums.files.upper_bound(prefix);
                while (it != ctx->source_part->checksums.files.end())
                {
                    if (!startsWith(it->first, prefix))
                        break;

                    entries_to_hardlink.insert(it->first);
                    ctx->existing_indices_checksums.addFile(it->first, it->second.file_size, it->second.file_hash);
                    ++it;
                }
            }
        }

        NameSet removed_projections;
        for (const auto & command : ctx->for_file_renames)
        {
            if (command.type == MutationCommand::DROP_PROJECTION)
                removed_projections.insert(command.column_name);
        }

        const auto & projections = ctx->metadata_snapshot->getProjections();
        for (const auto & projection : projections)
        {
            if (removed_projections.contains(projection.name))
                continue;

            if (ctx->materialized_projections.contains(projection.name))
            {
                ctx->projections_to_build.push_back(&projection);
            }
            else
            {
                if (ctx->source_part->checksums.has(projection.getDirectoryName()))
                    entries_to_hardlink.insert(projection.getDirectoryName());
            }
        }

        NameSet hardlinked_files;
        /// Create hardlinks for unchanged files
        for (auto it = ctx->source_part->getDataPartStorage().iterate(); it->isValid(); it->next())
        {
            if (!entries_to_hardlink.contains(it->name()))
                continue;

            if (it->isFile())
            {
                ctx->new_data_part->getDataPartStorage().createHardLinkFrom(
                    ctx->source_part->getDataPartStorage(), it->name(), it->name());
                hardlinked_files.insert(it->name());
            }
            else
            {
                // it's a projection part directory
                ctx->new_data_part->getDataPartStorage().createProjection(it->name());

                auto projection_data_part_storage_src = ctx->source_part->getDataPartStorage().getProjection(it->name());
                auto projection_data_part_storage_dst = ctx->new_data_part->getDataPartStorage().getProjection(it->name());

                for (auto p_it = projection_data_part_storage_src->iterate(); p_it->isValid(); p_it->next())
                {
                    projection_data_part_storage_dst->createHardLinkFrom(
                        *projection_data_part_storage_src, p_it->name(), p_it->name());

                    auto file_name_with_projection_prefix = fs::path(projection_data_part_storage_src->getPartDirectory()) / p_it->name();
                    hardlinked_files.insert(file_name_with_projection_prefix);
                }
            }
        }

        /// Tracking of hardlinked files required for zero-copy replication.
        /// We don't remove them when we delete last copy of source part because
        /// new part can use them.
        ctx->hardlinked_files.source_table_shared_id = ctx->source_part->storage.getTableSharedID();
        ctx->hardlinked_files.source_part_name = ctx->source_part->name;
        ctx->hardlinked_files.hardlinks_from_source_part = std::move(hardlinked_files);

        if (!ctx->mutating_pipeline_builder.initialized())
            throw Exception(ErrorCodes::LOGICAL_ERROR, "Cannot mutate part columns with uninitialized mutations stream. It's a bug");

        QueryPipelineBuilder builder(std::move(ctx->mutating_pipeline_builder));

        if (ctx->metadata_snapshot->hasPrimaryKey() || ctx->metadata_snapshot->hasSecondaryIndices())
        {
            builder.addTransform(std::make_shared<ExpressionTransform>(
                builder.getHeader(), ctx->data->getPrimaryKeyAndSkipIndicesExpression(ctx->metadata_snapshot, skip_indices)));

            builder.addTransform(std::make_shared<MaterializingTransform>(builder.getHeader()));
        }

        if (ctx->execute_ttl_type == ExecuteTTLType::NORMAL)
            builder.addTransform(std::make_shared<TTLTransform>(builder.getHeader(), *ctx->data, ctx->metadata_snapshot, ctx->new_data_part, ctx->time_of_mutation, true));

        if (ctx->execute_ttl_type == ExecuteTTLType::RECALCULATE)
            builder.addTransform(std::make_shared<TTLCalcTransform>(builder.getHeader(), *ctx->data, ctx->metadata_snapshot, ctx->new_data_part, ctx->time_of_mutation, true));

        ctx->minmax_idx = std::make_shared<IMergeTreeDataPart::MinMaxIndex>();

        ctx->out = std::make_shared<MergedBlockOutputStream>(
            ctx->new_data_part,
            ctx->metadata_snapshot,
            ctx->new_data_part->getColumns(),
            skip_indices,
            ctx->compression_codec,
            ctx->txn,
            /*reset_columns=*/ true,
            /*blocks_are_granules_size=*/ false,
            ctx->context->getWriteSettings());

        ctx->mutating_pipeline = QueryPipelineBuilder::getPipeline(std::move(builder));
        ctx->mutating_pipeline.setProgressCallback(ctx->progress_callback);
        /// Is calculated inside MergeProgressCallback.
        ctx->mutating_pipeline.disableProfileEventUpdate();
        ctx->mutating_executor = std::make_unique<PullingPipelineExecutor>(ctx->mutating_pipeline);

        part_merger_writer_task = std::make_unique<PartMergerWriter>(ctx);
    }


    void finalize()
    {
        ctx->new_data_part->minmax_idx = std::move(ctx->minmax_idx);
        ctx->new_data_part->loadProjections(false, false, true /* if_not_loaded */);
        ctx->mutating_executor.reset();
        ctx->mutating_pipeline.reset();

        static_pointer_cast<MergedBlockOutputStream>(ctx->out)->finalizePart(
            ctx->new_data_part, ctx->need_sync, nullptr, &ctx->existing_indices_checksums);
        ctx->out.reset();
    }

    enum class State
    {
        NEED_PREPARE,
        NEED_EXECUTE,
        NEED_FINALIZE,

        SUCCESS
    };

    State state{State::NEED_PREPARE};

    MutationContextPtr ctx;

    std::unique_ptr<PartMergerWriter> part_merger_writer_task;
};


class MutateSomePartColumnsTask : public IExecutableTask
{
public:
    explicit MutateSomePartColumnsTask(MutationContextPtr ctx_) : ctx(ctx_) {}

    void onCompleted() override { throw Exception(ErrorCodes::LOGICAL_ERROR, "Not implemented"); }
    StorageID getStorageID() override { throw Exception(ErrorCodes::LOGICAL_ERROR, "Not implemented"); }
    Priority getPriority() override { throw Exception(ErrorCodes::LOGICAL_ERROR, "Not implemented"); }

    bool executeStep() override
    {
        switch (state)
        {
            case State::NEED_PREPARE:
            {
                prepare();
                state = State::NEED_EXECUTE;
                return true;
            }
            case State::NEED_EXECUTE:
            {
                if (part_merger_writer_task && part_merger_writer_task->execute())
                    return true;

                state = State::NEED_FINALIZE;
                return true;
            }
            case State::NEED_FINALIZE:
            {
                finalize();

                state = State::SUCCESS;
                return true;
            }
            case State::SUCCESS:
            {
                return false;
            }
        }
        return false;
    }

private:

    void prepare()
    {
        if (ctx->execute_ttl_type != ExecuteTTLType::NONE)
            ctx->files_to_skip.insert("ttl.txt");

        ctx->new_data_part->getDataPartStorage().createDirectories();

        /// We should write version metadata on part creation to distinguish it from parts that were created without transaction.
        TransactionID tid = ctx->txn ? ctx->txn->tid : Tx::PrehistoricTID;
        /// NOTE do not pass context for writing to system.transactions_info_log,
        /// because part may have temporary name (with temporary block numbers). Will write it later.
        ctx->new_data_part->version.setCreationTID(tid, nullptr);
        ctx->new_data_part->storeVersionMetadata();

        NameSet hardlinked_files;

        /// NOTE: Renames must be done in order
        for (const auto & [rename_from, rename_to] : ctx->files_to_rename)
        {
            if (rename_to.empty()) /// It's DROP COLUMN
            {
                /// pass
            }
            else
            {
                ctx->new_data_part->getDataPartStorage().createHardLinkFrom(
                    ctx->source_part->getDataPartStorage(), rename_from, rename_to);
                hardlinked_files.insert(rename_from);
            }
        }
        /// Create hardlinks for unchanged files
        for (auto it = ctx->source_part->getDataPartStorage().iterate(); it->isValid(); it->next())
        {
            if (ctx->files_to_skip.contains(it->name()))
                continue;

            String file_name = it->name();

            auto rename_it = std::find_if(ctx->files_to_rename.begin(), ctx->files_to_rename.end(), [&file_name](const auto & rename_pair)
            {
                return rename_pair.first == file_name;
            });

            if (rename_it != ctx->files_to_rename.end())
            {
                /// RENAMEs and DROPs already processed
                continue;
            }

            String destination = it->name();

            if (it->isFile())
            {
                ctx->new_data_part->getDataPartStorage().createHardLinkFrom(
                    ctx->source_part->getDataPartStorage(), file_name, destination);
                hardlinked_files.insert(file_name);
            }
            else if (!endsWith(it->name(), ".tmp_proj")) // ignore projection tmp merge dir
            {
                // it's a projection part directory
                ctx->new_data_part->getDataPartStorage().createProjection(destination);

                auto projection_data_part_storage_src = ctx->source_part->getDataPartStorage().getProjection(destination);
                auto projection_data_part_storage_dst = ctx->new_data_part->getDataPartStorage().getProjection(destination);

                for (auto p_it = projection_data_part_storage_src->iterate(); p_it->isValid(); p_it->next())
                {
                    auto file_name_with_projection_prefix = fs::path(projection_data_part_storage_src->getPartDirectory()) / p_it->name();
                    projection_data_part_storage_dst->createHardLinkFrom(
                        *projection_data_part_storage_src, p_it->name(), p_it->name());

                    hardlinked_files.insert(file_name_with_projection_prefix);
                }
            }
        }

        /// Tracking of hardlinked files required for zero-copy replication.
        /// We don't remove them when we delete last copy of source part because
        /// new part can use them.
        ctx->hardlinked_files.source_table_shared_id = ctx->source_part->storage.getTableSharedID();
        ctx->hardlinked_files.source_part_name = ctx->source_part->name;
        ctx->hardlinked_files.hardlinks_from_source_part = std::move(hardlinked_files);

        (*ctx->mutate_entry)->columns_written = ctx->storage_columns.size() - ctx->updated_header.columns();

        ctx->new_data_part->checksums = ctx->source_part->checksums;

        ctx->compression_codec = ctx->source_part->default_codec;

        if (ctx->mutating_pipeline_builder.initialized())
        {
            QueryPipelineBuilder builder(std::move(ctx->mutating_pipeline_builder));

            if (ctx->execute_ttl_type == ExecuteTTLType::NORMAL)
                builder.addTransform(std::make_shared<TTLTransform>(builder.getHeader(), *ctx->data, ctx->metadata_snapshot, ctx->new_data_part, ctx->time_of_mutation, true));

            if (ctx->execute_ttl_type == ExecuteTTLType::RECALCULATE)
                builder.addTransform(std::make_shared<TTLCalcTransform>(builder.getHeader(), *ctx->data, ctx->metadata_snapshot, ctx->new_data_part, ctx->time_of_mutation, true));

            ctx->out = std::make_shared<MergedColumnOnlyOutputStream>(
                ctx->new_data_part,
                ctx->metadata_snapshot,
                ctx->updated_header,
                ctx->compression_codec,
                std::vector<MergeTreeIndexPtr>(ctx->indices_to_recalc.begin(), ctx->indices_to_recalc.end()),
                nullptr,
                ctx->source_part->index_granularity,
                &ctx->source_part->index_granularity_info
            );

            ctx->mutating_pipeline = QueryPipelineBuilder::getPipeline(std::move(builder));
            ctx->mutating_pipeline.setProgressCallback(ctx->progress_callback);
            /// Is calculated inside MergeProgressCallback.
            ctx->mutating_pipeline.disableProfileEventUpdate();
            ctx->mutating_executor = std::make_unique<PullingPipelineExecutor>(ctx->mutating_pipeline);

            ctx->projections_to_build = std::vector<ProjectionDescriptionRawPtr>{ctx->projections_to_recalc.begin(), ctx->projections_to_recalc.end()};

            part_merger_writer_task = std::make_unique<PartMergerWriter>(ctx);
        }
    }


    void finalize()
    {
        if (ctx->mutating_executor)
        {
            ctx->mutating_executor.reset();
            ctx->mutating_pipeline.reset();

            auto changed_checksums =
                static_pointer_cast<MergedColumnOnlyOutputStream>(ctx->out)->fillChecksums(
                    ctx->new_data_part, ctx->new_data_part->checksums);
            ctx->new_data_part->checksums.add(std::move(changed_checksums));

            static_pointer_cast<MergedColumnOnlyOutputStream>(ctx->out)->finish(ctx->need_sync);
        }

        for (const auto & [rename_from, rename_to] : ctx->files_to_rename)
        {
            if (rename_to.empty() && ctx->new_data_part->checksums.files.contains(rename_from))
            {
                ctx->new_data_part->checksums.files.erase(rename_from);
            }
            else if (ctx->new_data_part->checksums.files.contains(rename_from))
            {
                ctx->new_data_part->checksums.files[rename_to] = ctx->new_data_part->checksums.files[rename_from];
                ctx->new_data_part->checksums.files.erase(rename_from);
            }
        }

        MutationHelpers::finalizeMutatedPart(ctx->source_part, ctx->new_data_part, ctx->execute_ttl_type, ctx->compression_codec, ctx->context, ctx->metadata_snapshot, ctx->need_sync);
    }


    enum class State
    {
        NEED_PREPARE,
        NEED_EXECUTE,
        NEED_FINALIZE,

        SUCCESS
    };

    State state{State::NEED_PREPARE};
    MutationContextPtr ctx;
    MergedColumnOnlyOutputStreamPtr out;

    std::unique_ptr<PartMergerWriter> part_merger_writer_task{nullptr};
};


MutateTask::MutateTask(
    FutureMergedMutatedPartPtr future_part_,
    StorageMetadataPtr metadata_snapshot_,
    MutationCommandsConstPtr commands_,
    MergeListEntry * mutate_entry_,
    time_t time_of_mutation_,
    ContextPtr context_,
    ReservationSharedPtr space_reservation_,
    TableLockHolder & table_lock_holder_,
    const MergeTreeTransactionPtr & txn,
    MergeTreeData & data_,
    MergeTreeDataMergerMutator & mutator_,
    ActionBlocker & merges_blocker_,
    bool need_prefix_)
    : ctx(std::make_shared<MutationContext>())
{
    ctx->data = &data_;
    ctx->mutator = &mutator_;
    ctx->merges_blocker = &merges_blocker_;
    ctx->holder = &table_lock_holder_;
    ctx->mutate_entry = mutate_entry_;
    ctx->commands = commands_;
    ctx->context = context_;
    ctx->time_of_mutation = time_of_mutation_;
    ctx->future_part = future_part_;
    ctx->metadata_snapshot = metadata_snapshot_;
    ctx->space_reservation = space_reservation_;
    ctx->storage_columns = metadata_snapshot_->getColumns().getAllPhysical();
    ctx->txn = txn;
    ctx->source_part = ctx->future_part->parts[0];
    ctx->need_prefix = need_prefix_;

    auto storage_snapshot = ctx->data->getStorageSnapshotWithoutData(ctx->metadata_snapshot, context_);
    extendObjectColumns(ctx->storage_columns, storage_snapshot->object_columns, /*with_subcolumns=*/ false);
}


bool MutateTask::execute()
{
    switch (state)
    {
        case State::NEED_PREPARE:
        {
            if (!prepare())
                return false;

            state = State::NEED_EXECUTE;
            return true;
        }
        case State::NEED_EXECUTE:
        {
            MutationHelpers::checkOperationIsNotCanceled(*ctx->merges_blocker, ctx->mutate_entry);

            if (task->executeStep())
                return true;

            // The `new_data_part` is a shared pointer and must be moved to allow
            // part deletion in case it is needed in `MutateFromLogEntryTask::finalize`.
            //
            // `tryRemovePartImmediately` requires `std::shared_ptr::unique() == true`
            // to delete the part timely. When there are multiple shared pointers,
            // only the part state is changed to `Deleting`.
            //
            // Fetching a byte-identical part (in case of checksum mismatches) will fail with
            // `Part ... should be deleted after previous attempt before fetch`.
            promise.set_value(std::move(ctx->new_data_part));
            return false;
        }
    }
    return false;
}

static bool canSkipConversionToNullable(const MergeTreeDataPartPtr & part, const MutationCommand & command)
{
    if (command.type != MutationCommand::READ_COLUMN)
        return false;

    auto part_column = part->tryGetColumn(command.column_name);
    if (!part_column)
        return false;

    /// For ALTER MODIFY COLUMN from 'Type' to 'Nullable(Type)' we can skip mutatation and
    /// apply only metadata conversion. But it doesn't work for custom serialization.
    const auto * to_nullable = typeid_cast<const DataTypeNullable *>(command.data_type.get());
    if (!to_nullable)
        return false;

    if (!part_column->type->equals(*to_nullable->getNestedType()))
        return false;

    auto serialization = part->getSerialization(command.column_name);
    if (serialization->getKind() != ISerialization::Kind::DEFAULT)
        return false;

    return true;
}

static bool canSkipMutationCommandForPart(const MergeTreeDataPartPtr & part, const MutationCommand & command, const ContextPtr & context)
{
    if (command.partition)
    {
        auto command_partition_id = part->storage.getPartitionIDFromQuery(command.partition, context);
        if (part->info.partition_id != command_partition_id)
            return true;
    }

    if (canSkipConversionToNullable(part, command))
        return true;

    return false;
}

bool MutateTask::prepare()
{
    MutationHelpers::checkOperationIsNotCanceled(*ctx->merges_blocker, ctx->mutate_entry);

    if (ctx->future_part->parts.size() != 1)
        throw Exception(ErrorCodes::LOGICAL_ERROR, "Trying to mutate {} parts, not one. "
            "This is a bug.", ctx->future_part->parts.size());

    ctx->num_mutations = std::make_unique<CurrentMetrics::Increment>(CurrentMetrics::PartMutation);

    auto context_for_reading = Context::createCopy(ctx->context);

    /// Allow mutations to work when force_index_by_date or force_primary_key is on.
    context_for_reading->setSetting("force_index_by_date", false);
    context_for_reading->setSetting("force_primary_key", false);
    context_for_reading->setSetting("apply_mutations_on_fly", false);
    /// Skip using large sets in KeyCondition
    context_for_reading->setSetting("use_index_for_in_with_subqueries_max_values", 100000);

    for (const auto & command : *ctx->commands)
        if (!canSkipMutationCommandForPart(ctx->source_part, command, context_for_reading))
            ctx->commands_for_part.emplace_back(command);

    if (ctx->source_part->isStoredOnDisk() && !isStorageTouchedByMutations(
        *ctx->data, ctx->source_part, ctx->metadata_snapshot, ctx->commands_for_part, context_for_reading))
    {
        NameSet files_to_copy_instead_of_hardlinks;
        auto settings_ptr = ctx->data->getSettings();
        /// In zero-copy replication checksums file path in s3 (blob path) is used for zero copy locks in ZooKeeper. If we will hardlink checksums file, we will have the same blob path
        /// and two different parts (source and new mutated part) will use the same locks in ZooKeeper. To avoid this we copy checksums.txt to generate new blob path.
        /// Example:
        ///     part: all_0_0_0/checksums.txt -> /s3/blobs/shjfgsaasdasdasdasdasdas
        ///     locks path in zk: /zero_copy/tbl_id/s3_blobs_shjfgsaasdasdasdasdasdas/replica_name
        ///                                         ^ part name don't participate in lock path
        /// In case of full hardlink we will have:
        ///     part: all_0_0_0_1/checksums.txt -> /s3/blobs/shjfgsaasdasdasdasdasdas
        ///     locks path in zk: /zero_copy/tbl_id/s3_blobs_shjfgsaasdasdasdasdasdas/replica_name
        /// So we need to copy to have a new name
        bool copy_checksumns = ctx->data->supportsReplication() && settings_ptr->allow_remote_fs_zero_copy_replication && ctx->source_part->isStoredOnRemoteDiskWithZeroCopySupport();
        if (copy_checksumns)
            files_to_copy_instead_of_hardlinks.insert(IMergeTreeDataPart::FILE_FOR_REFERENCES_CHECK);

        LOG_TRACE(ctx->log, "Part {} doesn't change up to mutation version {}", ctx->source_part->name, ctx->future_part->part_info.mutation);
        std::string prefix;
        if (ctx->need_prefix)
            prefix = "tmp_clone_";

        auto [part, lock] = ctx->data->cloneAndLoadDataPartOnSameDisk(ctx->source_part, prefix, ctx->future_part->part_info, ctx->metadata_snapshot, ctx->txn, &ctx->hardlinked_files, false, files_to_copy_instead_of_hardlinks);
        part->getDataPartStorage().beginTransaction();

        ctx->temporary_directory_lock = std::move(lock);
        promise.set_value(std::move(part));
        return false;
    }
    else
    {
        LOG_TRACE(ctx->log, "Mutating part {} to mutation version {}", ctx->source_part->name, ctx->future_part->part_info.mutation);
    }

    /// We must read with one thread because it guarantees that output stream will be sorted.
    /// Disable all settings that can enable reading with several streams.
    /// NOTE: isStorageTouchedByMutations() above is done without this settings because it
    /// should be ok to calculate count() with multiple streams.
    context_for_reading->setSetting("max_streams_to_max_threads_ratio", 1);
    context_for_reading->setSetting("max_threads", 1);
    context_for_reading->setSetting("allow_asynchronous_read_from_io_pool_for_merge_tree", false);
    context_for_reading->setSetting("max_streams_for_merge_tree_reading", Field(0));

    MutationHelpers::splitAndModifyMutationCommands(
        ctx->source_part, ctx->metadata_snapshot,
        ctx->commands_for_part, ctx->for_interpreter, ctx->for_file_renames, ctx->log);

    ctx->stage_progress = std::make_unique<MergeStageProgress>(1.0);

    if (!ctx->for_interpreter.empty())
    {
        /// Always disable filtering in mutations: we want to read and write all rows because for updates we rewrite only some of the
        /// columns and preserve the columns that are not affected, but after the update all columns must have the same number of row
        MutationsInterpreter::Settings settings(true);
        settings.apply_deleted_mask = false;

        ctx->interpreter = std::make_unique<MutationsInterpreter>(
            *ctx->data, ctx->source_part, ctx->metadata_snapshot, ctx->for_interpreter,
            ctx->metadata_snapshot->getColumns().getNamesOfPhysical(), context_for_reading, settings);

        ctx->materialized_indices = ctx->interpreter->grabMaterializedIndices();
        ctx->materialized_projections = ctx->interpreter->grabMaterializedProjections();
        ctx->mutating_pipeline_builder = ctx->interpreter->execute();
        ctx->updated_header = ctx->interpreter->getUpdatedHeader();
        ctx->progress_callback = MergeProgressCallback((*ctx->mutate_entry)->ptr(), ctx->watch_prev_elapsed, *ctx->stage_progress);
    }

    auto single_disk_volume = std::make_shared<SingleDiskVolume>("volume_" + ctx->future_part->name, ctx->space_reservation->getDisk(), 0);

    std::string prefix;
    if (ctx->need_prefix)
        prefix = "tmp_mut_";
    String tmp_part_dir_name = prefix + ctx->future_part->name;
    ctx->temporary_directory_lock = ctx->data->getTemporaryPartDirectoryHolder(tmp_part_dir_name);

    auto builder = ctx->data->getDataPartBuilder(ctx->future_part->name, single_disk_volume, tmp_part_dir_name);
    builder.withPartFormat(ctx->future_part->part_format);
    builder.withPartInfo(ctx->future_part->part_info);

    ctx->new_data_part = std::move(builder).build();
    ctx->new_data_part->getDataPartStorage().beginTransaction();

    ctx->new_data_part->uuid = ctx->future_part->uuid;
    ctx->new_data_part->is_temp = true;
    ctx->new_data_part->ttl_infos = ctx->source_part->ttl_infos;

    /// It shouldn't be changed by mutation.
    ctx->new_data_part->index_granularity_info = ctx->source_part->index_granularity_info;

    auto [new_columns, new_infos] = MutationHelpers::getColumnsForNewDataPart(
        ctx->source_part, ctx->updated_header, ctx->storage_columns,
        ctx->source_part->getSerializationInfos(), ctx->for_interpreter, ctx->for_file_renames);

    ctx->new_data_part->setColumns(new_columns, new_infos, ctx->metadata_snapshot->getMetadataVersion());
    ctx->new_data_part->partition.assign(ctx->source_part->partition);

    /// Don't change granularity type while mutating subset of columns
    ctx->mrk_extension = ctx->source_part->index_granularity_info.mark_type.getFileExtension();

    const auto data_settings = ctx->data->getSettings();
    ctx->need_sync = needSyncPart(ctx->source_part->rows_count, ctx->source_part->getBytesOnDisk(), *data_settings);
    ctx->execute_ttl_type = ExecuteTTLType::NONE;

    if (ctx->mutating_pipeline_builder.initialized())
        ctx->execute_ttl_type = MutationHelpers::shouldExecuteTTL(ctx->metadata_snapshot, ctx->interpreter->getColumnDependencies());

    /// All columns from part are changed and may be some more that were missing before in part
    /// TODO We can materialize compact part without copying data
    if (!isWidePart(ctx->source_part) || !isFullPartStorage(ctx->source_part->getDataPartStorage())
        || (ctx->interpreter && ctx->interpreter->isAffectingAllColumns()))
    {
        /// In case of replicated merge tree with zero copy replication
        /// Here Clickhouse claims that this new part can be deleted in temporary state without unlocking the blobs
        /// The blobs have to be removed along with the part, this temporary part owns them and does not share them yet.
        ctx->new_data_part->remove_tmp_policy = IMergeTreeDataPart::BlobsRemovalPolicyForTemporaryParts::REMOVE_BLOBS;

        task = std::make_unique<MutateAllPartColumnsTask>(ctx);
    }
    else /// TODO: check that we modify only non-key columns in this case.
    {
        ctx->indices_to_recalc = MutationHelpers::getIndicesToRecalculate(
            ctx->mutating_pipeline_builder, ctx->metadata_snapshot, ctx->context, ctx->materialized_indices);

        ctx->projections_to_recalc = MutationHelpers::getProjectionsToRecalculate(ctx->metadata_snapshot, ctx->materialized_projections);

        ctx->files_to_skip = MutationHelpers::collectFilesToSkip(
            ctx->source_part,
            ctx->new_data_part,
            ctx->updated_header,
            ctx->indices_to_recalc,
            ctx->mrk_extension,
            ctx->projections_to_recalc);

        ctx->files_to_rename = MutationHelpers::collectFilesForRenames(
            ctx->source_part,
            ctx->new_data_part,
            ctx->for_file_renames,
            ctx->mrk_extension);

        /// In case of replicated merge tree with zero copy replication
        /// Here Clickhouse has to follow the common procedure when deleting new part in temporary state
        /// Some of the files within the blobs are shared with source part, some belongs only to the part
        /// Keeper has to be asked with unlock request to release the references to the blobs
        ctx->new_data_part->remove_tmp_policy = IMergeTreeDataPart::BlobsRemovalPolicyForTemporaryParts::ASK_KEEPER;

        task = std::make_unique<MutateSomePartColumnsTask>(ctx);
    }

    return true;
}

const MergeTreeData::HardlinkedFiles & MutateTask::getHardlinkedFiles() const
{
    return ctx->hardlinked_files;
}

}<|MERGE_RESOLUTION|>--- conflicted
+++ resolved
@@ -1,7 +1,5 @@
-#include "Common/SipHash.h"
 #include <Storages/MergeTree/MutateTask.h>
 
-#include "Common/Priority.h"
 #include <Common/logger_useful.h>
 #include <Common/escapeForFileName.h>
 #include <Storages/MergeTree/DataPartStorageOnDiskFull.h>
@@ -498,7 +496,9 @@
 }
 
 static std::unordered_map<String, size_t> getStreamCounts(
-    const MergeTreeDataPartPtr & data_part, const Names & column_names)
+    const MergeTreeDataPartPtr & data_part,
+    const MergeTreeDataPartChecksums & source_part_checksums,
+    const Names & column_names)
 {
     std::unordered_map<String, size_t> stream_counts;
 
@@ -509,7 +509,7 @@
             auto callback = [&](const ISerialization::SubstreamPath & substream_path)
             {
                 auto full_stream_name = ISerialization::getFileNameForStream(column_name, substream_path);
-                auto stream_name = data_part->checksums.getFileNameOrHash(full_stream_name);
+                auto stream_name = source_part_checksums.getFileNameOrHash(full_stream_name);
                 ++stream_counts[stream_name];
             };
 
@@ -519,7 +519,6 @@
 
     return stream_counts;
 }
-
 
 /// Files, that we don't need to remove and don't need to hardlink, for example columns.txt and checksums.txt.
 /// Because we will generate new versions of them after we perform mutation.
@@ -548,9 +547,10 @@
 
     if (isWidePart(source_part))
     {
-        auto new_stream_counts = getStreamCounts(new_part, new_part->getColumns().getNames());
-        auto source_updated_stream_counts = getStreamCounts(source_part, updated_header.getNames());
-        auto new_updated_stream_counts = getStreamCounts(new_part, updated_header.getNames());
+        auto new_stream_counts = getStreamCounts(new_part, source_part->checksums, new_part->getColumns().getNames());
+        auto source_updated_stream_counts = getStreamCounts(source_part, source_part->checksums, updated_header.getNames());
+        auto new_updated_stream_counts = getStreamCounts(new_part, source_part->checksums, updated_header.getNames());
+
 
         /// Skip all modified files in new part.
         for (const auto & [stream_name, _] : new_updated_stream_counts)
@@ -591,7 +591,7 @@
     const String & mrk_extension)
 {
     /// Collect counts for shared streams of different columns. As an example, Nested columns have shared stream with array sizes.
-    auto stream_counts = getStreamCounts(source_part, source_part->getColumns().getNames());
+    auto stream_counts = getStreamCounts(source_part, source_part->checksums, source_part->getColumns().getNames());
     NameToNameVector rename_vector;
     NameSet collected_names;
 
@@ -626,17 +626,11 @@
         {
             if (command.type == MutationCommand::Type::DROP_COLUMN)
             {
-<<<<<<< HEAD
-                auto full_stream_name = ISerialization::getFileNameForStream({command.column_name, command.data_type}, substream_path);
-                auto stream_name = source_part->checksums.getFileNameOrHash(full_stream_name);
-
-                /// Delete files if they are no longer shared with another column.
-                if (--stream_counts[stream_name] == 0)
-=======
                 ISerialization::StreamCallback callback = [&](const ISerialization::SubstreamPath & substream_path)
->>>>>>> dcc3efe4
                 {
-                    String stream_name = ISerialization::getFileNameForStream({command.column_name, command.data_type}, substream_path);
+                    auto full_stream_name = ISerialization::getFileNameForStream({command.column_name, command.data_type}, substream_path);
+                    auto stream_name = source_part->checksums.getFileNameOrHash(full_stream_name);
+
                     /// Delete files if they are no longer shared with another column.
                     if (--stream_counts[stream_name] == 0)
                     {
@@ -650,21 +644,16 @@
             }
             else if (command.type == MutationCommand::Type::RENAME_COLUMN)
             {
-<<<<<<< HEAD
-                String full_stream_from = ISerialization::getFileNameForStream(command.column_name, substream_path);
-                String full_stream_to = boost::replace_first_copy(full_stream_from, escaped_name_from, escaped_name_to);
-
-                String stream_from = source_part->checksums.getFileNameOrHash(full_stream_from);
-                String stream_to = stream_from == full_stream_from ? full_stream_to : sipHash128String(full_stream_to);
-=======
                 String escaped_name_from = escapeForFileName(command.column_name);
                 String escaped_name_to = escapeForFileName(command.rename_to);
->>>>>>> dcc3efe4
 
                 ISerialization::StreamCallback callback = [&](const ISerialization::SubstreamPath & substream_path)
                 {
-                    String stream_from = ISerialization::getFileNameForStream(command.column_name, substream_path);
-                    String stream_to = boost::replace_first_copy(stream_from, escaped_name_from, escaped_name_to);
+                    String full_stream_from = ISerialization::getFileNameForStream(command.column_name, substream_path);
+                    String full_stream_to = boost::replace_first_copy(full_stream_from, escaped_name_from, escaped_name_to);
+
+                    String stream_from = source_part->checksums.getFileNameOrHash(full_stream_from);
+                    String stream_to = stream_from == full_stream_from ? full_stream_to : sipHash128String(full_stream_to);
 
                     if (stream_from != stream_to)
                     {
@@ -682,8 +671,8 @@
                 /// but were removed in new_part by MODIFY COLUMN from
                 /// type with higher number of streams (e.g. LowCardinality -> String).
 
-                auto old_streams = getStreamCounts(source_part, source_part->getColumns().getNames());
-                auto new_streams = getStreamCounts(new_part, source_part->getColumns().getNames());
+                auto old_streams = getStreamCounts(source_part, source_part->checksums, source_part->getColumns().getNames());
+                auto new_streams = getStreamCounts(new_part, source_part->checksums, source_part->getColumns().getNames());
 
                 for (const auto & [old_stream, _] : old_streams)
                 {
