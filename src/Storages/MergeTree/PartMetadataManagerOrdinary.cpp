--- conflicted
+++ resolved
@@ -10,17 +10,11 @@
 
 std::unique_ptr<ReadBuffer> PartMetadataManagerOrdinary::read(const String & file_name) const
 {
-<<<<<<< HEAD
     constexpr size_t size_hint = 4096; /// These files are small.
-    auto res = part->getDataPartStorage().readFile(file_name, getReadSettings().adjustBufferSize(size_hint), size_hint, std::nullopt);
-=======
-    size_t file_size = part->getDataPartStorage().getFileSize(file_name);
-    auto read_settings = getReadSettings().adjustBufferSize(file_size);
+    auto read_settings = getReadSettings().adjustBufferSize(size_hint);
     /// Default read method is pread_threadpool, but there is not much point in it here.
     read_settings.local_fs_method = LocalFSReadMethod::pread;
-
-    auto res = part->getDataPartStorage().readFile(file_name, read_settings, file_size, std::nullopt);
->>>>>>> c196d930
+    auto res = part->getDataPartStorage().readFile(file_name, read_settings, size_hint, std::nullopt);
 
     if (isCompressedFromFileName(file_name))
         return std::make_unique<CompressedReadBufferFromFile>(std::move(res));
