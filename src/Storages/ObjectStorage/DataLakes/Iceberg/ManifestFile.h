#pragma once

#include "config.h"

#if USE_AVRO

#include <Storages/ObjectStorage/DataLakes/Iceberg/SchemaProcessor.h>
#include <Storages/ObjectStorage/DataLakes/Iceberg/AvroForIcebergDeserializer.h>
#include <Storages/KeyDescription.h>
#include <Storages/MergeTree/KeyCondition.h>
#include <Core/Field.h>

#include <cstdint>
#include <variant>

namespace Iceberg
{

struct ManifestFileContentImpl;

enum class ManifestEntryStatus : uint8_t
{
    EXISTING = 0,
    ADDED = 1,
    DELETED = 2,
};

enum class FileContentType : uint8_t
{
    DATA = 0,
    POSITION_DELETES = 1,
    EQUALITY_DELETES = 2,
};

struct DataFileEntry
{
    String file_name;
};

struct ColumnInfo
{
    std::optional<Int64> rows_count;
    std::optional<Int64> bytes_size;
    std::optional<Int64> nulls_count;
    std::optional<DB::Range> hyperrectangle;
};

using FileEntry = std::variant<DataFileEntry>; // In the future we will add PositionalDeleteFileEntry and EqualityDeleteFileEntry here

/// Description of Data file in manifest file
struct ManifestFileEntry
{
    ManifestEntryStatus status;
    Int64 added_sequence_number;

    FileEntry file;
    DB::Row partition_key_value;
    std::unordered_map<Int32, ColumnInfo> columns_infos;
};

/**
 * Manifest file has the following format: '/iceberg_data/db/table_name/metadata/c87bfec7-d36c-4075-ad04-600b6b0f2020-m0.avro'
 *
 * `manifest file` is different in format version V1 and V2 and has the following contents:
 *                        v1     v2
 * status                 req    req
 * snapshot_id            req    opt
 * sequence_number               opt
 * file_sequence_number          opt
 * data_file              req    req
 * Example format version V1:
 * ┌─status─┬─────────snapshot_id─┬─data_file───────────────────────────────────────────────────────────────────────────────────────────────────────────────────────────────────────────────────────────────────────────────────────────────────────────────────────────────────────────────┐
 * │      1 │ 2819310504515118887 │ ('/iceberg_data/db/table_name/data/00000-1-3edca534-15a0-4f74-8a28-4733e0bf1270-00001.parquet','PARQUET',(),100,1070,67108864,[(1,233),(2,210)],[(1,100),(2,100)],[(1,0),(2,0)],[],[(1,'\0'),(2,'0')],[(1,'c'),(2,'99')],NULL,[4],0) │
 * └────────┴─────────────────────┴─────────────────────────────────────────────────────────────────────────────────────────────────────────────────────────────────────────────────────────────────────────────────────────────────────────────────────────────────────────────────────────┘
 * Example format version V2:
 * ┌─status─┬─────────snapshot_id─┬─sequence_number─┬─file_sequence_number─┬─data_file───────────────────────────────────────────────────────────────────────────────────────────────────────────────────────────────────────────────────────────────────────────────────────────────────────────────────────────────────────────┐
 * │      1 │ 5887006101709926452 │            ᴺᵁᴸᴸ │                 ᴺᵁᴸᴸ │ (0,'/iceberg_data/db/table_name/data/00000-1-c8045c90-8799-4eac-b957-79a0484e223c-00001.parquet','PARQUET',(),100,1070,[(1,233),(2,210)],[(1,100),(2,100)],[(1,0),(2,0)],[],[(1,'\0'),(2,'0')],[(1,'c'),(2,'99')],NULL,[4],[],0) │
 * └────────┴─────────────────────┴─────────────────┴──────────────────────┴─────────────────────────────────────────────────────────────────────────────────────────────────────────────────────────────────────────────────────────────────────────────────────────────────────────────────────────────────────────────────────┘
 * In case of partitioned data we'll have extra directory partition=value:
 * ─status─┬─────────snapshot_id─┬─data_file──────────────────────────────────────────────────────────────────────────────────────────────────────────────────────────────────────────────────────────────────────────────────────────────────────────────────────────────────────────────────┐
 * │      1 │ 2252246380142525104 │ ('/iceberg_data/db/table_name/data/a=0/00000-1-c9535a00-2f4f-405c-bcfa-6d4f9f477235-00001.parquet','PARQUET',(0),1,631,67108864,[(1,46),(2,48)],[(1,1),(2,1)],[(1,0),(2,0)],[],[(1,'\0\0\0\0\0\0\0\0'),(2,'1')],[(1,'\0\0\0\0\0\0\0\0'),(2,'1')],NULL,[4],0) │
 * │      1 │ 2252246380142525104 │ ('/iceberg_data/db/table_name/data/a=1/00000-1-c9535a00-2f4f-405c-bcfa-6d4f9f477235-00002.parquet','PARQUET',(1),1,631,67108864,[(1,46),(2,48)],[(1,1),(2,1)],[(1,0),(2,0)],[],[(1,'\0\0\0\0\0\0\0'),(2,'2')],[(1,'\0\0\0\0\0\0\0'),(2,'2')],NULL,[4],0) │
 * │      1 │ 2252246380142525104 │ ('/iceberg_data/db/table_name/data/a=2/00000-1-c9535a00-2f4f-405c-bcfa-6d4f9f477235-00003.parquet','PARQUET',(2),1,631,67108864,[(1,46),(2,48)],[(1,1),(2,1)],[(1,0),(2,0)],[],[(1,'\0\0\0\0\0\0\0'),(2,'3')],[(1,'\0\0\0\0\0\0\0'),(2,'3')],NULL,[4],0) │
 * └────────┴─────────────────────┴────────────────────────────────────────────────────────────────────────────────────────────────────────────────────────────────────────────────────────────────────────────────────────────────────────────────────────────────────────────────────────────┘
 */

class ManifestFileContent
{
public:
    explicit ManifestFileContent(
        const AvroForIcebergDeserializer & manifest_file_deserializer,
        Int32 format_version_,
        const String & common_path,
        Int32 schema_id_,
        Poco::JSON::Object::Ptr schema_object_,
        const DB::IcebergSchemaProcessor & schema_processor,
        Int64 inherited_sequence_number,
        const std::string & table_location,
        DB::ContextPtr context);

    const std::vector<ManifestFileEntry> & getFiles() const;
    Int32 getSchemaId() const;

    bool hasPartitionKey() const;
    const DB::KeyDescription & getPartitionKeyDescription() const;
<<<<<<< HEAD
    const std::vector<Int32> & getPartitionKeyColumnIDs() const;
    Poco::JSON::Object::Ptr getSchemaObject() const { return schema_object; }
    /// Get size in bytes of how much memory one instance of this ManifestFileContent class takes.
    /// Used for in-memory caches size accounting.
    size_t getSizeInMemory() const;
=======
>>>>>>> 7b1cb73a

    /// Fields with rows count in manifest files are optional
    /// they can be absent.
    std::optional<Int64> getRowsCountInAllDataFilesExcludingDeleted() const;
    std::optional<Int64> getBytesCountInAllDataFiles() const;

    bool hasBoundsInfoInManifests() const;
    const std::set<Int32> & getColumnsIDsWithBounds() const;
private:

    Int32 schema_id;
    Poco::JSON::Object::Ptr schema_object;
    std::optional<DB::KeyDescription> partition_key_description;
    // Size - number of files
    std::vector<ManifestFileEntry> files;
<<<<<<< HEAD
=======

    std::set<Int32> column_ids_which_have_bounds;

>>>>>>> 7b1cb73a
};

/// Once manifest file is constructed. It's unchangeable.
using ManifestFilePtr = std::shared_ptr<const ManifestFileContent>;
using ManifestFileObservePtr = std::weak_ptr<const ManifestFileContent>;

}

#endif<|MERGE_RESOLUTION|>--- conflicted
+++ resolved
@@ -103,14 +103,11 @@
 
     bool hasPartitionKey() const;
     const DB::KeyDescription & getPartitionKeyDescription() const;
-<<<<<<< HEAD
     const std::vector<Int32> & getPartitionKeyColumnIDs() const;
     Poco::JSON::Object::Ptr getSchemaObject() const { return schema_object; }
     /// Get size in bytes of how much memory one instance of this ManifestFileContent class takes.
     /// Used for in-memory caches size accounting.
     size_t getSizeInMemory() const;
-=======
->>>>>>> 7b1cb73a
 
     /// Fields with rows count in manifest files are optional
     /// they can be absent.
@@ -126,12 +123,9 @@
     std::optional<DB::KeyDescription> partition_key_description;
     // Size - number of files
     std::vector<ManifestFileEntry> files;
-<<<<<<< HEAD
-=======
 
     std::set<Int32> column_ids_which_have_bounds;
 
->>>>>>> 7b1cb73a
 };
 
 /// Once manifest file is constructed. It's unchangeable.
