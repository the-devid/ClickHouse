#include <Storages/StorageLog.h>
#include <Storages/StorageFactory.h>

#include <Common/Exception.h>
#include <Common/StringUtils/StringUtils.h>
#include <Common/typeid_cast.h>

#include <Interpreters/evaluateConstantExpression.h>

#include <IO/ReadBufferFromFileBase.h>
#include <IO/WriteBufferFromFileBase.h>
#include <Compression/CompressedReadBuffer.h>
#include <Compression/CompressedWriteBuffer.h>
#include <IO/ReadHelpers.h>
#include <IO/WriteHelpers.h>

#include <DataTypes/NestedUtils.h>
#include <DataTypes/Serializations/SerializationInfo.h>

#include <DataStreams/IBlockOutputStream.h>

#include <Columns/ColumnArray.h>

#include <Interpreters/Context.h>
#include <Parsers/ASTLiteral.h>
#include "StorageLogSettings.h"
#include <Processors/Sources/SourceWithProgress.h>
#include <Processors/Pipe.h>

#include <cassert>
#include <chrono>


#define DBMS_STORAGE_LOG_DATA_FILE_EXTENSION ".bin"
#define DBMS_STORAGE_LOG_MARKS_FILE_NAME "__marks.mrk"


namespace DB
{

namespace ErrorCodes
{
    extern const int TIMEOUT_EXCEEDED;
    extern const int LOGICAL_ERROR;
    extern const int DUPLICATE_COLUMN;
    extern const int SIZES_OF_MARKS_FILES_ARE_INCONSISTENT;
    extern const int NUMBER_OF_ARGUMENTS_DOESNT_MATCH;
    extern const int INCORRECT_FILE_NAME;
}

class LogSource final : public SourceWithProgress
{
public:
    static Block getHeader(const NamesAndTypesList & columns)
    {
        Block res;

        for (const auto & name_type : columns)
            res.insert({ name_type.type->createColumn(), name_type.type, name_type.name });

        return res;
    }

    LogSource(
        size_t block_size_, const NamesAndTypesList & columns_, StorageLog & storage_,
        size_t mark_number_, size_t rows_limit_, size_t max_read_buffer_size_)
        : SourceWithProgress(getHeader(columns_)),
        block_size(block_size_),
        columns(columns_),
        storage(storage_),
        mark_number(mark_number_),
        rows_limit(rows_limit_),
        max_read_buffer_size(max_read_buffer_size_)
    {
    }

    String getName() const override { return "Log"; }

protected:
    Chunk generate() override;

private:
    size_t block_size;
    NamesAndTypesList columns;
    StorageLog & storage;
    size_t mark_number;     /// from what mark to read data
    size_t rows_limit;      /// The maximum number of rows that can be read
    size_t rows_read = 0;
    size_t max_read_buffer_size;

    std::unordered_map<String, SerializationPtr> serializations;

    struct Stream
    {
        Stream(const DiskPtr & disk, const String & data_path, size_t offset, size_t max_read_buffer_size_)
            : plain(disk->readFile(data_path, std::min(max_read_buffer_size_, disk->getFileSize(data_path))))
            , compressed(*plain)
        {
            if (offset)
                plain->seek(offset, SEEK_SET);
        }

        std::unique_ptr<ReadBufferFromFileBase> plain;
        CompressedReadBuffer compressed;
    };

    using FileStreams = std::map<String, Stream>;
    FileStreams streams;

    using DeserializeState = ISerialization::DeserializeBinaryBulkStatePtr;
    using DeserializeStates = std::map<String, DeserializeState>;
    DeserializeStates deserialize_states;

    void readData(const NameAndTypePair & name_and_type, ColumnPtr & column, size_t max_rows_to_read, ISerialization::SubstreamsCache & cache);
};


Chunk LogSource::generate()
{
    Block res;

    if (rows_read == rows_limit)
        return {};

    if (storage.file_checker.empty())
        return {};

    /// How many rows to read for the next block.
    size_t max_rows_to_read = std::min(block_size, rows_limit - rows_read);
    std::unordered_map<String, ISerialization::SubstreamsCache> caches;

    for (const auto & name_type : columns)
    {
        ColumnPtr column;
        try
        {
            column = name_type.type->createColumn();
            readData(name_type, column, max_rows_to_read, caches[name_type.getNameInStorage()]);
        }
        catch (Exception & e)
        {
            e.addMessage("while reading column " + name_type.name + " at " + fullPath(storage.disk, storage.table_path));
            throw;
        }

        if (!column->empty())
            res.insert(ColumnWithTypeAndName(std::move(column), name_type.type, name_type.name));
    }

    if (res)
        rows_read += res.rows();

    if (!res || rows_read == rows_limit)
    {
        /** Close the files (before destroying the object).
          * When many sources are created, but simultaneously reading only a few of them,
          * buffers don't waste memory.
          */
        streams.clear();
    }

    UInt64 num_rows = res.rows();
    return Chunk(res.getColumns(), num_rows);
}


void LogSource::readData(const NameAndTypePair & name_and_type, ColumnPtr & column,
    size_t max_rows_to_read, ISerialization::SubstreamsCache & cache)
{
    ISerialization::DeserializeBinaryBulkSettings settings; /// TODO Use avg_value_size_hint.
    const auto & [name, type] = name_and_type;
    auto serialization = IDataType::getSerialization(name_and_type, {});

    auto create_stream_getter = [&](bool stream_for_prefix)
    {
        return [&, stream_for_prefix] (const ISerialization::SubstreamPath & path) -> ReadBuffer * //-V1047
        {
            if (cache.count(ISerialization::getSubcolumnNameForStream(path)))
                return nullptr;

            String stream_name = ISerialization::getFileNameForStream(name_and_type, path);
            const auto & file_it = storage.files.find(stream_name);
            if (storage.files.end() == file_it)
                throw Exception("Logical error: no information about file " + stream_name + " in StorageLog", ErrorCodes::LOGICAL_ERROR);

            UInt64 offset = 0;
            if (!stream_for_prefix && mark_number)
                offset = file_it->second.marks[mark_number].offset;

            auto & data_file_path = file_it->second.data_file_path;
            auto it = streams.try_emplace(stream_name, storage.disk, data_file_path, offset, max_read_buffer_size).first;

            return &it->second.compressed;
        };
    };

    if (deserialize_states.count(name) == 0)
    {
        settings.getter = create_stream_getter(true);
        serialization->deserializeBinaryBulkStatePrefix(settings, deserialize_states[name]);
    }

    settings.getter = create_stream_getter(false);
    serialization->deserializeBinaryBulkWithMultipleStreams(column, max_rows_to_read, settings, deserialize_states[name], &cache);
}


class LogBlockOutputStream final : public IBlockOutputStream
{
public:
    explicit LogBlockOutputStream(
        StorageLog & storage_, const StorageMetadataPtr & metadata_snapshot_, std::unique_lock<std::shared_timed_mutex> && lock_)
        : storage(storage_)
        , metadata_snapshot(metadata_snapshot_)
        , lock(std::move(lock_))
        , marks_stream(
            storage.disk->writeFile(storage.marks_file_path, 4096, WriteMode::Rewrite))
    {
        if (!lock)
            throw Exception("Lock timeout exceeded", ErrorCodes::TIMEOUT_EXCEEDED);

        /// If there were no files, add info to rollback in case of error.
        if (storage.file_checker.empty())
        {
            for (const auto & file : storage.files)
                storage.file_checker.setEmpty(file.second.data_file_path);
            storage.file_checker.save();
        }
    }

    ~LogBlockOutputStream() override
    {
        try
        {
            if (!done)
            {
                /// Rollback partial writes.
                streams.clear();
                storage.file_checker.repair();
            }
        }
        catch (...)
        {
            tryLogCurrentException(__PRETTY_FUNCTION__);
        }
    }

    Block getHeader() const override { return metadata_snapshot->getSampleBlock(); }
    void write(const Block & block) override;
    void writeSuffix() override;

private:
    StorageLog & storage;
    StorageMetadataPtr metadata_snapshot;
    std::unique_lock<std::shared_timed_mutex> lock;
    bool done = false;

    struct Stream
    {
        Stream(const DiskPtr & disk, const String & data_path, CompressionCodecPtr codec, size_t max_compress_block_size) :
            plain(disk->writeFile(data_path, max_compress_block_size, WriteMode::Append)),
            compressed(*plain, std::move(codec), max_compress_block_size),
            plain_offset(disk->getFileSize(data_path))
        {
        }

        std::unique_ptr<WriteBuffer> plain;
        CompressedWriteBuffer compressed;

        size_t plain_offset;    /// How many bytes were in the file at the time the LogBlockOutputStream was created.

        void finalize()
        {
            compressed.next();
            plain->next();
        }
    };

    using Mark = StorageLog::Mark;
    using MarksForColumns = std::vector<std::pair<size_t, Mark>>;

    using FileStreams = std::map<String, Stream>;
    FileStreams streams;

    using WrittenStreams = std::set<String>;

    std::unique_ptr<WriteBuffer> marks_stream; /// Declared below `lock` to make the file open when rwlock is captured.

    using SerializeState = ISerialization::SerializeBinaryBulkStatePtr;
    using SerializeStates = std::map<String, SerializeState>;
    SerializeStates serialize_states;

    ISerialization::OutputStreamGetter createStreamGetter(const NameAndTypePair & name_and_type, WrittenStreams & written_streams);

    void writeData(
        const NameAndTypePair & name_and_type,
        const IColumn & column,
        MarksForColumns & out_marks,
        WrittenStreams & written_streams);

    void writeMarks(MarksForColumns && marks);
};


void LogBlockOutputStream::write(const Block & block)
{
    metadata_snapshot->check(block, true);

    /// The set of written offset columns so that you do not write shared offsets of columns for nested structures multiple times
    WrittenStreams written_streams;

    MarksForColumns marks;
    marks.reserve(storage.file_count);

    for (size_t i = 0; i < block.columns(); ++i)
    {
        const ColumnWithTypeAndName & column = block.safeGetByPosition(i);
        writeData(NameAndTypePair(column.name, column.type), *column.column, marks, written_streams);
    }

    writeMarks(std::move(marks));
}


void LogBlockOutputStream::writeSuffix()
{
    if (done)
        return;

    WrittenStreams written_streams;
    ISerialization::SerializeBinaryBulkSettings settings;
    for (const auto & column : getHeader())
    {
        auto it = serialize_states.find(column.name);
        if (it != serialize_states.end())
        {
            settings.getter = createStreamGetter(NameAndTypePair(column.name, column.type), written_streams);
            auto serialization = column.type->getDefaultSerialization();
            serialization->serializeBinaryBulkStateSuffix(settings, it->second);
        }
    }

    /// Finish write.
    marks_stream->next();
    marks_stream->finalize();

    for (auto & name_stream : streams)
        name_stream.second.finalize();

    Strings column_files;
    for (const auto & name_stream : streams)
        column_files.push_back(storage.files[name_stream.first].data_file_path);
    column_files.push_back(storage.marks_file_path);

    for (const auto & file : column_files)
        storage.file_checker.update(file);
    storage.file_checker.save();

    streams.clear();
    done = true;

    /// unlock should be done from the same thread as lock, and dtor may be
    /// called from different thread, so it should be done here (at least in
    /// case of no exceptions occurred)
    lock.unlock();
}


ISerialization::OutputStreamGetter LogBlockOutputStream::createStreamGetter(const NameAndTypePair & name_and_type,
                                                                       WrittenStreams & written_streams)
{
    return [&] (const ISerialization::SubstreamPath & path) -> WriteBuffer *
    {
        String stream_name = ISerialization::getFileNameForStream(name_and_type, path);
        if (written_streams.count(stream_name))
            return nullptr;

        auto it = streams.find(stream_name);
        if (streams.end() == it)
            throw Exception("Logical error: stream was not created when writing data in LogBlockOutputStream",
                            ErrorCodes::LOGICAL_ERROR);
        return &it->second.compressed;
    };
}


void LogBlockOutputStream::writeData(const NameAndTypePair & name_and_type, const IColumn & column,
    MarksForColumns & out_marks, WrittenStreams & written_streams)
{
    ISerialization::SerializeBinaryBulkSettings settings;
    const auto & [name, type] = name_and_type;
    auto serialization = type->getDefaultSerialization();

    serialization->enumerateStreams([&] (const ISerialization::SubstreamPath & path)
    {
        String stream_name = ISerialization::getFileNameForStream(name_and_type, path);
        if (written_streams.count(stream_name))
            return;

        const auto & columns = metadata_snapshot->getColumns();
        streams.try_emplace(
            stream_name,
            storage.disk,
            storage.files[stream_name].data_file_path,
            columns.getCodecOrDefault(name_and_type.name),
            storage.max_compress_block_size);
    }, settings.path);

    settings.getter = createStreamGetter(name_and_type, written_streams);

    if (serialize_states.count(name) == 0)
         serialization->serializeBinaryBulkStatePrefix(settings, serialize_states[name]);

    serialization->enumerateStreams([&] (const ISerialization::SubstreamPath & path)
    {
        String stream_name = ISerialization::getFileNameForStream(name_and_type, path);
        if (written_streams.count(stream_name))
            return;

        const auto & file = storage.files[stream_name];
        const auto stream_it = streams.find(stream_name);

        Mark mark;
        mark.rows = (file.marks.empty() ? 0 : file.marks.back().rows) + column.size();
        mark.offset = stream_it->second.plain_offset + stream_it->second.plain->count();

        out_marks.emplace_back(file.column_index, mark);
    }, settings.path);

    serialization->serializeBinaryBulkWithMultipleStreams(column, 0, 0, settings, serialize_states[name]);

    serialization->enumerateStreams([&] (const ISerialization::SubstreamPath & path)
    {
        String stream_name = ISerialization::getFileNameForStream(name_and_type, path);
        if (!written_streams.emplace(stream_name).second)
            return;

        auto it = streams.find(stream_name);
        if (streams.end() == it)
            throw Exception("Logical error: stream was not created when writing data in LogBlockOutputStream", ErrorCodes::LOGICAL_ERROR);
        it->second.compressed.next();
    }, settings.path);
}


void LogBlockOutputStream::writeMarks(MarksForColumns && marks)
{
    if (marks.size() != storage.file_count)
        throw Exception("Wrong number of marks generated from block. Makes no sense.", ErrorCodes::LOGICAL_ERROR);

    std::sort(marks.begin(), marks.end(), [](const auto & a, const auto & b) { return a.first < b.first; });

    for (const auto & mark : marks)
    {
        writeIntBinary(mark.second.rows, *marks_stream);
        writeIntBinary(mark.second.offset, *marks_stream);

        size_t column_index = mark.first;
        storage.files[storage.column_names_by_idx[column_index]].marks.push_back(mark.second);
    }
}

StorageLog::StorageLog(
    DiskPtr disk_,
    const String & relative_path_,
    const StorageID & table_id_,
    const ColumnsDescription & columns_,
    const ConstraintsDescription & constraints_,
    const String & comment,
    bool attach,
    size_t max_compress_block_size_)
    : IStorage(table_id_)
    , disk(std::move(disk_))
    , table_path(relative_path_)
    , max_compress_block_size(max_compress_block_size_)
    , file_checker(disk, table_path + "sizes.json")
{
    StorageInMemoryMetadata storage_metadata;
    storage_metadata.setColumns(columns_);
    storage_metadata.setConstraints(constraints_);
    storage_metadata.setComment(comment);
    setInMemoryMetadata(storage_metadata);

    if (relative_path_.empty())
        throw Exception("Storage " + getName() + " requires data path", ErrorCodes::INCORRECT_FILE_NAME);

    if (!attach)
    {
        /// create directories if they do not exist
        disk->createDirectories(table_path);
    }
    else
    {
        try
        {
            file_checker.repair();
        }
        catch (...)
        {
            tryLogCurrentException(__PRETTY_FUNCTION__);
        }
    }

    for (const auto & column : storage_metadata.getColumns().getAllPhysical())
        addFiles(column);

    marks_file_path = table_path + DBMS_STORAGE_LOG_MARKS_FILE_NAME;
}


void StorageLog::addFiles(const NameAndTypePair & column)
{
    if (files.end() != files.find(column.name))
        throw Exception("Duplicate column with name " + column.name + " in constructor of StorageLog.",
            ErrorCodes::DUPLICATE_COLUMN);

    ISerialization::StreamCallback stream_callback = [&] (const ISerialization::SubstreamPath & substream_path)
    {
        String stream_name = ISerialization::getFileNameForStream(column, substream_path);

        if (!files.count(stream_name))
        {
            ColumnData & column_data = files[stream_name];
            column_data.column_index = file_count;
            column_data.data_file_path = table_path + stream_name + DBMS_STORAGE_LOG_DATA_FILE_EXTENSION;

            column_names_by_idx.push_back(stream_name);
            ++file_count;
        }
    };

    auto serialization = column.type->getDefaultSerialization();
    serialization->enumerateStreams(stream_callback);
}


void StorageLog::loadMarks(std::chrono::seconds lock_timeout)
{
    std::unique_lock lock(rwlock, lock_timeout);
    if (!lock)
        throw Exception("Lock timeout exceeded", ErrorCodes::TIMEOUT_EXCEEDED);

    if (loaded_marks)
        return;

    using FilesByIndex = std::vector<Files::iterator>;

    FilesByIndex files_by_index(file_count);
    for (Files::iterator it = files.begin(); it != files.end(); ++it)
        files_by_index[it->second.column_index] = it;

    if (disk->exists(marks_file_path))
    {
        size_t file_size = disk->getFileSize(marks_file_path);
        if (file_size % (file_count * sizeof(Mark)) != 0)
            throw Exception("Size of marks file is inconsistent", ErrorCodes::SIZES_OF_MARKS_FILES_ARE_INCONSISTENT);

        size_t marks_count = file_size / (file_count * sizeof(Mark));

        for (auto & file : files_by_index)
            file->second.marks.reserve(marks_count);

        std::unique_ptr<ReadBuffer> marks_rb = disk->readFile(marks_file_path, 32768);
        while (!marks_rb->eof())
        {
            for (auto & file : files_by_index)
            {
                Mark mark;
                readIntBinary(mark.rows, *marks_rb);
                readIntBinary(mark.offset, *marks_rb);
                file->second.marks.push_back(mark);
            }
        }
    }

    loaded_marks = true;
}


void StorageLog::rename(const String & new_path_to_table_data, const StorageID & new_table_id)
{
    assert(table_path != new_path_to_table_data);
    {
        disk->moveDirectory(table_path, new_path_to_table_data);

        table_path = new_path_to_table_data;
        file_checker.setPath(table_path + "sizes.json");

        for (auto & file : files)
            file.second.data_file_path = table_path + fileName(file.second.data_file_path);

        marks_file_path = table_path + DBMS_STORAGE_LOG_MARKS_FILE_NAME;
    }
    renameInMemory(new_table_id);
}

void StorageLog::truncate(const ASTPtr &, const StorageMetadataPtr & metadata_snapshot, ContextPtr, TableExclusiveLockHolder &)
{
    files.clear();
    file_count = 0;
    loaded_marks = false;

    disk->clearDirectory(table_path);

    for (const auto & column : metadata_snapshot->getColumns().getAllPhysical())
        addFiles(column);

    file_checker = FileChecker{disk, table_path + "sizes.json"};
    marks_file_path = table_path + DBMS_STORAGE_LOG_MARKS_FILE_NAME;
}


const StorageLog::Marks & StorageLog::getMarksWithRealRowCount(const StorageMetadataPtr & metadata_snapshot) const
{
    /// There should be at least one physical column
    auto column = *metadata_snapshot->getColumns().getAllPhysical().begin();
    String filename;

    /** We take marks from first column.
      * If this is a data type with multiple stream, get the first stream, that we assume have real row count.
      * (Example: for Array data type, first stream is array sizes; and number of array sizes is the number of arrays).
      */
    ISerialization::SubstreamPath substream_root_path;
    auto serialization = column.type->getDefaultSerialization();
    serialization->enumerateStreams([&](const ISerialization::SubstreamPath & substream_path)
    {
        if (filename.empty())
            filename = ISerialization::getFileNameForStream(column, substream_path);
    }, substream_root_path);

    Files::const_iterator it = files.find(filename);
    if (files.end() == it)
        throw Exception("Cannot find file " + filename, ErrorCodes::LOGICAL_ERROR);

    return it->second.marks;
}


static std::chrono::seconds getLockTimeout(ContextPtr context)
{
    const Settings & settings = context->getSettingsRef();
    Int64 lock_timeout = settings.lock_acquire_timeout.totalSeconds();
    if (settings.max_execution_time.totalSeconds() != 0 && settings.max_execution_time.totalSeconds() < lock_timeout)
        lock_timeout = settings.max_execution_time.totalSeconds();
    return std::chrono::seconds{lock_timeout};
}


Pipe StorageLog::read(
    const Names & column_names,
    const StorageSnapshotPtr & storage_snapshot,
    SelectQueryInfo & /*query_info*/,
    ContextPtr context,
    QueryProcessingStage::Enum /*processed_stage*/,
    size_t max_block_size,
    unsigned num_streams)
{
    storage_snapshot->check(column_names);

    auto lock_timeout = getLockTimeout(context);
    loadMarks(lock_timeout);

<<<<<<< HEAD
    auto all_columns = storage_snapshot->metadata->getColumns().getAllWithSubcolumns().addTypes(column_names);
=======
    auto all_columns = metadata_snapshot->getColumns().getByNames(ColumnsDescription::All, column_names, true);
>>>>>>> c4b45449
    all_columns = Nested::convertToSubcolumns(all_columns);

    std::shared_lock lock(rwlock, lock_timeout);
    if (!lock)
        throw Exception("Lock timeout exceeded", ErrorCodes::TIMEOUT_EXCEEDED);

    Pipes pipes;

    const Marks & marks = getMarksWithRealRowCount(storage_snapshot->metadata);
    size_t marks_size = marks.size();

    if (num_streams > marks_size)
        num_streams = marks_size;

    size_t max_read_buffer_size = context->getSettingsRef().max_read_buffer_size;

    for (size_t stream = 0; stream < num_streams; ++stream)
    {
        size_t mark_begin = stream * marks_size / num_streams;
        size_t mark_end = (stream + 1) * marks_size / num_streams;

        size_t rows_begin = mark_begin ? marks[mark_begin - 1].rows : 0;
        size_t rows_end = mark_end ? marks[mark_end - 1].rows : 0;

        pipes.emplace_back(std::make_shared<LogSource>(
            max_block_size,
            all_columns,
            *this,
            mark_begin,
            rows_end - rows_begin,
            max_read_buffer_size));
    }

    /// No need to hold lock while reading because we read fixed range of data that does not change while appending more data.
    return Pipe::unitePipes(std::move(pipes));
}

BlockOutputStreamPtr StorageLog::write(const ASTPtr & /*query*/, const StorageMetadataPtr & metadata_snapshot, ContextPtr context)
{
    auto lock_timeout = getLockTimeout(context);
    loadMarks(lock_timeout);

    std::unique_lock lock(rwlock, lock_timeout);
    if (!lock)
        throw Exception("Lock timeout exceeded", ErrorCodes::TIMEOUT_EXCEEDED);

    return std::make_shared<LogBlockOutputStream>(*this, metadata_snapshot, std::move(lock));
}

CheckResults StorageLog::checkData(const ASTPtr & /* query */, ContextPtr context)
{
    std::shared_lock lock(rwlock, getLockTimeout(context));
    if (!lock)
        throw Exception("Lock timeout exceeded", ErrorCodes::TIMEOUT_EXCEEDED);

    return file_checker.check();
}


IStorage::ColumnSizeByName StorageLog::getColumnSizes() const
{
    std::shared_lock lock(rwlock, std::chrono::seconds(DBMS_DEFAULT_LOCK_ACQUIRE_TIMEOUT_SEC));
    if (!lock)
        throw Exception("Lock timeout exceeded", ErrorCodes::TIMEOUT_EXCEEDED);

    ColumnSizeByName column_sizes;
    FileChecker::Map file_sizes = file_checker.getFileSizes();

    for (const auto & column : getInMemoryMetadata().getColumns().getAllPhysical())
    {
        ISerialization::StreamCallback stream_callback = [&, this] (const ISerialization::SubstreamPath & substream_path)
        {
            String stream_name = ISerialization::getFileNameForStream(column, substream_path);
            ColumnSize & size = column_sizes[column.name];
            auto it = files.find(stream_name);
            if (it != files.end())
                size.data_compressed += file_sizes[fileName(it->second.data_file_path)];
        };

        ISerialization::SubstreamPath substream_path;
        auto serialization = column.type->getDefaultSerialization();
        serialization->enumerateStreams(stream_callback, substream_path);
    }

    return column_sizes;
}

void registerStorageLog(StorageFactory & factory)
{
    StorageFactory::StorageFeatures features{
        .supports_settings = true
    };

    factory.registerStorage("Log", [](const StorageFactory::Arguments & args)
    {
        if (!args.engine_args.empty())
            throw Exception(
                "Engine " + args.engine_name + " doesn't support any arguments (" + toString(args.engine_args.size()) + " given)",
                ErrorCodes::NUMBER_OF_ARGUMENTS_DOESNT_MATCH);

        String disk_name = getDiskName(*args.storage_def);
        DiskPtr disk = args.getContext()->getDisk(disk_name);

        return StorageLog::create(
            disk,
            args.relative_data_path,
            args.table_id,
            args.columns,
            args.constraints,
            args.comment,
            args.attach,
            args.getContext()->getSettings().max_compress_block_size);
    }, features);
}

}<|MERGE_RESOLUTION|>--- conflicted
+++ resolved
@@ -660,11 +660,8 @@
     auto lock_timeout = getLockTimeout(context);
     loadMarks(lock_timeout);
 
-<<<<<<< HEAD
-    auto all_columns = storage_snapshot->metadata->getColumns().getAllWithSubcolumns().addTypes(column_names);
-=======
-    auto all_columns = metadata_snapshot->getColumns().getByNames(ColumnsDescription::All, column_names, true);
->>>>>>> c4b45449
+    auto options = GetColumnsOptions(GetColumnsOptions::All).withSubcolumns();
+    auto all_columns = storage_snapshot->getColumnsByNames(options, column_names);
     all_columns = Nested::convertToSubcolumns(all_columns);
 
     std::shared_lock lock(rwlock, lock_timeout);
