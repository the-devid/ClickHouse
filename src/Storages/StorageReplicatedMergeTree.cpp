#include <Core/Defines.h>

#include <ranges>
#include <chrono>

#include <base/hex.h>
#include <base/interpolate.h>
#include <Common/Macros.h>
#include <Common/MemoryTracker.h>
#include <Common/ProfileEventsScope.h>
#include <Common/StringUtils/StringUtils.h>
#include <Common/ZooKeeper/KeeperException.h>
#include <Common/ZooKeeper/Types.h>
#include <Common/escapeForFileName.h>
#include <Common/formatReadable.h>
#include <Common/noexcept_scope.h>
#include <Common/thread_local_rng.h>
#include <Common/typeid_cast.h>
#include <Common/ThreadFuzzer.h>
#include <Common/FailPoint.h>
#include <Common/randomDelay.h>

#include <Core/ServerUUID.h>

#include <Disks/ObjectStorages/IMetadataStorage.h>

#include <base/sort.h>

#include <Storages/buildQueryTreeForShard.h>
#include <Storages/AlterCommands.h>
#include <Storages/ColumnsDescription.h>
#include <Storages/Freeze.h>
#include <Storages/MergeTree/DataPartStorageOnDiskFull.h>
#include <Storages/MergeTree/extractZkPathFromCreateQuery.h>
#include <Storages/MergeTree/IMergeTreeDataPart.h>
#include <Storages/MergeTree/LeaderElection.h>
#include <Storages/MergeTree/MergedBlockOutputStream.h>
#include <Storages/MergeTree/MergeFromLogEntryTask.h>
#include <Storages/MergeTree/MergeTreeBackgroundExecutor.h>
#include <Storages/MergeTree/MergeTreeDataFormatVersion.h>
#include <Storages/MergeTree/MergeTreePartInfo.h>
#include <Storages/MergeTree/MergeTreeReaderCompact.h>
#include <Storages/MergeTree/MutateFromLogEntryTask.h>
#include <Storages/MergeTree/PinnedPartUUIDs.h>
#include <Storages/MergeTree/ReplicatedMergeTreeAddress.h>
#include <Storages/MergeTree/ReplicatedMergeTreeAttachThread.h>
#include <Storages/MergeTree/ReplicatedMergeTreeMutationEntry.h>
#include <Storages/MergeTree/ReplicatedMergeTreePartHeader.h>
#include <Storages/MergeTree/ReplicatedMergeTreeQuorumAddedParts.h>
#include <Storages/MergeTree/ReplicatedMergeTreeQuorumEntry.h>
#include <Storages/MergeTree/ReplicatedMergeTreeSink.h>
#include <Storages/MergeTree/ReplicatedMergeTreeTableMetadata.h>
#include <Storages/MergeTree/ZeroCopyLock.h>
#include <Storages/PartitionCommands.h>
#include <Storages/StorageReplicatedMergeTree.h>
#include <Storages/VirtualColumnUtils.h>

#include <Databases/DatabaseOnDisk.h>
#include <Databases/DatabaseReplicated.h>

#include <Parsers/formatAST.h>
#include <Parsers/parseQuery.h>
#include <Parsers/ASTInsertQuery.h>
#include <Parsers/ASTFunction.h>
#include <Parsers/ASTPartition.h>
#include <Parsers/ASTLiteral.h>
#include <Parsers/ASTSelectWithUnionQuery.h>
#include <Parsers/queryToString.h>

#include <Processors/QueryPlan/QueryPlan.h>
#include <Processors/Sources/RemoteSource.h>
#include <Processors/QueryPlan/BuildQueryPipelineSettings.h>
#include <Processors/QueryPlan/Optimizations/QueryPlanOptimizationSettings.h>
#include <Processors/Sinks/EmptySink.h>

#include <Planner/Utils.h>

#include <IO/ReadBufferFromString.h>
#include <IO/Operators.h>
#include <IO/ConnectionTimeouts.h>

#include <Interpreters/ClusterProxy/SelectStreamFactory.h>
#include <Interpreters/ClusterProxy/executeQuery.h>
#include <Interpreters/Context.h>
#include <Interpreters/DDLTask.h>
#include <Interpreters/InterpreterSelectQuery.h>
#include <Interpreters/InterpreterSelectQueryAnalyzer.h>
#include <Interpreters/InterserverCredentials.h>
#include <Interpreters/JoinedTables.h>
#include <Interpreters/PartLog.h>
#include <Interpreters/SelectQueryOptions.h>


#include <Backups/BackupEntriesCollector.h>
#include <Backups/IBackup.h>
#include <Backups/IBackupCoordination.h>
#include <Backups/IBackupEntry.h>
#include <Backups/IRestoreCoordination.h>
#include <Backups/RestorerFromBackup.h>

#include <Common/scope_guard_safe.h>

#include <boost/algorithm/string/join.hpp>
#include <boost/algorithm/string/replace.hpp>
#include <boost/algorithm/string.hpp>

#include <algorithm>
#include <ctime>
#include <filesystem>
#include <iterator>
#include <numeric>
#include <thread>
#include <future>


namespace fs = std::filesystem;

namespace ProfileEvents
{
    extern const Event ReplicatedPartFailedFetches;
    extern const Event ReplicatedPartFetchesOfMerged;
    extern const Event ObsoleteReplicatedParts;
    extern const Event ReplicatedPartFetches;
    extern const Event CreatedLogEntryForMerge;
    extern const Event NotCreatedLogEntryForMerge;
    extern const Event CreatedLogEntryForMutation;
    extern const Event NotCreatedLogEntryForMutation;
    extern const Event ReplicaPartialShutdown;
    extern const Event ReplicatedCoveredPartsInZooKeeperOnStart;
}

namespace CurrentMetrics
{
    extern const Metric BackgroundFetchesPoolTask;
    extern const Metric ReadonlyReplica;
}

namespace DB
{

namespace FailPoints
{
    extern const char replicated_queue_fail_next_entry[];
    extern const char replicated_queue_unfail_entries[];
    extern const char finish_set_quorum_failed_parts[];
}

namespace ErrorCodes
{
    extern const int CANNOT_READ_ALL_DATA;
    extern const int NOT_IMPLEMENTED;
    extern const int NO_ZOOKEEPER;
    extern const int INCORRECT_DATA;
    extern const int INCOMPATIBLE_COLUMNS;
    extern const int REPLICA_ALREADY_EXISTS;
    extern const int NO_REPLICA_HAS_PART;
    extern const int LOGICAL_ERROR;
    extern const int TOO_MANY_UNEXPECTED_DATA_PARTS;
    extern const int ABORTED;
    extern const int REPLICA_IS_NOT_IN_QUORUM;
    extern const int TABLE_IS_READ_ONLY;
    extern const int NOT_FOUND_NODE;
    extern const int BAD_DATA_PART_NAME;
    extern const int NO_ACTIVE_REPLICAS;
    extern const int NOT_A_LEADER;
    extern const int TABLE_WAS_NOT_DROPPED;
    extern const int PARTITION_ALREADY_EXISTS;
    extern const int TOO_MANY_RETRIES_TO_FETCH_PARTS;
    extern const int RECEIVED_ERROR_FROM_REMOTE_IO_SERVER;
    extern const int PARTITION_DOESNT_EXIST;
    extern const int UNFINISHED;
    extern const int RECEIVED_ERROR_TOO_MANY_REQUESTS;
    extern const int PART_IS_TEMPORARILY_LOCKED;
    extern const int CANNOT_ASSIGN_OPTIMIZE;
    extern const int ALL_REPLICAS_LOST;
    extern const int REPLICA_STATUS_CHANGED;
    extern const int CANNOT_ASSIGN_ALTER;
    extern const int DIRECTORY_ALREADY_EXISTS;
    extern const int ILLEGAL_TYPE_OF_ARGUMENT;
    extern const int UNKNOWN_POLICY;
    extern const int NO_SUCH_DATA_PART;
    extern const int INTERSERVER_SCHEME_DOESNT_MATCH;
    extern const int DUPLICATE_DATA_PART;
    extern const int BAD_ARGUMENTS;
    extern const int CONCURRENT_ACCESS_NOT_SUPPORTED;
    extern const int CHECKSUM_DOESNT_MATCH;
    extern const int NOT_INITIALIZED;
    extern const int TOO_LARGE_DISTRIBUTED_DEPTH;
    extern const int TABLE_IS_DROPPED;
    extern const int CANNOT_BACKUP_TABLE;
    extern const int SUPPORT_IS_DISABLED;
    extern const int FAULT_INJECTED;
    extern const int CANNOT_FORGET_PARTITION;
}

namespace ActionLocks
{
    extern const StorageActionBlockType PartsMerge;
    extern const StorageActionBlockType PartsFetch;
    extern const StorageActionBlockType PartsSend;
    extern const StorageActionBlockType ReplicationQueue;
    extern const StorageActionBlockType PartsTTLMerge;
    extern const StorageActionBlockType PartsMove;
    extern const StorageActionBlockType PullReplicationLog;
    extern const StorageActionBlockType Cleanup;
}


static const auto QUEUE_UPDATE_ERROR_SLEEP_MS        = 1 * 1000;
static const auto MUTATIONS_FINALIZING_SLEEP_MS      = 1 * 1000;
static const auto MUTATIONS_FINALIZING_IDLE_SLEEP_MS = 5 * 1000;
const String StorageReplicatedMergeTree::default_zookeeper_name = "default";

void StorageReplicatedMergeTree::setZooKeeper()
{
    /// Every ReplicatedMergeTree table is using only one ZooKeeper session.
    /// But if several ReplicatedMergeTree tables are using different
    /// ZooKeeper sessions, some queries like ATTACH PARTITION FROM may have
    /// strange effects. So we always use only one session for all tables.
    /// (excluding auxiliary zookeepers)

    std::lock_guard lock(current_zookeeper_mutex);
    if (zookeeper_name == default_zookeeper_name)
    {
        current_zookeeper = getContext()->getZooKeeper();
    }
    else
    {
        current_zookeeper = getContext()->getAuxiliaryZooKeeper(zookeeper_name);
    }
}

zkutil::ZooKeeperPtr StorageReplicatedMergeTree::tryGetZooKeeper() const
{
    std::lock_guard lock(current_zookeeper_mutex);
    return current_zookeeper;
}

zkutil::ZooKeeperPtr StorageReplicatedMergeTree::getZooKeeper() const
{
    auto res = tryGetZooKeeper();
    if (!res)
        throw Exception(ErrorCodes::NO_ZOOKEEPER, "Cannot get ZooKeeper");
    return res;
}

zkutil::ZooKeeperPtr StorageReplicatedMergeTree::getZooKeeperAndAssertNotReadonly() const
{
    /// There's a short period of time after connection loss when new session is created,
    /// but replication queue is not reinitialized. We must ensure that table is not readonly anymore
    /// before using new ZooKeeper session to write something (except maybe GET_PART) into replication log.
    auto res = getZooKeeper();
    assertNotReadonly();
    return res;
}

String StorageReplicatedMergeTree::getEndpointName() const
{
    const MergeTreeSettings & settings = getContext()->getReplicatedMergeTreeSettings();
    if (settings.enable_the_endpoint_id_with_zookeeper_name_prefix)
        return zookeeper_name + ":" + replica_path;

    return replica_path;
}

static ConnectionTimeouts getHTTPTimeouts(ContextPtr context)
{
    return ConnectionTimeouts::getHTTPTimeouts(context->getSettingsRef(), context->getServerSettings().keep_alive_timeout);
}

static MergeTreePartInfo makeDummyDropRangeForMovePartitionOrAttachPartitionFrom(const String & partition_id)
{
    /// NOTE We don't have special log entry type for MOVE PARTITION/ATTACH PARTITION FROM,
    /// so we use REPLACE_RANGE with dummy range of one block, which means "attach, not replace".
    /// It's safe to fill drop range for MOVE PARTITION/ATTACH PARTITION FROM with zeros,
    /// because drop range for REPLACE PARTITION must contain at least 2 blocks,
    /// so we can distinguish dummy drop range from any real or virtual part.
    /// But we should never construct such part name, even for virtual part,
    /// because it can be confused with real part <partition>_0_0_0.
    /// TODO get rid of this.

    MergeTreePartInfo drop_range;
    drop_range.partition_id = partition_id;
    drop_range.min_block = 0;
    drop_range.max_block = 0;
    drop_range.level = 0;
    drop_range.mutation = 0;
    return drop_range;
}

StorageReplicatedMergeTree::StorageReplicatedMergeTree(
    const String & zookeeper_path_,
    const String & replica_name_,
    LoadingStrictnessLevel mode,
    const StorageID & table_id_,
    const String & relative_data_path_,
    const StorageInMemoryMetadata & metadata_,
    ContextMutablePtr context_,
    const String & date_column_name,
    const MergingParams & merging_params_,
    std::unique_ptr<MergeTreeSettings> settings_,
    RenamingRestrictions renaming_restrictions_,
    bool need_check_structure)
    : MergeTreeData(table_id_,
                    metadata_,
                    context_,
                    date_column_name,
                    merging_params_,
                    std::move(settings_),
                    true,                   /// require_part_metadata
                    mode,
                    [this] (const std::string & name) { enqueuePartForCheck(name); })
    , zookeeper_name(zkutil::extractZooKeeperName(zookeeper_path_))
    , zookeeper_path(zkutil::extractZooKeeperPath(zookeeper_path_, /* check_starts_with_slash */ mode <= LoadingStrictnessLevel::CREATE, log.load()))
    , replica_name(replica_name_)
    , replica_path(fs::path(zookeeper_path) / "replicas" / replica_name_)
    , reader(*this)
    , writer(*this)
    , merger_mutator(*this)
    , merge_strategy_picker(*this)
    , queue(*this, merge_strategy_picker)
    , fetcher(*this)
    , cleanup_thread(*this)
    , async_block_ids_cache(*this)
    , part_check_thread(*this)
    , restarting_thread(*this)
    , part_moves_between_shards_orchestrator(*this)
    , renaming_restrictions(renaming_restrictions_)
    , replicated_fetches_throttler(std::make_shared<Throttler>(getSettings()->max_replicated_fetches_network_bandwidth, getContext()->getReplicatedFetchesThrottler()))
    , replicated_sends_throttler(std::make_shared<Throttler>(getSettings()->max_replicated_sends_network_bandwidth, getContext()->getReplicatedSendsThrottler()))
{
    initializeDirectoriesAndFormatVersion(relative_data_path_, LoadingStrictnessLevel::ATTACH <= mode, date_column_name);
    /// We create and deactivate all tasks for consistency.
    /// They all will be scheduled and activated by the restarting thread.
    queue_updating_task = getContext()->getSchedulePool().createTask(
        getStorageID().getFullTableName() + " (StorageReplicatedMergeTree::queueUpdatingTask)", [this]{ queueUpdatingTask(); });

    queue_updating_task->deactivate();

    mutations_updating_task = getContext()->getSchedulePool().createTask(
        getStorageID().getFullTableName() + " (StorageReplicatedMergeTree::mutationsUpdatingTask)", [this]{ mutationsUpdatingTask(); });

    mutations_updating_task->deactivate();

    mutations_watch_callback = std::make_shared<Coordination::WatchCallback>(mutations_updating_task->getWatchCallback());

    merge_selecting_task = getContext()->getSchedulePool().createTask(
        getStorageID().getFullTableName() + " (StorageReplicatedMergeTree::mergeSelectingTask)", [this] { mergeSelectingTask(); });

    /// Will be activated if we will achieve leader state.
    merge_selecting_task->deactivate();
    merge_selecting_sleep_ms = getSettings()->merge_selecting_sleep_ms;

    mutations_finalizing_task = getContext()->getSchedulePool().createTask(
        getStorageID().getFullTableName() + " (StorageReplicatedMergeTree::mutationsFinalizingTask)", [this] { mutationsFinalizingTask(); });

    /// This task can be scheduled by different parts of code even when storage is readonly.
    /// This can lead to redundant exceptions during startup.
    /// Will be activated by restarting thread.
    mutations_finalizing_task->deactivate();

    bool has_zookeeper = getContext()->hasZooKeeper() || getContext()->hasAuxiliaryZooKeeper(zookeeper_name);
    if (has_zookeeper)
    {
        /// It's possible for getZooKeeper() to timeout if  zookeeper host(s) can't
        /// be reached. In such cases Poco::Exception is thrown after a connection
        /// timeout - refer to src/Common/ZooKeeper/ZooKeeperImpl.cpp:866 for more info.
        ///
        /// Side effect of this is that the CreateQuery gets interrupted and it exits.
        /// But the data Directories for the tables being created aren't cleaned up.
        /// This unclean state will hinder table creation on any retries and will
        /// complain that the Directory for table already exists.
        ///
        /// To achieve a clean state on failed table creations, catch this error and
        /// call dropIfEmpty() method only if the operation isn't ATTACH then proceed
        /// throwing the exception. Without this, the Directory for the tables need
        /// to be manually deleted before retrying the CreateQuery.
        try
        {
            setZooKeeper();
        }
        catch (...)
        {
            if (mode < LoadingStrictnessLevel::ATTACH)
            {
                dropIfEmpty();
                throw;
            }
            else
            {
                current_zookeeper = nullptr;
            }
        }
    }


    std::optional<std::unordered_set<std::string>> expected_parts_on_this_replica;
    bool skip_sanity_checks = false;
    /// It does not make sense for CREATE query
    if (LoadingStrictnessLevel::ATTACH <= mode)
    {
        try
        {
            if (current_zookeeper && current_zookeeper->exists(replica_path + "/host"))
            {
                /// Check it earlier if we can (we don't want incompatible version to start).
                /// If "/host" doesn't exist, then replica is probably dropped and there's nothing to check.
                ReplicatedMergeTreeAttachThread::checkHasReplicaMetadataInZooKeeper(current_zookeeper, replica_path);
            }

            if (current_zookeeper && current_zookeeper->exists(replica_path + "/flags/force_restore_data"))
            {
                skip_sanity_checks = true;
                current_zookeeper->remove(replica_path + "/flags/force_restore_data");

                LOG_WARNING(
                    log,
                    "Skipping the limits on severity of changes to data parts and columns (flag {}/flags/force_restore_data).",
                    replica_path);
            }
            else if (LoadingStrictnessLevel::FORCE_RESTORE <= mode)
            {
                skip_sanity_checks = true;

                LOG_WARNING(log, "Skipping the limits on severity of changes to data parts and columns (flag force_restore_data).");
            } /// In case of force_restore it doesn't make sense to check anything
            else if (current_zookeeper && current_zookeeper->exists(replica_path))
            {
                std::vector<std::string> parts_on_replica;
                if (current_zookeeper->tryGetChildren(fs::path(replica_path) / "parts", parts_on_replica) == Coordination::Error::ZOK)
                {
                    expected_parts_on_this_replica.emplace();
                    for (const auto & part : parts_on_replica)
                        expected_parts_on_this_replica->insert(part);
                }
            }
        }
        catch (const Coordination::Exception & e)
        {
            if (!Coordination::isHardwareError(e.code))
                throw;
            LOG_ERROR(log, "Caught exception while checking table metadata in ZooKeeper, will recheck later: {}", e.displayText());
        }
    }

    loadDataParts(skip_sanity_checks, expected_parts_on_this_replica);

    if (LoadingStrictnessLevel::ATTACH <= mode)
    {
        /// Provide better initial value of merge_selecting_sleep_ms on server startup
        auto settings = getSettings();
        size_t max_parts_in_partition = getMaxPartsCountAndSizeForPartition().first;
        if (settings->parts_to_delay_insert && max_parts_in_partition < settings->parts_to_delay_insert)
        {
            Float64 ratio = 1.0 - static_cast<Float64>(max_parts_in_partition) / settings->parts_to_delay_insert;
            merge_selecting_sleep_ms = static_cast<UInt64>(interpolateLinear(settings->merge_selecting_sleep_ms,
                                                                             settings->max_merge_selecting_sleep_ms, ratio));
        }
    }

    if (!current_zookeeper)
    {
        if (mode < LoadingStrictnessLevel::ATTACH)
        {
            dropIfEmpty();
            throw Exception(ErrorCodes::NO_ZOOKEEPER, "Can't create replicated table without ZooKeeper");
        }

        has_metadata_in_zookeeper = std::nullopt;

        if (!has_zookeeper)
        {
            /// Do not activate the replica. It will be readonly.
            LOG_ERROR(log, "No ZooKeeper defined: table will stay in readonly mode.");
            return;
        }
    }

    if (LoadingStrictnessLevel::ATTACH <= mode)
    {
        LOG_INFO(log, "Table will be in readonly mode until initialization is finished");
        attach_thread.emplace(*this);
        attach_thread->setSkipSanityChecks(skip_sanity_checks);
        return;
    }

    auto metadata_snapshot = getInMemoryMetadataPtr();

    has_metadata_in_zookeeper = true;

    if (!getDataPartsForInternalUsage().empty())
        throw Exception(ErrorCodes::INCORRECT_DATA,
                        "Data directory for table already contains data parts - probably it was unclean DROP table "
                        "or manual intervention. You must either clear directory by hand "
                        "or use ATTACH TABLE instead of CREATE TABLE if you need to use that parts.");

    try
    {
        bool is_first_replica = createTableIfNotExists(metadata_snapshot);

        try
        {
            /// NOTE If it's the first replica, these requests to ZooKeeper look redundant, we already know everything.

            /// We have to check granularity on other replicas. If it's fixed we
            /// must create our new replica with fixed granularity and store this
            /// information in /replica/metadata.
            other_replicas_fixed_granularity = checkFixedGranularityInZookeeper();

            /// Allow structure mismatch for secondary queries from Replicated database.
            /// It may happen if the table was altered just after creation.
            /// Metadata will be updated in cloneMetadataIfNeeded(...), metadata_version will be 0 for a while.
            bool same_structure = checkTableStructure(zookeeper_path, metadata_snapshot, need_check_structure);

            if (same_structure)
            {
                Coordination::Stat metadata_stat;
                current_zookeeper->get(fs::path(zookeeper_path) / "metadata", &metadata_stat);

                /** We change metadata_snapshot so that `createReplica` method will create `metadata_version` node in ZooKeeper
                  * with version of table '/metadata' node in Zookeeper.
                  *
                  * Otherwise `metadata_version` for not first replica will be initialized with 0 by default.
                  */
                setInMemoryMetadata(metadata_snapshot->withMetadataVersion(metadata_stat.version));
                metadata_snapshot = getInMemoryMetadataPtr();
            }
        }
        catch (Coordination::Exception & e)
        {
            if (!is_first_replica && e.code == Coordination::Error::ZNONODE)
                throw Exception(ErrorCodes::ALL_REPLICAS_LOST, "Table {} was suddenly removed.", zookeeper_path);
            else
                throw;
        }

        if (!is_first_replica)
            createReplica(metadata_snapshot);
    }
    catch (...)
    {
        /// If replica was not created, rollback creation of data directory.
        dropIfEmpty();
        throw;
    }

    createNewZooKeeperNodes();
    syncPinnedPartUUIDs();

    if (!has_metadata_in_zookeeper.has_value() || *has_metadata_in_zookeeper)
        createTableSharedID();

    initialization_done = true;
}


bool StorageReplicatedMergeTree::checkFixedGranularityInZookeeper()
{
    auto zookeeper = getZooKeeper();
    String metadata_str = zookeeper->get(zookeeper_path + "/metadata");
    auto metadata_from_zk = ReplicatedMergeTreeTableMetadata::parse(metadata_str);
    return metadata_from_zk.index_granularity_bytes == 0;
}


void StorageReplicatedMergeTree::waitMutationToFinishOnReplicas(
    const Strings & replicas, const String & mutation_id) const
{
    if (replicas.empty())
        return;

    /// Current replica must always be present in the list as the first element because we use local mutation status
    /// to check for mutation errors. So if it is not there, just add it.
    const Strings * all_required_replicas = &replicas;
    Strings extended_list_of_replicas;
    if (replicas.front() != replica_name)
    {
        extended_list_of_replicas.push_back(replica_name);
        extended_list_of_replicas.insert(extended_list_of_replicas.end(), replicas.begin(), replicas.end());
        all_required_replicas = &extended_list_of_replicas;
    }

    std::set<String> inactive_replicas;
    for (const String & replica : *all_required_replicas)
    {
        LOG_DEBUG(log, "Waiting for {} to apply mutation {}", replica, mutation_id);
        zkutil::EventPtr wait_event = std::make_shared<Poco::Event>();

        while (!partial_shutdown_called)
        {
            /// Mutation maybe killed or whole replica was deleted.
            /// Wait event will unblock at this moment.
            Coordination::Stat exists_stat;
            if (!getZooKeeper()->exists(fs::path(zookeeper_path) / "mutations" / mutation_id, &exists_stat, wait_event))
            {
                throw Exception(ErrorCodes::UNFINISHED, "Mutation {} was killed, manually removed or table was dropped", mutation_id);
            }

            auto zookeeper = getZooKeeper();
            /// Replica could be inactive.
            if (!zookeeper->exists(fs::path(zookeeper_path) / "replicas" / replica / "is_active"))
            {
                LOG_WARNING(log, "Replica {} is not active during mutation. Mutation will be done asynchronously when replica becomes active.", replica);

                inactive_replicas.emplace(replica);
                break;
            }

            /// Here we check mutation for errors on local replica. If they happen on this replica
            /// they will happen on each replica, so we can check only in-memory info.
            auto mutation_status = queue.getIncompleteMutationsStatus(mutation_id);

            String mutation_pointer = fs::path(zookeeper_path) / "replicas" / replica / "mutation_pointer";

            std::string mutation_pointer_value;
            /// Replica could be removed
            if (!zookeeper->tryGet(mutation_pointer, mutation_pointer_value, nullptr, wait_event))
            {
                LOG_WARNING(log, "Replica {} was removed", replica);
                break;
            }
            else if (mutation_pointer_value >= mutation_id) /// Maybe we already processed more fresh mutation
            {
                bool mutation_killed_or_done_locally = !mutation_status || mutation_status->is_done;
                if (mutation_killed_or_done_locally)
                {
                    LOG_TRACE(log, "Mutation {} is done because mutation pointer is {}", mutation_id, mutation_pointer_value);
                    break;                                      /// (numbers like 0000000000 and 0000000001)
                }
                else
                {
                    LOG_TRACE(log, "Mutation {} is done because mutation pointer is {}, but state is not updated in memory, will wait", mutation_id, mutation_pointer_value);
                }
            }

            /// If mutation status is empty, than local replica may just not loaded it into memory.
            if (mutation_status && !mutation_status->latest_fail_reason.empty())
            {
                LOG_DEBUG(log, "Mutation {} is done {} or failed {} (status: '{}')", mutation_id, mutation_status->is_done, !mutation_status->latest_fail_reason.empty(), mutation_status->latest_fail_reason);
                break;
            }

            /// Replica can become inactive, so wait with timeout, if nothing happened -> recheck it
            if (!wait_event->tryWait(1000))
            {
                LOG_TRACE(log, "Failed to wait for mutation '{}', will recheck", mutation_id);
            }
        }

        /// This replica inactive, don't check anything
        if (!inactive_replicas.empty() && inactive_replicas.contains(replica))
            break;

        /// It maybe already removed from zk, but local in-memory mutations
        /// state was not updated.
        if (!getZooKeeper()->exists(fs::path(zookeeper_path) / "mutations" / mutation_id))
        {
            throw Exception(ErrorCodes::UNFINISHED, "Mutation {} was killed, manually removed or table was dropped", mutation_id);
        }

        if (partial_shutdown_called)
            throw Exception(ErrorCodes::UNFINISHED,
                            "Mutation is not finished because table shutdown was called. "
                            "It will be done after table restart.");

        /// Replica inactive, don't check mutation status
        if (!inactive_replicas.empty() && inactive_replicas.contains(replica))
            continue;

        /// At least we have our current mutation
        std::set<String> mutation_ids;
        mutation_ids.insert(mutation_id);

        /// Here we check mutation for errors or kill on local replica. If they happen on this replica
        /// they will happen on each replica, so we can check only in-memory info.
        auto mutation_status = queue.getIncompleteMutationsStatus(mutation_id, &mutation_ids);
        checkMutationStatus(mutation_status, mutation_ids);
        /// Mutation should be done or we should throw exception
        chassert(mutation_status->is_done);
    }

    if (!inactive_replicas.empty())
    {
        throw Exception(ErrorCodes::UNFINISHED,
                        "Mutation is not finished because some replicas are inactive right now: {}. Mutation will be done asynchronously",
                        boost::algorithm::join(inactive_replicas, ", "));
    }
}

namespace
{

std::vector<String> getAncestors(const String & path)
{
    auto full_path = fs::path(path);
    if (full_path.empty())
        return {};

    std::vector<String> result;
    fs::path ancestor = *full_path.begin();
    for (auto it = ++full_path.begin(); it != full_path.end(); it++)
    {
        /// If there is a directory separator after the last file-name in the path,
        /// the last element before the end iterator is an empty element.
        /// We do not what to create path with the / at the end
        if (!it->empty())
        {
            ancestor = ancestor / *it;
            result.push_back(ancestor);
        }
    }

    return result;
}

}

void StorageReplicatedMergeTree::createNewZooKeeperNodes()
{
    auto zookeeper = getZooKeeper();

    std::vector<zkutil::ZooKeeper::FutureCreate> futures;

    /// These 4 nodes used to be created in createNewZookeeperNodes() and they were moved to createTable()
    /// This means that if the first replica creating the table metadata has an older version of CH (22.3 or previous)
    /// there will be a time between its calls to `createTable` and `createNewZookeeperNodes` where the nodes won't exists
    /// and that will cause issues in newer replicas
    /// See https://github.com/ClickHouse/ClickHouse/issues/38600 for example
    futures.push_back(zookeeper->asyncTryCreateNoThrow(zookeeper_path + "/quorum", String(), zkutil::CreateMode::Persistent));
    futures.push_back(zookeeper->asyncTryCreateNoThrow(zookeeper_path + "/quorum/last_part", String(), zkutil::CreateMode::Persistent));
    futures.push_back(zookeeper->asyncTryCreateNoThrow(zookeeper_path + "/quorum/failed_parts", String(), zkutil::CreateMode::Persistent));
    futures.push_back(zookeeper->asyncTryCreateNoThrow(zookeeper_path + "/mutations", String(), zkutil::CreateMode::Persistent));


    futures.push_back(zookeeper->asyncTryCreateNoThrow(zookeeper_path + "/quorum/parallel", String(), zkutil::CreateMode::Persistent));
    /// Nodes for remote fs zero-copy replication
    const auto settings = getSettings();
    if (settings->allow_remote_fs_zero_copy_replication)
    {
        for (const auto & zero_copy_locks_root : getZookeeperZeroCopyLockPaths())
        {
            for (const auto & ancestor : getAncestors(zero_copy_locks_root))
            {
                futures.push_back(zookeeper->asyncTryCreateNoThrow(ancestor, String(), zkutil::CreateMode::Persistent));
            }
        }

        futures.push_back(zookeeper->asyncTryCreateNoThrow(zookeeper_path + "/zero_copy_s3", String(), zkutil::CreateMode::Persistent));
        futures.push_back(zookeeper->asyncTryCreateNoThrow(zookeeper_path + "/zero_copy_s3/shared", String(), zkutil::CreateMode::Persistent));
        futures.push_back(zookeeper->asyncTryCreateNoThrow(zookeeper_path + "/zero_copy_hdfs", String(), zkutil::CreateMode::Persistent));
        futures.push_back(zookeeper->asyncTryCreateNoThrow(zookeeper_path + "/zero_copy_hdfs/shared", String(), zkutil::CreateMode::Persistent));
    }

    /// Part movement.
    futures.push_back(zookeeper->asyncTryCreateNoThrow(zookeeper_path + "/part_moves_shard", String(), zkutil::CreateMode::Persistent));
    futures.push_back(zookeeper->asyncTryCreateNoThrow(zookeeper_path + "/pinned_part_uuids", getPinnedPartUUIDs()->toString(), zkutil::CreateMode::Persistent));
    /// For ALTER PARTITION with multi-leaders
    futures.push_back(zookeeper->asyncTryCreateNoThrow(zookeeper_path + "/alter_partition_version", String(), zkutil::CreateMode::Persistent));
    /// For deduplication of async inserts
    futures.push_back(zookeeper->asyncTryCreateNoThrow(zookeeper_path + "/async_blocks", String(), zkutil::CreateMode::Persistent));
    /// To track "lost forever" parts count, just for `system.replicas` table
    futures.push_back(zookeeper->asyncTryCreateNoThrow(zookeeper_path + "/lost_part_count", String(), zkutil::CreateMode::Persistent));

    /// As for now, "/temp" node must exist, but we want to be able to remove it in future
    if (zookeeper->exists(zookeeper_path + "/temp"))
    {
        /// For block numbers allocation (since 22.11)
        futures.push_back(zookeeper->asyncTryCreateNoThrow(
            zookeeper_path + "/temp/" + EphemeralLockInZooKeeper::LEGACY_LOCK_INSERT, String(), zkutil::CreateMode::Persistent));
        futures.push_back(zookeeper->asyncTryCreateNoThrow(
            zookeeper_path + "/temp/" + EphemeralLockInZooKeeper::LEGACY_LOCK_OTHER, String(), zkutil::CreateMode::Persistent));
    }

    for (auto & future : futures)
    {
        auto res = future.get();
        if (res.error != Coordination::Error::ZOK && res.error != Coordination::Error::ZNODEEXISTS)
            throw Coordination::Exception(res.error, "Failed to create new nodes {} at {}", res.path_created, zookeeper_path);
    }
}


bool StorageReplicatedMergeTree::createTableIfNotExists(const StorageMetadataPtr & metadata_snapshot)
{
    auto zookeeper = getZooKeeper();
    zookeeper->createAncestors(zookeeper_path);

    for (size_t i = 0; i < 1000; ++i)
    {
        /// Invariant: "replicas" does not exist if there is no table or if there are leftovers from incompletely dropped table.
        if (zookeeper->exists(zookeeper_path + "/replicas"))
        {
            LOG_DEBUG(log, "This table {} is already created, will add new replica", zookeeper_path);
            return false;
        }

        /// There are leftovers from incompletely dropped table.
        if (zookeeper->exists(zookeeper_path + "/dropped"))
        {
            /// This condition may happen when the previous drop attempt was not completed
            ///  or when table is dropped by another replica right now.
            /// This is Ok because another replica is definitely going to drop the table.

            LOG_WARNING(log, "Removing leftovers from table {} (this might take several minutes)", zookeeper_path);
            String drop_lock_path = zookeeper_path + "/dropped/lock";
            Coordination::Error code = zookeeper->tryCreate(drop_lock_path, "", zkutil::CreateMode::Ephemeral);

            if (code == Coordination::Error::ZNONODE || code == Coordination::Error::ZNODEEXISTS)
            {
                LOG_WARNING(log, "The leftovers from table {} were removed by another replica", zookeeper_path);
            }
            else if (code != Coordination::Error::ZOK)
            {
                throw Coordination::Exception::fromPath(code, drop_lock_path);
            }
            else
            {
                auto metadata_drop_lock = zkutil::EphemeralNodeHolder::existing(drop_lock_path, *zookeeper);
                if (!removeTableNodesFromZooKeeper(zookeeper, zookeeper_path, metadata_drop_lock, log.load()))
                {
                    /// Someone is recursively removing table right now, we cannot create new table until old one is removed
                    continue;
                }
            }
        }

        LOG_DEBUG(log, "Creating table {}", zookeeper_path);

        /// We write metadata of table so that the replicas can check table parameters with them.
        String metadata_str = ReplicatedMergeTreeTableMetadata(*this, metadata_snapshot).toString();

        Coordination::Requests ops;
        ops.emplace_back(zkutil::makeCreateRequest(zookeeper_path, "", zkutil::CreateMode::Persistent));

        ops.emplace_back(zkutil::makeCreateRequest(zookeeper_path + "/metadata", metadata_str,
            zkutil::CreateMode::Persistent));
        ops.emplace_back(zkutil::makeCreateRequest(zookeeper_path + "/columns", metadata_snapshot->getColumns().toString(),
            zkutil::CreateMode::Persistent));
        ops.emplace_back(zkutil::makeCreateRequest(zookeeper_path + "/log", "",
            zkutil::CreateMode::Persistent));
        ops.emplace_back(zkutil::makeCreateRequest(zookeeper_path + "/blocks", "",
            zkutil::CreateMode::Persistent));
        ops.emplace_back(zkutil::makeCreateRequest(zookeeper_path + "/async_blocks", "",
            zkutil::CreateMode::Persistent));
        ops.emplace_back(zkutil::makeCreateRequest(zookeeper_path + "/block_numbers", "",
            zkutil::CreateMode::Persistent));
        ops.emplace_back(zkutil::makeCreateRequest(zookeeper_path + "/nonincrement_block_numbers", "",
            zkutil::CreateMode::Persistent)); /// /nonincrement_block_numbers dir is unused, but is created nonetheless for backwards compatibility.
        ops.emplace_back(zkutil::makeCreateRequest(zookeeper_path + "/leader_election", "",
            zkutil::CreateMode::Persistent));
        ops.emplace_back(zkutil::makeCreateRequest(zookeeper_path + "/temp", "",
            zkutil::CreateMode::Persistent));

        /// The following 2 nodes were added in 22.11
        ops.emplace_back(zkutil::makeCreateRequest(zookeeper_path + "/temp/" + EphemeralLockInZooKeeper::LEGACY_LOCK_INSERT, "",
                                                   zkutil::CreateMode::Persistent));
        ops.emplace_back(zkutil::makeCreateRequest(zookeeper_path + "/temp/" + EphemeralLockInZooKeeper::LEGACY_LOCK_OTHER, "",
                                                   zkutil::CreateMode::Persistent));

        ops.emplace_back(zkutil::makeCreateRequest(zookeeper_path + "/replicas", "last added replica: " + replica_name,
            zkutil::CreateMode::Persistent));

        /// The following 4 nodes were added in version 1.1.xxx, so we create them here, not in createNewZooKeeperNodes()
        ops.emplace_back(zkutil::makeCreateRequest(zookeeper_path + "/quorum", "",
            zkutil::CreateMode::Persistent));
        ops.emplace_back(zkutil::makeCreateRequest(zookeeper_path + "/quorum/last_part", "",
            zkutil::CreateMode::Persistent));
        ops.emplace_back(zkutil::makeCreateRequest(zookeeper_path + "/quorum/failed_parts", "",
            zkutil::CreateMode::Persistent));
        ops.emplace_back(zkutil::makeCreateRequest(zookeeper_path + "/mutations", "",
            zkutil::CreateMode::Persistent));

        /// And create first replica atomically. See also "createReplica" method that is used to create not the first replicas.

        ops.emplace_back(zkutil::makeCreateRequest(replica_path, "",
            zkutil::CreateMode::Persistent));
        ops.emplace_back(zkutil::makeCreateRequest(replica_path + "/host", "",
            zkutil::CreateMode::Persistent));
        ops.emplace_back(zkutil::makeCreateRequest(replica_path + "/log_pointer", "",
            zkutil::CreateMode::Persistent));
        ops.emplace_back(zkutil::makeCreateRequest(replica_path + "/queue", "",
            zkutil::CreateMode::Persistent));
        ops.emplace_back(zkutil::makeCreateRequest(replica_path + "/parts", "",
            zkutil::CreateMode::Persistent));
        ops.emplace_back(zkutil::makeCreateRequest(replica_path + "/flags", "",
            zkutil::CreateMode::Persistent));
        ops.emplace_back(zkutil::makeCreateRequest(replica_path + "/is_lost", "0",
            zkutil::CreateMode::Persistent));
        ops.emplace_back(zkutil::makeCreateRequest(replica_path + "/metadata", metadata_str,
            zkutil::CreateMode::Persistent));
        ops.emplace_back(zkutil::makeCreateRequest(replica_path + "/columns", metadata_snapshot->getColumns().toString(),
            zkutil::CreateMode::Persistent));
        ops.emplace_back(zkutil::makeCreateRequest(replica_path + "/metadata_version", toString(metadata_snapshot->getMetadataVersion()),
            zkutil::CreateMode::Persistent));

        /// The following 3 nodes were added in version 1.1.xxx, so we create them here, not in createNewZooKeeperNodes()
        ops.emplace_back(zkutil::makeCreateRequest(replica_path + "/min_unprocessed_insert_time", "",
            zkutil::CreateMode::Persistent));
        ops.emplace_back(zkutil::makeCreateRequest(replica_path + "/max_processed_insert_time", "",
            zkutil::CreateMode::Persistent));
        ops.emplace_back(zkutil::makeCreateRequest(replica_path + "/mutation_pointer", "",
            zkutil::CreateMode::Persistent));

        ops.emplace_back(zkutil::makeCreateRequest(replica_path + "/creator_info", toString(getStorageID().uuid) + "|" + toString(ServerUUID::get()),
            zkutil::CreateMode::Persistent));

        Coordination::Responses responses;
        auto code = zookeeper->tryMulti(ops, responses);
        if (code == Coordination::Error::ZNODEEXISTS)
        {
            LOG_INFO(log, "It looks like the table {} was created by another server at the same moment, will retry", zookeeper_path);
            continue;
        }
        else if (code != Coordination::Error::ZOK)
        {
            zkutil::KeeperMultiException::check(code, ops, responses);
        }

        return true;
    }

    /// Do not use LOGICAL_ERROR code, because it may happen if user has specified wrong zookeeper_path
    throw Exception(ErrorCodes::REPLICA_ALREADY_EXISTS,
                    "Cannot create table, because it is created concurrently every time or because "
                    "of wrong zookeeper_path or because of logical error");
}

void StorageReplicatedMergeTree::createReplica(const StorageMetadataPtr & metadata_snapshot)
{
    auto zookeeper = getZooKeeper();

    LOG_DEBUG(log, "Creating replica {}", replica_path);

    const String local_metadata = ReplicatedMergeTreeTableMetadata(*this, metadata_snapshot).toString();
    const String local_columns = metadata_snapshot->getColumns().toString();
    const String local_metadata_version = toString(metadata_snapshot->getMetadataVersion());
    const String creator_info = toString(getStorageID().uuid) + "|" + toString(ServerUUID::get());

    /// It is possible for the replica to fail after creating ZK nodes without saving local metadata.
    /// Because of that we need to check whether the replica exists and is newly created.
    /// For this we check that all nodes exist, the metadata of the table is the same, and other nodes are not modified.

    std::vector<String> paths_exists = {
        replica_path + "/host",
        replica_path + "/log_pointer",
        replica_path + "/queue",
        replica_path + "/parts",
        replica_path + "/flags",
        replica_path + "/is_lost",
        replica_path + "/metadata",
        replica_path + "/columns",
        replica_path + "/metadata_version",
        replica_path + "/min_unprocessed_insert_time",
        replica_path + "/max_processed_insert_time",
        replica_path + "/mutation_pointer",
        replica_path + "/creator_info"
    };

    auto response_exists = zookeeper->tryGet(paths_exists);
    bool all_nodes_exist = true;

    for (size_t i = 0; i < response_exists.size(); ++i)
    {
        if (response_exists[i].error != Coordination::Error::ZOK)
        {
            all_nodes_exist = false;
            break;
        }
    }

    if (all_nodes_exist)
    {
        size_t response_num = 0;

        const auto & zk_host                        = response_exists[response_num++].data;
        const auto & zk_log_pointer                 = response_exists[response_num++].data;
        const auto & zk_queue                       = response_exists[response_num++].data;
        const auto & zk_parts                       = response_exists[response_num++].data;
        const auto & zk_flags                       = response_exists[response_num++].data;
        const auto & zk_is_lost                     = response_exists[response_num++].data;
        const auto & zk_metadata                    = response_exists[response_num++].data;
        const auto & zk_columns                     = response_exists[response_num++].data;
        const auto & zk_metadata_version            = response_exists[response_num++].data;
        const auto & zk_min_unprocessed_insert_time = response_exists[response_num++].data;
        const auto & zk_max_processed_insert_time   = response_exists[response_num++].data;
        const auto & zk_mutation_pointer            = response_exists[response_num++].data;
        const auto & zk_creator_info                = response_exists[response_num++].data;

        if (zk_host.empty() &&
            zk_log_pointer.empty() &&
            zk_queue.empty() &&
            zk_parts.empty() &&
            zk_flags.empty() &&
            (zk_is_lost == "0" || zk_is_lost == "1") &&
            zk_metadata == local_metadata &&
            zk_columns == local_columns &&
            zk_metadata_version == local_metadata_version &&
            zk_min_unprocessed_insert_time.empty() &&
            zk_max_processed_insert_time.empty() &&
            zk_mutation_pointer.empty() &&
            zk_creator_info == creator_info)
        {
            LOG_DEBUG(log, "Empty replica {} exists, will use it", replica_path);
            return;
        }
    }

    Coordination::Error code;

    do
    {
        Coordination::Stat replicas_stat;
        String replicas_value;

        if (!zookeeper->tryGet(zookeeper_path + "/replicas", replicas_value, &replicas_stat))
            throw Exception(ErrorCodes::ALL_REPLICAS_LOST,
                "Cannot create a replica of the table {}, because the last replica of the table was dropped right now",
                zookeeper_path);

        /// It is not the first replica, we will mark it as "lost", to immediately repair (clone) from existing replica.
        /// By the way, it's possible that the replica will be first, if all previous replicas were removed concurrently.
        const String is_lost_value = replicas_stat.numChildren ? "1" : "0";

        Coordination::Requests ops;
        ops.emplace_back(zkutil::makeCreateRequest(replica_path, "",
            zkutil::CreateMode::Persistent));
        ops.emplace_back(zkutil::makeCreateRequest(replica_path + "/host", "",
            zkutil::CreateMode::Persistent));
        ops.emplace_back(zkutil::makeCreateRequest(replica_path + "/log_pointer", "",
            zkutil::CreateMode::Persistent));
        ops.emplace_back(zkutil::makeCreateRequest(replica_path + "/queue", "",
            zkutil::CreateMode::Persistent));
        ops.emplace_back(zkutil::makeCreateRequest(replica_path + "/parts", "",
            zkutil::CreateMode::Persistent));
        ops.emplace_back(zkutil::makeCreateRequest(replica_path + "/flags", "",
            zkutil::CreateMode::Persistent));
        ops.emplace_back(zkutil::makeCreateRequest(replica_path + "/is_lost", is_lost_value,
            zkutil::CreateMode::Persistent));
        ops.emplace_back(zkutil::makeCreateRequest(replica_path + "/metadata", local_metadata,
            zkutil::CreateMode::Persistent));
        ops.emplace_back(zkutil::makeCreateRequest(replica_path + "/columns", local_columns,
            zkutil::CreateMode::Persistent));
        ops.emplace_back(zkutil::makeCreateRequest(replica_path + "/metadata_version", local_metadata_version,
            zkutil::CreateMode::Persistent));

        /// The following 3 nodes were added in version 1.1.xxx, so we create them here, not in createNewZooKeeperNodes()
        ops.emplace_back(zkutil::makeCreateRequest(replica_path + "/min_unprocessed_insert_time", "",
            zkutil::CreateMode::Persistent));
        ops.emplace_back(zkutil::makeCreateRequest(replica_path + "/max_processed_insert_time", "",
            zkutil::CreateMode::Persistent));
        ops.emplace_back(zkutil::makeCreateRequest(replica_path + "/mutation_pointer", "",
            zkutil::CreateMode::Persistent));

        ops.emplace_back(zkutil::makeCreateRequest(replica_path + "/creator_info", creator_info,
            zkutil::CreateMode::Persistent));

        /// Check version of /replicas to see if there are any replicas created at the same moment of time.
        ops.emplace_back(zkutil::makeSetRequest(zookeeper_path + "/replicas", "last added replica: " + replica_name, replicas_stat.version));

        Coordination::Responses responses;
        code = zookeeper->tryMulti(ops, responses);

        switch (code)
        {
            case Coordination::Error::ZNODEEXISTS:
                throw Exception(ErrorCodes::REPLICA_ALREADY_EXISTS, "Replica {} already exists", replica_path);
            case Coordination::Error::ZBADVERSION:
                LOG_INFO(log, "Retrying createReplica(), because some other replicas were created at the same time");
                break;
            case Coordination::Error::ZNONODE:
                throw Exception(ErrorCodes::ALL_REPLICAS_LOST, "Table {} was suddenly removed", zookeeper_path);
            default:
                zkutil::KeeperMultiException::check(code, ops, responses);
        }
    } while (code == Coordination::Error::ZBADVERSION);
}


zkutil::ZooKeeperPtr StorageReplicatedMergeTree::getZooKeeperIfTableShutDown() const
{
    zkutil::ZooKeeperPtr maybe_new_zookeeper;
    if (zookeeper_name == default_zookeeper_name)
        maybe_new_zookeeper = getContext()->getZooKeeper();
    else
        maybe_new_zookeeper = getContext()->getAuxiliaryZooKeeper(zookeeper_name);
    maybe_new_zookeeper->sync(zookeeper_path);
    return maybe_new_zookeeper;
}

std::vector<String> StorageReplicatedMergeTree::getZookeeperZeroCopyLockPaths() const
{
    const auto settings = getSettings();
    if (!settings->allow_remote_fs_zero_copy_replication)
    {
        return {};
    }

    const auto & disks = getStoragePolicy()->getDisks();
    std::set<String> disk_types_with_zero_copy;
    for (const auto & disk : disks)
    {
        if (!disk->supportZeroCopyReplication())
            continue;

        disk_types_with_zero_copy.insert(disk->getDataSourceDescription().toString());
    }

    const auto actual_table_shared_id = getTableSharedID();

    std::vector<String> result;
    result.reserve(disk_types_with_zero_copy.size());

    for (const auto & disk_type: disk_types_with_zero_copy)
    {
        auto zero_copy = fmt::format("zero_copy_{}", disk_type);
        auto zero_copy_path = fs::path(settings->remote_fs_zero_copy_zookeeper_path.toString()) / zero_copy;

        result.push_back(zero_copy_path / actual_table_shared_id);
    }

    return result;
}

void StorageReplicatedMergeTree::dropZookeeperZeroCopyLockPaths(zkutil::ZooKeeperPtr zookeeper, std::vector<String> zero_copy_locks_paths,
                                                                LoggerPtr logger)
{
    for (const auto & zero_copy_locks_root : zero_copy_locks_paths)
    {
        auto code = zookeeper->tryRemove(zero_copy_locks_root);
        if (code == Coordination::Error::ZNOTEMPTY)
        {
            LOG_WARNING(logger, "Zero copy locks are not empty for {}. There are some lost locks inside."
                              "Removing them all.", zero_copy_locks_root);
            zookeeper->tryRemoveRecursive(zero_copy_locks_root);
        }
        else if (code == Coordination::Error::ZNONODE)
        {
            LOG_INFO(logger, "Zero copy locks directory {} is absent on ZooKeeper.", zero_copy_locks_root);
        }
        else
        {
            chassert(code == Coordination::Error::ZOK);
        }
    }
}

void StorageReplicatedMergeTree::drop()
{
    /// There is also the case when user has configured ClickHouse to wrong ZooKeeper cluster
    /// or metadata of staled replica were removed manually,
    /// in this case, has_metadata_in_zookeeper = false, and we also permit to drop the table.

    bool maybe_has_metadata_in_zookeeper = !has_metadata_in_zookeeper.has_value() || *has_metadata_in_zookeeper;
    zkutil::ZooKeeperPtr zookeeper;
    if (maybe_has_metadata_in_zookeeper)
    {
        /// Table can be shut down, restarting thread is not active
        /// and calling StorageReplicatedMergeTree::getZooKeeper()/getAuxiliaryZooKeeper() won't suffice.
        zookeeper = getZooKeeperIfTableShutDown();
        /// Update zookeeper client, since existing may be expired, while ZooKeeper is required inside dropAllData().
        current_zookeeper = zookeeper;

        /// If probably there is metadata in ZooKeeper, we don't allow to drop the table.
        if (!zookeeper)
            throw Exception(ErrorCodes::TABLE_IS_READ_ONLY, "Can't drop readonly replicated table (need to drop data in ZooKeeper as well)");
    }

    /// Wait for loading of all outdated parts because
    /// in case of zero copy recursive removal of directory
    /// is not supported and table cannot be dropped.
    if (canUseZeroCopyReplication())
    {
        /// Load remaining parts synchronously because task
        /// for loading is already cancelled in shutdown().
        loadOutdatedDataParts(/*is_async=*/ false);
    }


    /// getZookeeperZeroCopyLockPaths has to be called before dropAllData
    /// otherwise table_shared_id is unknown
    auto zero_copy_locks_paths = getZookeeperZeroCopyLockPaths();

    dropAllData();

    if (maybe_has_metadata_in_zookeeper)
    {
        /// Session could expire, get it again
        zookeeper = getZooKeeperIfTableShutDown();

        auto lost_part_count_path = fs::path(zookeeper_path) / "lost_part_count";
        Coordination::Stat lost_part_count_stat;
        String lost_part_count_str;
        if (zookeeper->tryGet(lost_part_count_path, lost_part_count_str, &lost_part_count_stat))
        {
            UInt64 lost_part_count = lost_part_count_str.empty() ? 0 : parse<UInt64>(lost_part_count_str);
            if (lost_part_count > 0)
                LOG_INFO(log, "Dropping table with non-zero lost_part_count equal to {}", lost_part_count);
        }

        bool last_replica_dropped = dropReplica(zookeeper, zookeeper_path, replica_name, log.load(), getSettings(), &has_metadata_in_zookeeper);
        if (last_replica_dropped)
        {
            dropZookeeperZeroCopyLockPaths(zookeeper, zero_copy_locks_paths, log.load());
        }
    }
}


bool StorageReplicatedMergeTree::dropReplica(zkutil::ZooKeeperPtr zookeeper, const String & zookeeper_path, const String & replica,
                                                 LoggerPtr logger, MergeTreeSettingsPtr table_settings, std::optional<bool> * has_metadata_out)
{
    if (zookeeper->expired())
        throw Exception(ErrorCodes::TABLE_WAS_NOT_DROPPED, "Table was not dropped because ZooKeeper session has expired.");

    auto remote_replica_path = zookeeper_path + "/replicas/" + replica;

    LOG_INFO(logger, "Removing replica {}, marking it as lost", remote_replica_path);
    /// Mark itself lost before removing, because the following recursive removal may fail
    /// and partially dropped replica may be considered as alive one (until someone will mark it lost)
    zookeeper->trySet(remote_replica_path + "/is_lost", "1");

    /// NOTE: we should check for remote_replica_path existence,
    /// since otherwise DROP REPLICA will fail if the replica had been already removed.
    if (!zookeeper->exists(remote_replica_path))
    {
        LOG_INFO(logger, "Removing replica {} does not exist", remote_replica_path);
        return false;
    }

    {
        /// Remove "host" node first to mark replica as dropped (the choice is arbitrary,
        /// it could be any node without children that exists since ancient server versions and not re-created on startup)
        [[maybe_unused]] auto code = zookeeper->tryRemove(fs::path(remote_replica_path) / "host");
        assert(code == Coordination::Error::ZOK || code == Coordination::Error::ZNONODE);

        /// Then try to remove paths that are known to be flat (all children are leafs)
        Strings flat_nodes = {"flags", "queue"};
        if (table_settings && table_settings->use_minimalistic_part_header_in_zookeeper)
            flat_nodes.emplace_back("parts");
        for (const auto & node : flat_nodes)
        {
            bool removed_quickly = zookeeper->tryRemoveChildrenRecursive(fs::path(remote_replica_path) / node, /* probably flat */ true);
            if (!removed_quickly)
                LOG_WARNING(logger, "Failed to quickly remove node '{}' and its children, fell back to recursive removal (replica: {})",
                            node, remote_replica_path);
        }

        /// Then try to remove nodes that are known to have no children (and should always exist)
        Coordination::Requests ops;
        for (const auto & node : flat_nodes)
            ops.emplace_back(zkutil::makeRemoveRequest(remote_replica_path + "/" + node, -1));

        ops.emplace_back(zkutil::makeRemoveRequest(remote_replica_path + "/columns", -1));
        ops.emplace_back(zkutil::makeRemoveRequest(remote_replica_path + "/is_lost", -1));
        ops.emplace_back(zkutil::makeRemoveRequest(remote_replica_path + "/log_pointer", -1));
        ops.emplace_back(zkutil::makeRemoveRequest(remote_replica_path + "/max_processed_insert_time", -1));
        ops.emplace_back(zkutil::makeRemoveRequest(remote_replica_path + "/min_unprocessed_insert_time", -1));
        ops.emplace_back(zkutil::makeRemoveRequest(remote_replica_path + "/metadata", -1));
        ops.emplace_back(zkutil::makeRemoveRequest(remote_replica_path + "/metadata_version", -1));
        ops.emplace_back(zkutil::makeRemoveRequest(remote_replica_path + "/mutation_pointer", -1));
        Coordination::Responses res;
        code = zookeeper->tryMulti(ops, res);
        if (code != Coordination::Error::ZOK)
            LOG_WARNING(logger, "Cannot quickly remove nodes without children: {} (replica: {}). Will remove recursively.",
                        code, remote_replica_path);

        /// And finally remove everything else recursively
        /// It may left some garbage if replica_path subtree is concurrently modified
        zookeeper->tryRemoveChildrenRecursive(remote_replica_path);

        /// Update has_metadata_in_zookeeper to avoid retries. Otherwise we can accidentally remove metadata of a new table on retries
        if (has_metadata_out)
            *has_metadata_out = false;

        if (zookeeper->tryRemove(remote_replica_path) != Coordination::Error::ZOK)
            LOG_ERROR(logger, "Replica was not completely removed from ZooKeeper, {} still exists and may contain some garbage.", remote_replica_path);
    }

    /// Check that `zookeeper_path` exists: it could have been deleted by another replica after execution of previous line.
    Strings replicas;
    if (Coordination::Error::ZOK != zookeeper->tryGetChildren(zookeeper_path + "/replicas", replicas) || !replicas.empty())
        return false;

    LOG_INFO(logger, "{} is the last replica, will remove table", remote_replica_path);

    /** At this moment, another replica can be created and we cannot remove the table.
      * Try to remove /replicas node first. If we successfully removed it,
      * it guarantees that we are the only replica that proceed to remove the table
      * and no new replicas can be created after that moment (it requires the existence of /replicas node).
      * and table cannot be recreated with new /replicas node on another servers while we are removing data,
      * because table creation is executed in single transaction that will conflict with remaining nodes.
      */

    /// Node /dropped works like a lock that protects from concurrent removal of old table and creation of new table.
    /// But recursive removal may fail in the middle of operation leaving some garbage in zookeeper_path, so
    /// we remove it on table creation if there is /dropped node. Creating thread may remove /dropped node created by
    /// removing thread, and it causes race condition if removing thread is not finished yet.
    /// To avoid this we also create ephemeral child before starting recursive removal.
    /// (The existence of child node does not allow to remove parent node).
    Coordination::Requests ops;
    Coordination::Responses responses;
    String drop_lock_path = zookeeper_path + "/dropped/lock";
    ops.emplace_back(zkutil::makeRemoveRequest(zookeeper_path + "/replicas", -1));
    ops.emplace_back(zkutil::makeCreateRequest(zookeeper_path + "/dropped", "", zkutil::CreateMode::Persistent));
    ops.emplace_back(zkutil::makeCreateRequest(drop_lock_path, "", zkutil::CreateMode::Ephemeral));
    Coordination::Error code = zookeeper->tryMulti(ops, responses);

    if (code == Coordination::Error::ZNONODE || code == Coordination::Error::ZNODEEXISTS)
    {
        LOG_WARNING(logger, "Table {} is already started to be removing by another replica right now", remote_replica_path);
        return false;
    }
    else if (code == Coordination::Error::ZNOTEMPTY)
    {
        LOG_WARNING(logger, "Another replica was suddenly created, will keep the table {}", remote_replica_path);
        return false;
    }
    else if (code != Coordination::Error::ZOK)
    {
        zkutil::KeeperMultiException::check(code, ops, responses);
    }
    else
    {
        auto metadata_drop_lock = zkutil::EphemeralNodeHolder::existing(drop_lock_path, *zookeeper);
        LOG_INFO(logger, "Removing table {} (this might take several minutes)", zookeeper_path);
        removeTableNodesFromZooKeeper(zookeeper, zookeeper_path, metadata_drop_lock, logger);
    }

    return true;
}


bool StorageReplicatedMergeTree::dropReplica(const String & drop_zookeeper_path, const String & drop_replica, LoggerPtr logger)
{
    zkutil::ZooKeeperPtr zookeeper = getZooKeeperIfTableShutDown();

    /// NOTE it's not atomic: replica may become active after this check, but before dropReplica(...)
    /// However, the main use case is to drop dead replica, which cannot become active.
    /// This check prevents only from accidental drop of some other replica.
    if (zookeeper->exists(drop_zookeeper_path + "/replicas/" + drop_replica + "/is_active"))
        throw Exception(ErrorCodes::TABLE_WAS_NOT_DROPPED, "Can't drop replica: {}, because it's active", drop_replica);

    return dropReplica(zookeeper, drop_zookeeper_path, drop_replica, logger);
}


bool StorageReplicatedMergeTree::removeTableNodesFromZooKeeper(zkutil::ZooKeeperPtr zookeeper,
        const String & zookeeper_path, const zkutil::EphemeralNodeHolder::Ptr & metadata_drop_lock, LoggerPtr logger)
{
    bool completely_removed = false;

    /// NOTE /block_numbers/ actually is not flat, because /block_numbers/<partition_id>/ may have ephemeral children,
    /// but we assume that all ephemeral block locks are already removed when table is being dropped.
    static constexpr std::array flat_nodes = {"block_numbers", "blocks", "async_blocks", "leader_election", "log", "mutations", "pinned_part_uuids"};

    /// First try to remove paths that are known to be flat
    for (const auto * node : flat_nodes)
    {
        bool removed_quickly = zookeeper->tryRemoveChildrenRecursive(fs::path(zookeeper_path) / node, /* probably flat */ true);
        if (!removed_quickly)
            LOG_WARNING(logger, "Failed to quickly remove node '{}' and its children, fell back to recursive removal (table: {})",
                        node, zookeeper_path);
    }

    /// Then try to remove nodes that are known to have no children (and should always exist)
    Coordination::Requests ops;
    for (const auto * node : flat_nodes)
        ops.emplace_back(zkutil::makeRemoveRequest(zookeeper_path + "/" + node, -1));

    ops.emplace_back(zkutil::makeRemoveRequest(zookeeper_path + "/alter_partition_version", -1));
    ops.emplace_back(zkutil::makeRemoveRequest(zookeeper_path + "/columns", -1));
    ops.emplace_back(zkutil::makeRemoveRequest(zookeeper_path + "/metadata", -1));
    ops.emplace_back(zkutil::makeRemoveRequest(zookeeper_path + "/table_shared_id", -1));
    Coordination::Responses res;
    auto code = zookeeper->tryMulti(ops, res);
    if (code != Coordination::Error::ZOK)
        LOG_WARNING(logger, "Cannot quickly remove nodes without children: {} (table: {}). Will remove recursively.",
                    code, zookeeper_path);

    Strings children;
    code = zookeeper->tryGetChildren(zookeeper_path, children);
    if (code == Coordination::Error::ZNONODE)
        throw Exception(ErrorCodes::LOGICAL_ERROR, "There is a race condition between creation and removal of replicated table. It's a bug");

    for (const auto & child : children)
    {
        if (child != "dropped")
            zookeeper->tryRemoveRecursive(fs::path(zookeeper_path) / child);
    }

    ops.clear();
    Coordination::Responses responses;
    ops.emplace_back(zkutil::makeRemoveRequest(metadata_drop_lock->getPath(), -1));
    ops.emplace_back(zkutil::makeRemoveRequest(fs::path(zookeeper_path) / "dropped", -1));
    ops.emplace_back(zkutil::makeRemoveRequest(zookeeper_path, -1));
    code = zookeeper->tryMulti(ops, responses, /* check_session_valid */ true);

    if (code == Coordination::Error::ZNONODE)
    {
        throw Exception(ErrorCodes::LOGICAL_ERROR, "There is a race condition between creation and removal of replicated table. It's a bug");
    }
    else if (code == Coordination::Error::ZNOTEMPTY)
    {
        LOG_ERROR(logger, "Table was not completely removed from ZooKeeper, {} still exists and may contain some garbage,"
                          "but someone is removing it right now.", zookeeper_path);
    }
    else if (code != Coordination::Error::ZOK)
    {
        /// It is still possible that ZooKeeper session is expired or server is killed in the middle of the delete operation.
        zkutil::KeeperMultiException::check(code, ops, responses);
    }
    else
    {
        metadata_drop_lock->setAlreadyRemoved();
        completely_removed = true;
        LOG_INFO(logger, "Table {} was successfully removed from ZooKeeper", zookeeper_path);
    }

    return completely_removed;
}


/** Verify that list of columns and table storage_settings_ptr match those specified in ZK (/metadata).
  * If not, throw an exception.
  */
bool StorageReplicatedMergeTree::checkTableStructure(const String & zookeeper_prefix, const StorageMetadataPtr & metadata_snapshot, bool strict_check)
{
    auto zookeeper = getZooKeeper();

    ReplicatedMergeTreeTableMetadata old_metadata(*this, metadata_snapshot);

    Coordination::Stat metadata_stat;
    String metadata_str = zookeeper->get(fs::path(zookeeper_prefix) / "metadata", &metadata_stat);
    auto metadata_from_zk = ReplicatedMergeTreeTableMetadata::parse(metadata_str);
    old_metadata.checkEquals(metadata_from_zk, metadata_snapshot->getColumns(), getContext());

    Coordination::Stat columns_stat;
    auto columns_from_zk = ColumnsDescription::parse(zookeeper->get(fs::path(zookeeper_prefix) / "columns", &columns_stat));

    const ColumnsDescription & old_columns = metadata_snapshot->getColumns();
    if (columns_from_zk == old_columns)
        return true;

    if (!strict_check && metadata_stat.version != 0)
    {
        LOG_WARNING(log, "Table columns structure in ZooKeeper is different from local table structure. "
                    "Assuming it's because the table was altered concurrently. Metadata version: {}. Local columns:\n"
                    "{}\nZookeeper columns:\n{}", metadata_stat.version, old_columns.toString(), columns_from_zk.toString());
        return false;
    }

    throw Exception(ErrorCodes::INCOMPATIBLE_COLUMNS,
        "Table columns structure in ZooKeeper is different from local table structure. Local columns:\n"
        "{}\nZookeeper columns:\n{}", old_columns.toString(), columns_from_zk.toString());
}

void StorageReplicatedMergeTree::setTableStructure(const StorageID & table_id, const ContextPtr & local_context,
    ColumnsDescription new_columns, const ReplicatedMergeTreeTableMetadata::Diff & metadata_diff, int32_t new_metadata_version)
{
    StorageInMemoryMetadata old_metadata = getInMemoryMetadata();

    StorageInMemoryMetadata new_metadata = metadata_diff.getNewMetadata(new_columns, local_context, old_metadata);
    new_metadata.setMetadataVersion(new_metadata_version);

    /// Even if the primary/sorting/partition keys didn't change we must reinitialize it
    /// because primary/partition key column types might have changed.
    checkTTLExpressions(new_metadata, old_metadata);
    setProperties(new_metadata, old_metadata);

    DatabaseCatalog::instance().getDatabase(table_id.database_name)->alterTable(local_context, table_id, new_metadata);
}


/** If necessary, restore a part, replica itself adds a record for its receipt.
  * What time should I put for this entry in the queue? Time is taken into account when calculating lag of replica.
  * For these purposes, it makes sense to use creation time of missing part
  *  (that is, in calculating lag, it will be taken into account how old is the part we need to recover).
  */
static time_t tryGetPartCreateTime(zkutil::ZooKeeperPtr & zookeeper, const String & replica_path, const String & part_name)
{
    time_t res = 0;

    /// We get creation time of part, if it still exists (was not merged, for example).
    Coordination::Stat stat;
    String unused;
    if (zookeeper->tryGet(fs::path(replica_path) / "parts" / part_name, unused, &stat))
        res = stat.ctime / 1000;

    return res;
}

void StorageReplicatedMergeTree::paranoidCheckForCoveredPartsInZooKeeperOnStart(const Strings & parts_in_zk, const Strings & parts_to_fetch) const
{
#ifdef ABORT_ON_LOGICAL_ERROR
    constexpr bool paranoid_check_for_covered_parts_default = true;
#else
    constexpr bool paranoid_check_for_covered_parts_default = false;
#endif

    bool paranoid_check_for_covered_parts = Context::getGlobalContextInstance()->getConfigRef().getBool(
        "replicated_merge_tree_paranoid_check_on_startup", paranoid_check_for_covered_parts_default);
    if (!paranoid_check_for_covered_parts)
        return;

    ActiveDataPartSet active_set(format_version);
    for (const auto & part_name : parts_in_zk)
        active_set.add(part_name);

    const auto disks = getStoragePolicy()->getDisks();
    auto path = getRelativeDataPath();

    for (const auto & part_name : parts_in_zk)
    {
        String covering_part = active_set.getContainingPart(part_name);
        if (part_name == covering_part)
            continue;

        bool found = false;
        for (const DiskPtr & disk : disks)
            if (disk->exists(fs::path(path) / part_name))
                found = true;

        if (!found)
            found = std::find(parts_to_fetch.begin(), parts_to_fetch.end(), part_name) != parts_to_fetch.end();

        if (!found)
        {
            LOG_WARNING(
                log,
                "Part {} of table {} exists in ZooKeeper and covered by another part in ZooKeeper ({}), but doesn't exist on any disk. "
                "It may cause false-positive 'part is lost forever' messages",
                part_name,
                getStorageID().getNameForLogs(),
                covering_part);
            ProfileEvents::increment(ProfileEvents::ReplicatedCoveredPartsInZooKeeperOnStart);
            chassert(false);
        }
    }
}

void StorageReplicatedMergeTree::checkParts(bool skip_sanity_checks)
{
    if (checkPartsImpl(skip_sanity_checks))
        return;

    /// We failed to check parts in an optimistic way, and now we need all the parts including Outdated parts to check them correctly.
    waitForOutdatedPartsToBeLoaded();

    if (checkPartsImpl(skip_sanity_checks))
        return;

    throw Exception(ErrorCodes::LOGICAL_ERROR, "checkPartsImpl returned false after loading Outdated parts");
}

bool StorageReplicatedMergeTree::checkPartsImpl(bool skip_sanity_checks)
{
    auto zookeeper = getZooKeeper();

    Strings expected_parts_vec = zookeeper->getChildren(fs::path(replica_path) / "parts");

    /// Parts in ZK.
    NameSet expected_parts(expected_parts_vec.begin(), expected_parts_vec.end());

    /// There are no PreActive parts at startup.
    bool incomplete_list_of_outdated_parts = !outdated_data_parts_loading_finished;
    auto parts = getDataParts({MergeTreeDataPartState::Active, MergeTreeDataPartState::Outdated});

    /** Local parts that are not in ZK.
      * In very rare cases they may cover missing parts
      * and someone may think that pushing them to zookeeper is good idea.
      * But actually we can't precisely determine that ALL missing parts
      * covered by this unexpected part. So missing parts will be downloaded.
      */
    DataParts unexpected_parts;

    /// Intersection of local parts and expected parts
    ActiveDataPartSet local_expected_parts_set(format_version);

    /// Collect unexpected parts
    for (const auto & part : parts)
    {
        if (expected_parts.contains(part->name))
            local_expected_parts_set.add(part->name);
        else
            unexpected_parts.insert(part); /// this parts we will place to detached with ignored_ prefix
    }

    /// Which parts should be taken from other replicas.
    Strings parts_to_fetch;

    for (const String & missing_name : expected_parts)
        if (!getActiveContainingPart(missing_name))
            parts_to_fetch.push_back(missing_name);

    paranoidCheckForCoveredPartsInZooKeeperOnStart(expected_parts_vec, parts_to_fetch);

    ActiveDataPartSet set_of_empty_unexpected_parts(format_version);
    for (const auto & part : parts)
    {
        if (part->rows_count || part->getState() != MergeTreeDataPartState::Active || expected_parts.contains(part->name))
            continue;

        if (incomplete_list_of_outdated_parts)
        {
            LOG_INFO(log, "Outdated parts are not loaded yet, but we may need them to handle dropped parts. Need retry.");
            return false;
        }
        set_of_empty_unexpected_parts.add(part->name);
    }
    if (auto empty_count = set_of_empty_unexpected_parts.size())
        LOG_WARNING(log, "Found {} empty unexpected parts (probably some dropped parts were not cleaned up before restart): [{}]",
                 empty_count, fmt::join(set_of_empty_unexpected_parts.getParts(), ", "));

    /** To check the adequacy, for the parts that are in the FS, but not in ZK, we will only consider not the most recent parts.
      * Because unexpected new parts usually arise only because they did not have time to enroll in ZK with a rough restart of the server.
      * It also occurs from deduplicated parts that did not have time to retire.
      */
    size_t unexpected_parts_nonnew = 0;
    UInt64 unexpected_parts_nonnew_rows = 0;
    UInt64 unexpected_parts_rows = 0;

    Strings covered_unexpected_parts;
    std::unordered_set<String> uncovered_unexpected_parts;
    std::unordered_set<String> restorable_unexpected_parts;
    UInt64 uncovered_unexpected_parts_rows = 0;

    for (const auto & part : unexpected_parts)
    {
        unexpected_parts_rows += part->rows_count;

        /// This part may be covered by some expected part that is active and present locally
        /// Probably we just did not remove this part from disk before restart (but removed from ZooKeeper)
        String covering_local_part = local_expected_parts_set.getContainingPart(part->name);
        if (!covering_local_part.empty())
        {
            covered_unexpected_parts.push_back(part->name);
            continue;
        }

        String covering_empty_part = set_of_empty_unexpected_parts.getContainingPart(part->name);
        if (!covering_empty_part.empty())
        {
            LOG_INFO(log, "Unexpected part {} is covered by empty part {}, assuming it has been dropped just before restart",
                        part->name, covering_empty_part);
            covered_unexpected_parts.push_back(part->name);
            continue;
        }

        auto covered_parts = local_expected_parts_set.getPartInfosCoveredBy(part->info);

        if (MergeTreePartInfo::areAllBlockNumbersCovered(part->info, covered_parts))
        {
            restorable_unexpected_parts.insert(part->name);
            continue;
        }

        /// We have uncovered unexpected parts, and we are not sure if we can restore them or not.
        /// So we have to exit, load all Outdated parts, and check again.
        if (incomplete_list_of_outdated_parts)
        {
            LOG_INFO(log, "Outdated parts are not loaded yet, but we may need them to check if unexpected parts can be recovered. "
                          "Need retry.");
            return false;
        }

        /// Part is unexpected and we don't have covering part: it's suspicious
        uncovered_unexpected_parts.insert(part->name);
        uncovered_unexpected_parts_rows += part->rows_count;

        if (part->info.level > 0)
        {
            ++unexpected_parts_nonnew;
            unexpected_parts_nonnew_rows += part->rows_count;
        }
    }

    const UInt64 parts_to_fetch_blocks = std::accumulate(parts_to_fetch.cbegin(), parts_to_fetch.cend(), 0,
        [&](UInt64 acc, const String & part_name)
        {
            if (const auto part_info = MergeTreePartInfo::tryParsePartName(part_name, format_version))
                return acc + part_info->getBlocksCount();

            LOG_ERROR(log, "Unexpected part name: {}", part_name);
            return acc;
        });

    /** We can automatically synchronize data,
      *  if the ratio of the total number of errors to the total number of parts (minimum - on the local filesystem or in ZK)
      *  is no more than some threshold (for example 50%).
      *
      * A large ratio of mismatches in the data on the filesystem and the expected data
      *  may indicate a configuration error (the server accidentally connected as a replica not from right shard).
      * In this case, the protection mechanism does not allow the server to start.
      */

    UInt64 total_rows_on_filesystem = 0;
    for (const auto & part : parts)
        total_rows_on_filesystem += part->rows_count;

    const auto storage_settings_ptr = getSettings();
    bool insane = uncovered_unexpected_parts_rows > total_rows_on_filesystem * storage_settings_ptr->replicated_max_ratio_of_wrong_parts;

    constexpr auto sanity_report_fmt = "The local set of parts of table {} doesn't look like the set of parts in ZooKeeper: "
                                               "{} rows of {} total rows in filesystem are suspicious. "
                                               "There are {} uncovered unexpected parts with {} rows ({} of them is not just-written with {} rows), "
                                               "{} missing parts (with {} blocks), {} covered unexpected parts (with {} rows).";

    constexpr auto sanity_report_debug_fmt = "Uncovered unexpected parts: {}. Restorable unexpected parts: {}. Missing parts: {}. Covered unexpected parts: {}. Expected parts: {}.";

    if (insane && !skip_sanity_checks)
    {
        LOG_DEBUG(log, sanity_report_debug_fmt, fmt::join(uncovered_unexpected_parts, ", "), fmt::join(restorable_unexpected_parts, ", "), fmt::join(parts_to_fetch, ", "),
                  fmt::join(covered_unexpected_parts, ", "), fmt::join(expected_parts, ", "));
        throw Exception(ErrorCodes::TOO_MANY_UNEXPECTED_DATA_PARTS, sanity_report_fmt, getStorageID().getNameForLogs(),
                        formatReadableQuantity(uncovered_unexpected_parts_rows),
                        formatReadableQuantity(total_rows_on_filesystem),
                        uncovered_unexpected_parts.size(), uncovered_unexpected_parts_rows, unexpected_parts_nonnew, unexpected_parts_nonnew_rows,
                        parts_to_fetch.size(), parts_to_fetch_blocks, covered_unexpected_parts.size(),
                        unexpected_parts_rows - uncovered_unexpected_parts_rows);
    }

    if (unexpected_parts_nonnew_rows > 0 || uncovered_unexpected_parts_rows > 0 || !restorable_unexpected_parts.empty())
    {
        LOG_DEBUG(log, sanity_report_debug_fmt, fmt::join(uncovered_unexpected_parts, ", "), fmt::join(restorable_unexpected_parts, ", "), fmt::join(parts_to_fetch, ", "),
                  fmt::join(covered_unexpected_parts, ", "), fmt::join(expected_parts, ", "));
        LOG_WARNING(log, sanity_report_fmt, getStorageID().getNameForLogs(),
                    formatReadableQuantity(uncovered_unexpected_parts_rows), formatReadableQuantity(total_rows_on_filesystem),
                    uncovered_unexpected_parts.size(), uncovered_unexpected_parts_rows, unexpected_parts_nonnew, unexpected_parts_nonnew_rows,
                    parts_to_fetch.size(), parts_to_fetch_blocks, covered_unexpected_parts.size(), unexpected_parts_rows - uncovered_unexpected_parts_rows);
    }
    else
    {
        if (!parts_to_fetch.empty())
            LOG_DEBUG(log, "Found parts to fetch (exist in zookeeper, but not locally): [{}]", fmt::join(parts_to_fetch, ", "));
    }

    /// Add to the queue jobs to pick up the missing parts from other replicas and remove from ZK the information that we have them.
    queue.setBrokenPartsToEnqueueFetchesOnLoading(std::move(parts_to_fetch));

    /// Remove extra local parts.
    for (const DataPartPtr & part : unexpected_parts)
    {
        bool restore_covered = restorable_unexpected_parts.contains(part->name) || uncovered_unexpected_parts.contains(part->name);
        LOG_ERROR(log, "Renaming unexpected part {} to ignored_{}{}", part->name, part->name, restore_covered ? ", restoring covered parts" : "");
        forcefullyMovePartToDetachedAndRemoveFromMemory(part, "ignored", restore_covered);
    }

    return true;
}


void StorageReplicatedMergeTree::syncPinnedPartUUIDs()
{
    auto zookeeper = getZooKeeper();

    Coordination::Stat stat;
    String s = zookeeper->get(zookeeper_path + "/pinned_part_uuids", &stat);

    std::lock_guard lock(pinned_part_uuids_mutex);

    /// Unsure whether or not this can be called concurrently.
    if (pinned_part_uuids->stat.version < stat.version)
    {
        auto new_pinned_part_uuids = std::make_shared<PinnedPartUUIDs>();
        new_pinned_part_uuids->fromString(s);
        new_pinned_part_uuids->stat = stat;

        pinned_part_uuids = new_pinned_part_uuids;
    }
}

bool StorageReplicatedMergeTree::checkPartChecksumsAndAddCommitOps(
    const ZooKeeperWithFaultInjectionPtr & zookeeper,
    const DataPartPtr & part,
    Coordination::Requests & ops,
    String part_name,
    NameSet & absent_replicas_paths)
{
    if (part_name.empty())
        part_name = part->name;

    auto local_part_header = ReplicatedMergeTreePartHeader::fromColumnsAndChecksums(part->getColumns(), part->checksums);

    Strings replicas = zookeeper->getChildren(fs::path(zookeeper_path) / "replicas");
    std::shuffle(replicas.begin(), replicas.end(), thread_local_rng);
    bool part_found = false;
    bool part_exists_on_our_replica = false;

    for (const String & replica : replicas)
    {
        String current_part_path = fs::path(zookeeper_path) / "replicas" / replica / "parts" / part_name;
        String part_zk_str;
        if (!zookeeper->tryGet(current_part_path, part_zk_str))
        {
            absent_replicas_paths.emplace(current_part_path);
            continue;
        }
        else
        {
            part_found = true;
            if (replica == replica_name)
                part_exists_on_our_replica = true;
        }

        ReplicatedMergeTreePartHeader replica_part_header;
        if (part_zk_str.empty())
        {
            String columns_str;
            String checksums_str;

            if (zookeeper->tryGet(fs::path(current_part_path) / "columns", columns_str) &&
                zookeeper->tryGet(fs::path(current_part_path) / "checksums", checksums_str))
            {
                replica_part_header = ReplicatedMergeTreePartHeader::fromColumnsAndChecksumsZNodes(columns_str, checksums_str);
            }
            else
            {
                if (zookeeper->exists(current_part_path))
                    throw Exception(ErrorCodes::LOGICAL_ERROR, "Part {} has empty header and does not have columns and checksums. "
                                                               "Looks like a bug.", current_part_path);
                LOG_INFO(log, "Not checking checksums of part {} with replica {} because part was removed from ZooKeeper", part_name, replica);
                continue;
            }
        }
        else
        {
            replica_part_header = ReplicatedMergeTreePartHeader::fromString(part_zk_str);
        }

        if (replica_part_header.getColumnsHash() != local_part_header.getColumnsHash())
        {
            /// Currently there are only one (known) cases when it may happen:
            ///  - KILL MUTATION query had removed mutation before all replicas have executed assigned MUTATE_PART entries.
            ///    Some replicas may skip this mutation and update part version without actually applying any changes.
            ///    It leads to mismatching checksum if changes were applied on other replicas.
            throw Exception(ErrorCodes::CHECKSUM_DOESNT_MATCH, "Part {} from {} has different columns hash "
                            "(it may rarely happen on race condition with KILL MUTATION).", part_name, replica);
        }

        replica_part_header.getChecksums().checkEqual(local_part_header.getChecksums(), true, part_name);
        break;
    }

    if (part_found)
        absent_replicas_paths.clear();

    if (!part_exists_on_our_replica)
    {
        const auto storage_settings_ptr = getSettings();
        String part_path = fs::path(replica_path) / "parts" / part_name;

        if (storage_settings_ptr->use_minimalistic_part_header_in_zookeeper)
        {
            ops.emplace_back(zkutil::makeCreateRequest(
                part_path, local_part_header.toString(), zkutil::CreateMode::Persistent));
        }
        else
        {
            ops.emplace_back(zkutil::makeCreateRequest(
                part_path, "", zkutil::CreateMode::Persistent));
            ops.emplace_back(zkutil::makeCreateRequest(
                fs::path(part_path) / "columns", part->getColumns().toString(), zkutil::CreateMode::Persistent));
            ops.emplace_back(zkutil::makeCreateRequest(
                fs::path(part_path) / "checksums", getChecksumsForZooKeeper(part->checksums), zkutil::CreateMode::Persistent));
        }
    }
    else
    {
        LOG_WARNING(log, "checkPartAndAddToZooKeeper: node {} already exists. Will not commit any nodes.",
                    (fs::path(replica_path) / "parts" / part_name).string());
    }
    return part_found;
}

bool StorageReplicatedMergeTree::getOpsToCheckPartChecksumsAndCommit(const ZooKeeperWithFaultInjectionPtr & zookeeper,
    const MutableDataPartPtr & part, std::optional<HardlinkedFiles> hardlinked_files, bool replace_zero_copy_lock,
    Coordination::Requests & ops, size_t & num_check_ops)
{
    LOG_DEBUG(log, "Committing part {} to zookeeper", part->name);

    NameSet absent_part_paths_on_replicas;

    size_t prev_ops_size = ops.size();
    getLockSharedDataOps(*part, zookeeper, replace_zero_copy_lock, hardlinked_files, ops);

    /// Checksums are checked here and `ops` is filled. In fact, the part is added to ZK just below, when executing `multi`.
    bool part_found = checkPartChecksumsAndAddCommitOps(zookeeper, part, ops, part->name, absent_part_paths_on_replicas);

    num_check_ops = 2 * absent_part_paths_on_replicas.size() + (ops.size() - prev_ops_size);

    /// Will check that the part did not suddenly appear on skipped replicas
    if (part_found)
    {
        chassert(absent_part_paths_on_replicas.empty());
        return true;
    }

    Coordination::Requests new_ops;
    for (const String & part_path : absent_part_paths_on_replicas)
    {
        /// NOTE Create request may fail with ZNONODE if replica is being dropped, we will throw an exception
        new_ops.emplace_back(zkutil::makeCreateRequest(part_path, "", zkutil::CreateMode::Persistent));
        new_ops.emplace_back(zkutil::makeRemoveRequest(part_path, -1));
    }

    /// Add check ops at the beginning
    new_ops.insert(new_ops.end(), ops.begin(), ops.end());
    ops = std::move(new_ops);

    return false;
}


MergeTreeData::DataPartsVector StorageReplicatedMergeTree::checkPartChecksumsAndCommit(Transaction & transaction,
    const MutableDataPartPtr & part, std::optional<HardlinkedFiles> hardlinked_files, bool replace_zero_copy_lock)
{
    auto zookeeper = std::make_shared<ZooKeeperWithFaultInjection>(getZooKeeper());

    if (transaction.isEmpty())
    {
        /// Do not commit if the part is obsolete, but check it's checksums just in case. It may throw if checksums mismatch
        Coordination::Requests ops;
        size_t num_check_ops;
        getOpsToCheckPartChecksumsAndCommit(zookeeper, part, hardlinked_files, replace_zero_copy_lock, ops, num_check_ops);
        return {};
    }

    size_t retries_count = 0;
    constexpr size_t MAX_RETRIES_ON_SHUTDOWN = 3;
    while (true)
    {
        /// It still makes sense to make a few attempts on shutdown because we already did some job to create a part
        /// and also we want to reduce the probability of issues with unexpected parts on restart
        if (++retries_count > MAX_RETRIES_ON_SHUTDOWN && (shutdown_called || partial_shutdown_called))
            throw Exception(ErrorCodes::ABORTED, "Cannot commit part because shutdown called");

        Coordination::Requests ops;
        size_t num_check_ops;
        getOpsToCheckPartChecksumsAndCommit(zookeeper, part, hardlinked_files, replace_zero_copy_lock, ops, num_check_ops);

        Coordination::Responses responses;
        Coordination::Error e;
        {

            Coordination::SimpleFaultInjection fault(getSettings()->fault_probability_before_part_commit,
                                                     getSettings()->fault_probability_after_part_commit, "part commit");
            ThreadFuzzer::maybeInjectSleep();
            e = zookeeper->tryMulti(ops, responses, /* check_session_valid */ true);
        }
        if (e == Coordination::Error::ZOK)
        {
            LOG_DEBUG(log, "Part {} committed to zookeeper", part->name);
            return transaction.commit();
        }

        if (e == Coordination::Error::ZNODEEXISTS)
        {
            size_t failed_op_index = zkutil::getFailedOpIndex(e, responses);
            if (failed_op_index < num_check_ops)
            {
                LOG_INFO(log, "The part {} on a replica suddenly appeared, will recheck checksums", ops[failed_op_index]->getPath());
                continue;
            }
        }

        throw zkutil::KeeperMultiException(e, ops, responses);
    }
}

String StorageReplicatedMergeTree::getChecksumsForZooKeeper(const MergeTreeDataPartChecksums & checksums) const
{
    return MinimalisticDataPartChecksums::getSerializedString(checksums,
        getSettings()->use_minimalistic_checksums_in_zookeeper);
}

MergeTreeData::MutableDataPartPtr StorageReplicatedMergeTree::attachPartHelperFoundValidPart(const LogEntry & entry) const
{
    if (format_version != MERGE_TREE_DATA_MIN_FORMAT_VERSION_WITH_CUSTOM_PARTITIONING)
        return {};

    const MergeTreePartInfo actual_part_info = MergeTreePartInfo::fromPartName(entry.new_part_name, format_version);
    const String part_new_name = actual_part_info.getPartNameV1();

    for (const DiskPtr & disk : getStoragePolicy()->getDisks())
    {
        for (const auto it = disk->iterateDirectory(fs::path(relative_data_path) / DETACHED_DIR_NAME); it->isValid(); it->next())
        {
            const auto part_info = MergeTreePartInfo::tryParsePartName(it->name(), format_version);

            if (!part_info || part_info->partition_id != actual_part_info.partition_id)
                continue;

            const auto part_old_name = part_info->getPartNameV1();
            const auto volume = std::make_shared<SingleDiskVolume>("volume_" + part_old_name, disk);

            auto part = getDataPartBuilder(entry.new_part_name, volume, fs::path(DETACHED_DIR_NAME) / part_old_name)
                .withPartFormatFromDisk()
                .build();

            try
            {
                part->loadColumnsChecksumsIndexes(true, true);
            }
            catch (const Exception&)
            {
                /// This method throws if the part data is corrupted or partly missing. In this case, we simply don't
                /// process the part.
                continue;
            }

            if (entry.part_checksum == part->checksums.getTotalChecksumHex())
            {
                part->modification_time = part->getDataPartStorage().getLastModified().epochTime();
                return part;
            }
        }
    }

    return {};
}

bool StorageReplicatedMergeTree::executeLogEntry(LogEntry & entry)
{
    fiu_do_on(FailPoints::replicated_queue_fail_next_entry,
    {
        entry.fault_injected = true;
    });
    fiu_do_on(FailPoints::replicated_queue_unfail_entries,
    {
        entry.fault_injected = false;
    });
    if (entry.fault_injected)
        throw Exception(ErrorCodes::FAULT_INJECTED, "Injecting fault for log entry {}", entry.getDescriptionForLogs(format_version));

    if (entry.type == LogEntry::DROP_RANGE || entry.type == LogEntry::DROP_PART)
    {
        executeDropRange(entry);
        return true;
    }

    if (entry.type == LogEntry::REPLACE_RANGE)
    {
        executeReplaceRange(entry);
        return true;
    }

    const bool is_get_or_attach = entry.type == LogEntry::GET_PART || entry.type == LogEntry::ATTACH_PART;

    if (is_get_or_attach || entry.type == LogEntry::MERGE_PARTS || entry.type == LogEntry::MUTATE_PART)
    {
        /// If we already have this part or a part covering it, we do not need to do anything.
        /// The part may be still in the PreActive -> Active transition so we first search
        /// among PreActive parts to definitely find the desired part if it exists.
        DataPartPtr existing_part = getPartIfExists(entry.new_part_name, {MergeTreeDataPartState::PreActive});

        if (!existing_part)
            existing_part = getActiveContainingPart(entry.new_part_name);

        /// Even if the part is local, it (in exceptional cases) may not be in ZooKeeper. Let's check that it is there.
        if (existing_part && getZooKeeper()->exists(fs::path(replica_path) / "parts" / existing_part->name))
        {
            if (!is_get_or_attach || entry.source_replica != replica_name)
                LOG_DEBUG(log, "Skipping action for part {} because part {} already exists.",
                    entry.new_part_name, existing_part->name);

            return true;
        }
    }

    if (entry.type == LogEntry::ATTACH_PART)
    {
        ProfileEventsScope profile_events_scope;

        if (MutableDataPartPtr part = attachPartHelperFoundValidPart(entry))
        {
            LOG_TRACE(log, "Found valid local part for {}, preparing the transaction", part->name);

            Transaction transaction(*this, NO_TRANSACTION_RAW);

            part->version.setCreationTID(Tx::PrehistoricTID, nullptr);
            renameTempPartAndReplace(part, transaction);
            checkPartChecksumsAndCommit(transaction, part);

            writePartLog(PartLogElement::Type::NEW_PART, {}, 0 /** log entry is fake so we don't measure the time */,
                part->name, part, {} /** log entry is fake so there are no initial parts */, nullptr,
                profile_events_scope.getSnapshot());

            return true;
        }

        LOG_TRACE(log, "Didn't find valid local part for {} ({}), will fetch it from other replica",
            entry.new_part_name,
            entry.actual_new_part_name);
    }

    if (is_get_or_attach && entry.source_replica == replica_name)
        LOG_WARNING(log, "Part {} from own log doesn't exist.", entry.new_part_name);

    /// Perhaps we don't need this part, because during write with quorum, the quorum has failed
    /// (see below about `/quorum/failed_parts`).
    if (entry.quorum && getZooKeeper()->exists(fs::path(zookeeper_path) / "quorum" / "failed_parts" / entry.new_part_name))
    {
        LOG_DEBUG(log, "Skipping action for part {} because quorum for that part was failed.", entry.new_part_name);
        return true;    /// NOTE Deletion from `virtual_parts` is not done, but it is only necessary for merge.
    }

    switch (entry.type)
    {
        case LogEntry::ATTACH_PART:
            /// We surely don't have this part locally as we've checked it before, so download it.
            [[fallthrough]];
        case LogEntry::GET_PART:
            return executeFetch(entry);
        case LogEntry::MERGE_PARTS:
            throw Exception(ErrorCodes::LOGICAL_ERROR, "Merge has to be executed by another function");
        case LogEntry::MUTATE_PART:
            throw Exception(ErrorCodes::LOGICAL_ERROR, "Mutation has to be executed by another function");
        case LogEntry::ALTER_METADATA:
            return executeMetadataAlter(entry);
        case LogEntry::SYNC_PINNED_PART_UUIDS:
            syncPinnedPartUUIDs();
            return true;
        case LogEntry::CLONE_PART_FROM_SHARD:
            executeClonePartFromShard(entry);
            return true;
        default:
            throw Exception(ErrorCodes::LOGICAL_ERROR, "Unexpected log entry type: {}", static_cast<int>(entry.type));
    }
}


bool StorageReplicatedMergeTree::executeFetch(LogEntry & entry, bool need_to_check_missing_part)
{
    /// Looking for covering part. After that entry.actual_new_part_name may be filled.
    String replica = findReplicaHavingCoveringPart(entry, true);
    const auto storage_settings_ptr = getSettings();
    auto metadata_snapshot = getInMemoryMetadataPtr();

    try
    {
        if (replica.empty())
        {
            /** If a part is to be written with a quorum and the quorum is not reached yet,
              *  then (due to the fact that a part is impossible to download right now),
              *  the quorum entry should be considered unsuccessful.
              * TODO Complex code, extract separately.
              */
            if (entry.quorum)
            {
                if (entry.type != LogEntry::GET_PART)
                    throw Exception(ErrorCodes::LOGICAL_ERROR, "Log entry with quorum but type is not GET_PART");

                LOG_DEBUG(log, "No active replica has part {} which needs to be written with quorum. Will try to mark that quorum as failed.", entry.new_part_name);

                /** Atomically:
                  * - if replicas do not become active;
                  * - if there is a `quorum` node with this part;
                  * - delete `quorum` node;
                  * - add a part to the list `quorum/failed_parts`;
                  * - if the part is not already removed from the list for deduplication `blocks/block_num`, then delete it;
                  *
                  * If something changes, then we will nothing - we'll get here again next time.
                  */

                /** We collect the `host` node versions from the replicas.
                  * When the replica becomes active, it changes the value of host in the same transaction (with the creation of `is_active`).
                  * This will ensure that the replicas do not become active.
                  */

                auto zookeeper = getZooKeeper();

                Strings replicas = zookeeper->getChildren(fs::path(zookeeper_path) / "replicas");

                Coordination::Requests ops;

                for (const auto & path_part : replicas)
                {
                    Coordination::Stat stat;
                    String path = fs::path(zookeeper_path) / "replicas" / path_part / "host";
                    zookeeper->get(path, &stat);
                    ops.emplace_back(zkutil::makeCheckRequest(path, stat.version));
                }

                /// We verify that while we were collecting versions, the replica with the necessary part did not come alive.
                replica = findReplicaHavingPart(entry.new_part_name, true);

                /// Also during this time a completely new replica could be created.
                /// But if a part does not appear on the old, then it can not be on the new one either.

                if (replica.empty())
                {
                    Coordination::Stat quorum_stat;
                    const String quorum_unparallel_path = fs::path(zookeeper_path) / "quorum" / "status";
                    const String quorum_parallel_path = fs::path(zookeeper_path) / "quorum" / "parallel" / entry.new_part_name;
                    String quorum_str, quorum_path;
                    ReplicatedMergeTreeQuorumEntry quorum_entry;

                    if (zookeeper->tryGet(quorum_unparallel_path, quorum_str, &quorum_stat))
                        quorum_path = quorum_unparallel_path;
                    else
                    {
                        quorum_str = zookeeper->get(quorum_parallel_path, &quorum_stat);
                        quorum_path = quorum_parallel_path;
                    }

                    quorum_entry.fromString(quorum_str);

                    if (quorum_entry.part_name == entry.new_part_name)
                    {
                        ops.emplace_back(zkutil::makeRemoveRequest(quorum_path, quorum_stat.version));
                        auto part_info = MergeTreePartInfo::fromPartName(entry.new_part_name, format_version);

                        if (part_info.min_block != part_info.max_block)
                            throw Exception(ErrorCodes::LOGICAL_ERROR, "Log entry with quorum for part covering more than one block number");

                        ops.emplace_back(zkutil::makeCreateRequest(
                            fs::path(zookeeper_path) / "quorum" / "failed_parts" / entry.new_part_name,
                            "",
                            zkutil::CreateMode::Persistent));

                        /// Deleting from `blocks`.
                        if (!entry.block_id.empty() && zookeeper->exists(fs::path(zookeeper_path) / "blocks" / entry.block_id))
                            ops.emplace_back(zkutil::makeRemoveRequest(fs::path(zookeeper_path) / "blocks" / entry.block_id, -1));

                        Coordination::Responses responses;
                        auto code = zookeeper->tryMulti(ops, responses);

                        if (code == Coordination::Error::ZOK)
                        {
                            LOG_DEBUG(log, "Marked quorum for part {} as failed.", entry.new_part_name);
                            FailPointInjection::disableFailPoint(FailPoints::finish_set_quorum_failed_parts);
                            queue.removeFailedQuorumPart(part_info);
                            return true;
                        }
                        else if (code == Coordination::Error::ZBADVERSION || code == Coordination::Error::ZNONODE || code == Coordination::Error::ZNODEEXISTS)
                        {
                            LOG_DEBUG(log, "State was changed or isn't expected when trying to mark quorum for part {} as failed. Code: {}",
                                      entry.new_part_name, code);
                        }
                        else
                            throw Coordination::Exception(code);
                    }
                    else
                    {
                        LOG_WARNING(log, "No active replica has part {}, "
                                         "but that part needs quorum and /quorum/status contains entry about another part {}. "
                                         "It means that part was successfully written to {} replicas, but then all of them goes offline. "
                                         "Or it is a bug.", entry.new_part_name, quorum_entry.part_name, entry.quorum);
                    }
                }
            }

            if (replica.empty())
            {
                ProfileEvents::increment(ProfileEvents::ReplicatedPartFailedFetches);

                if (!need_to_check_missing_part)
                    return false;

                throw Exception(ErrorCodes::NO_REPLICA_HAS_PART, "No active replica has part {} or covering part (cannot execute {}: {})",
                                entry.new_part_name, entry.znode_name, entry.getDescriptionForLogs(format_version));
            }
        }

        try
        {
            String part_name = entry.actual_new_part_name.empty() ? entry.new_part_name : entry.actual_new_part_name;

            if (!entry.actual_new_part_name.empty())
                LOG_DEBUG(log, "Will fetch part {} instead of {}", entry.actual_new_part_name, entry.new_part_name);

            String source_replica_path = fs::path(zookeeper_path) / "replicas" / replica;
            if (!fetchPart(part_name,
                metadata_snapshot,
                zookeeper_name,
                source_replica_path,
                /* to_detached= */ false,
                entry.quorum,
                /* zookeeper_ */ nullptr,
                /* try_fetch_shared= */ true))
            {
                return false;
            }
        }
        catch (Exception & e)
        {
            /// No stacktrace, just log message
            if (e.code() == ErrorCodes::RECEIVED_ERROR_TOO_MANY_REQUESTS)
                e.addMessage("Too busy replica. Will try later.");
            throw;
        }

        if (entry.type == LogEntry::MERGE_PARTS)
            ProfileEvents::increment(ProfileEvents::ReplicatedPartFetchesOfMerged);
    }
    catch (...)
    {
        /** If we can not download the part we need for some merge, it's better not to try to get other parts for this merge,
          * but try to get already merged part. To do this, move the action to get the remaining parts
          * for this merge at the end of the queue.
          */
        try
        {
            auto parts_for_merge = queue.moveSiblingPartsForMergeToEndOfQueue(entry.new_part_name);

            if (!parts_for_merge.empty() && replica.empty())
            {
                LOG_INFO(log, "No active replica has part {}. Will fetch merged part instead.", entry.new_part_name);
                /// We should enqueue it for check, because merged part may never appear if source part is lost
                enqueuePartForCheck(entry.new_part_name);
                return false;
            }

            /** If no active replica has a part, and there is no merge in the queue with its participation,
              * check to see if any (active or inactive) replica has such a part or covering it.
              */
            if (replica.empty())
                enqueuePartForCheck(entry.new_part_name);
        }
        catch (...)
        {
            tryLogCurrentException(log, __PRETTY_FUNCTION__);
        }

        throw;
    }

    return true;
}


MergeTreeData::MutableDataPartPtr StorageReplicatedMergeTree::executeFetchShared(
    const String & source_replica,
    const String & new_part_name,
    const DiskPtr & disk,
    const String & path)
{
    if (source_replica.empty())
    {
        LOG_INFO(log, "No active replica has part {} on shared storage.", new_part_name);
        return nullptr;
    }

    const auto storage_settings_ptr = getSettings();
    auto metadata_snapshot = getInMemoryMetadataPtr();

    try
    {
        return fetchExistsPart(new_part_name, metadata_snapshot, fs::path(zookeeper_path) / "replicas" / source_replica, disk, path);
    }
    catch (Exception & e)
    {
        if (e.code() == ErrorCodes::RECEIVED_ERROR_TOO_MANY_REQUESTS)
            e.addMessage("Too busy replica. Will try later.");
        tryLogCurrentException(log, __PRETTY_FUNCTION__);
        throw;
    }
}

static void paranoidCheckForCoveredPartsInZooKeeper(
    const ZooKeeperPtr & zookeeper,
    const String & replica_path,
    MergeTreeDataFormatVersion format_version,
    const String & covering_part_name,
    const StorageReplicatedMergeTree & storage)
{
#ifdef ABORT_ON_LOGICAL_ERROR
    constexpr bool paranoid_check_for_covered_parts_default = true;
#else
    constexpr bool paranoid_check_for_covered_parts_default = false;
#endif

    bool paranoid_check_for_covered_parts = Context::getGlobalContextInstance()->getConfigRef().getBool(
        "replicated_merge_tree_paranoid_check_on_drop_range", paranoid_check_for_covered_parts_default);
    if (!paranoid_check_for_covered_parts)
        return;

    auto drop_range_info = MergeTreePartInfo::fromPartName(covering_part_name, format_version);
    Strings parts_remain = zookeeper->getChildren(replica_path + "/parts");
    for (const auto & part_name : parts_remain)
    {
        auto part_info = MergeTreePartInfo::fromPartName(part_name, format_version);
        if (drop_range_info.contains(part_info))
            throw Exception(
                ErrorCodes::LOGICAL_ERROR,
                "Part {} from table {} remains in ZooKeeper after DROP_RANGE {}",
                part_name,
                storage.getStorageID().getNameForLogs(),
                covering_part_name);
    }
}

void StorageReplicatedMergeTree::executeDropRange(const LogEntry & entry)
{
    LOG_TRACE(log, "Executing DROP_RANGE {}", entry.new_part_name);

    auto drop_range_info = MergeTreePartInfo::fromPartName(entry.new_part_name, format_version);

    /// Wait for loading of outdated parts because DROP_RANGE
    /// command must be applied to all parts on disk.
    waitForOutdatedPartsToBeLoaded();

    getContext()->getMergeList().cancelInPartition(getStorageID(), drop_range_info.partition_id, drop_range_info.max_block);
    {
        auto pause_checking_parts = part_check_thread.pausePartsCheck();
        queue.removePartProducingOpsInRange(getZooKeeper(), drop_range_info, entry);
        part_check_thread.cancelRemovedPartsCheck(drop_range_info);
    }

    /// Delete the parts contained in the range to be deleted.
    /// It's important that no old parts remain (after the merge), because otherwise,
    ///  after adding a new replica, this new replica downloads them, but does not delete them.
    /// And, if you do not, the parts will come to life after the server is restarted.
    /// Therefore, we use all data parts.

    auto metadata_snapshot = getInMemoryMetadataPtr();
    PartsToRemoveFromZooKeeper parts_to_remove;
    {
        auto data_parts_lock = lockParts();
        parts_to_remove = removePartsInRangeFromWorkingSetAndGetPartsToRemoveFromZooKeeper(NO_TRANSACTION_RAW, drop_range_info, data_parts_lock);
        if (parts_to_remove.empty())
        {
            if (!drop_range_info.isFakeDropRangePart())
                LOG_INFO(log, "Log entry {} tried to drop single part {}, but part does not exist", entry.znode_name, entry.new_part_name);
            return;
        }
    }

    if (entry.detach)
        LOG_DEBUG(log, "Detaching parts.");
    else
        LOG_DEBUG(log, "Removing parts.");

    if (entry.detach)
    {
        /// If DETACH clone parts to detached/ directory
        for (const auto & part : parts_to_remove)
        {
            if (auto part_to_detach = part.getPartIfItWasActive())
            {
                String part_dir = part_to_detach->getDataPartStorage().getPartDirectory();
                LOG_INFO(log, "Detaching {}", part_dir);
                auto holder = getTemporaryPartDirectoryHolder(fs::path(DETACHED_DIR_NAME) / part_dir);
                part_to_detach->makeCloneInDetached("", metadata_snapshot, /*disk_transaction*/ {});
            }
        }
    }

    /// Forcibly remove parts from ZooKeeper
    removePartsFromZooKeeperWithRetries(parts_to_remove);
    paranoidCheckForCoveredPartsInZooKeeper(getZooKeeper(), replica_path, format_version, entry.new_part_name, *this);

    if (entry.detach)
        LOG_DEBUG(log, "Detached {} parts inside {}.", parts_to_remove.size(), entry.new_part_name);
    else
        LOG_DEBUG(log, "Removed {} parts inside {}.", parts_to_remove.size(), entry.new_part_name);

    /// We want to remove dropped parts from disk as soon as possible
    /// To be removed a partition should have zero refcount, therefore call the cleanup thread at exit
    parts_to_remove.clear();
    cleanup_thread.wakeup();
}


bool StorageReplicatedMergeTree::executeReplaceRange(LogEntry & entry)
{
    Stopwatch watch;
    ProfileEventsScope profile_events_scope;

    auto & entry_replace = *entry.replace_range_entry;
    LOG_DEBUG(log, "Executing log entry {} to replace parts range {} with {} parts from {}.{}",
              entry.znode_name, entry_replace.drop_range_part_name, entry_replace.new_part_names.size(),
              entry_replace.from_database, entry_replace.from_table);

    MergeTreePartInfo drop_range = MergeTreePartInfo::fromPartName(entry_replace.drop_range_part_name, format_version);

    /// Wait for loading of outdated parts because REPLACE_RANGE
    /// command must be applied to all parts on disk.
    waitForOutdatedPartsToBeLoaded();

    auto metadata_snapshot = getInMemoryMetadataPtr();
    auto storage_settings_ptr = getSettings();

    /// Range with only one block has special meaning: it's ATTACH PARTITION or MOVE PARTITION, so there is no drop range
    bool replace = !LogEntry::ReplaceRangeEntry::isMovePartitionOrAttachFrom(drop_range);

    if (replace)
    {
        getContext()->getMergeList().cancelInPartition(getStorageID(), drop_range.partition_id, drop_range.max_block);
        auto pause_checking_parts = part_check_thread.pausePartsCheck();
        queue.removePartProducingOpsInRange(getZooKeeper(), drop_range, entry);
        part_check_thread.cancelRemovedPartsCheck(drop_range);
    }
    else
    {
        drop_range = {};
    }

    struct PartDescription
    {
        PartDescription(
            size_t index_,
            const String & src_part_name_,
            const String & new_part_name_,
            const String & checksum_hex_,
            MergeTreeDataFormatVersion format_version)
            : index(index_)
            , src_part_name(src_part_name_)
            , src_part_info(MergeTreePartInfo::fromPartName(src_part_name_, format_version))
            , new_part_name(new_part_name_)
            , new_part_info(MergeTreePartInfo::fromPartName(new_part_name_, format_version))
            , checksum_hex(checksum_hex_)
        {
        }

        size_t index; // in log entry arrays
        String src_part_name;
        MergeTreePartInfo src_part_info;
        String new_part_name;
        MergeTreePartInfo new_part_info;
        String checksum_hex;

        /// Part which will be committed
        MutableDataPartPtr res_part;

        /// We could find a covering part
        MergeTreePartInfo found_new_part_info;
        String found_new_part_name;

        /// Hold pointer to part in source table if will clone it from local table
        DataPartPtr src_table_part;

        /// A replica that will be used to fetch part
        String replica;

        HardlinkedFiles hardlinked_files;

        scope_guard temporary_part_lock;
    };

    using PartDescriptionPtr = std::shared_ptr<PartDescription>;
    using PartDescriptions = std::vector<PartDescriptionPtr>;

    PartDescriptions all_parts;
    PartDescriptions parts_to_add;
    PartsToRemoveFromZooKeeper parts_to_remove;

    auto table_lock_holder_dst_table = lockForShare(
            RWLockImpl::NO_QUERY, getSettings()->lock_acquire_timeout_for_background_operations);
    auto dst_metadata_snapshot = getInMemoryMetadataPtr();

    for (size_t i = 0; i < entry_replace.new_part_names.size(); ++i)
    {
        all_parts.emplace_back(std::make_shared<PartDescription>(i,
            entry_replace.src_part_names.at(i),
            entry_replace.new_part_names.at(i),
            entry_replace.part_names_checksums.at(i),
            format_version));
    }

    /// What parts we should add? Or we have already added all required parts (we an replica-initializer)
    {
        auto data_parts_lock = lockParts();

        for (const PartDescriptionPtr & part_desc : all_parts)
        {
            if (!getActiveContainingPart(part_desc->new_part_info, MergeTreeDataPartState::Active, data_parts_lock))
                parts_to_add.emplace_back(part_desc);
        }

        if (parts_to_add.empty() && replace)
        {
            parts_to_remove = removePartsInRangeFromWorkingSetAndGetPartsToRemoveFromZooKeeper(NO_TRANSACTION_RAW, drop_range, data_parts_lock);
            String parts_to_remove_str;
            for (const auto & part : parts_to_remove)
            {
                parts_to_remove_str += part.getPartName();
                parts_to_remove_str += " ";
            }
            LOG_TRACE(log, "Replacing {} parts {}with empty set", parts_to_remove.size(), parts_to_remove_str);
        }
    }

    if (parts_to_add.empty())
    {
        LOG_INFO(log, "All parts from REPLACE PARTITION command have been already attached");
        removePartsFromZooKeeperWithRetries(parts_to_remove);
        if (replace)
            paranoidCheckForCoveredPartsInZooKeeper(
                getZooKeeper(), replica_path, format_version, entry_replace.drop_range_part_name, *this);
        return true;
    }

    if (parts_to_add.size() < all_parts.size())
    {
        LOG_WARNING(log, "Some (but not all) parts from REPLACE PARTITION command already exist. REPLACE PARTITION will not be atomic.");
    }

    StoragePtr source_table;
    TableLockHolder table_lock_holder_src_table;
    StorageID source_table_id{entry_replace.from_database, entry_replace.from_table};

    auto clone_data_parts_from_source_table = [&] () -> size_t
    {
        source_table = DatabaseCatalog::instance().tryGetTable(source_table_id, getContext());
        if (!source_table)
        {
            LOG_DEBUG(log, "Can't use {} as source table for REPLACE PARTITION command. It does not exist.", source_table_id.getNameForLogs());
            return 0;
        }

        auto src_metadata_snapshot = source_table->getInMemoryMetadataPtr();
        MergeTreeData * src_data = nullptr;
        try
        {
            src_data = &checkStructureAndGetMergeTreeData(source_table, src_metadata_snapshot, dst_metadata_snapshot);
        }
        catch (Exception &)
        {
            LOG_INFO(log, "Can't use {} as source table for REPLACE PARTITION command. Will fetch all parts. Reason: {}", source_table_id.getNameForLogs(), getCurrentExceptionMessage(false));
            return 0;
        }

        table_lock_holder_src_table = source_table->lockForShare(
                RWLockImpl::NO_QUERY, getSettings()->lock_acquire_timeout_for_background_operations);

        DataPartStates valid_states{
            MergeTreeDataPartState::PreActive, MergeTreeDataPartState::Active, MergeTreeDataPartState::Outdated};

        size_t num_clonable_parts = 0;
        for (PartDescriptionPtr & part_desc : parts_to_add)
        {
            auto src_part = src_data->getPartIfExists(part_desc->src_part_info, valid_states);
            if (!src_part)
            {
                LOG_DEBUG(log, "There is no part {} in {}", part_desc->src_part_name, source_table_id.getNameForLogs());
                continue;
            }

            bool avoid_copy_local_part = storage_settings_ptr->allow_remote_fs_zero_copy_replication && src_part->isStoredOnRemoteDiskWithZeroCopySupport();

            if (avoid_copy_local_part)
            {
                LOG_DEBUG(log, "Avoid copy local part {} from table {} because of zero-copy replication", part_desc->src_part_name, source_table_id.getNameForLogs());
                continue;
            }

            String checksum_hex  = src_part->checksums.getTotalChecksumHex();

            if (checksum_hex != part_desc->checksum_hex)
            {
                LOG_DEBUG(log, "Part {} of {} has inappropriate checksum", part_desc->src_part_name, source_table_id.getNameForLogs());
                /// TODO: check version
                continue;
            }

            part_desc->found_new_part_name = part_desc->new_part_name;
            part_desc->found_new_part_info = part_desc->new_part_info;
            part_desc->src_table_part = src_part;

            ++num_clonable_parts;
        }

        return num_clonable_parts;
    };

    size_t num_clonable_parts = clone_data_parts_from_source_table();
    LOG_DEBUG(log, "Found {} parts that could be cloned (of {} required parts)", num_clonable_parts, parts_to_add.size());

    ActiveDataPartSet adding_parts_active_set(format_version);
    std::unordered_map<String, PartDescriptionPtr> part_name_to_desc;

    for (PartDescriptionPtr & part_desc : parts_to_add)
    {
        if (part_desc->src_table_part)
        {
            /// It is clonable part
            adding_parts_active_set.add(part_desc->new_part_name);
            part_name_to_desc.emplace(part_desc->new_part_name, part_desc);
            continue;
        }

        /// Firstly, try find exact part to produce more accurate part set
        String replica = findReplicaHavingPart(part_desc->new_part_name, true);
        String found_part_name;
        /// TODO: check version

        if (replica.empty())
        {
            LOG_DEBUG(log, "Part {} is not found on remote replicas", part_desc->new_part_name);

            /// Fallback to covering part
            replica = findReplicaHavingCoveringPartImplLowLevel(&entry, part_desc->new_part_name, found_part_name, true);

            if (replica.empty())
            {
                /// It is not fail, since adjacent parts could cover current part
                LOG_DEBUG(log, "Parts covering {} are not found on remote replicas", part_desc->new_part_name);
                continue;
            }

            LOG_TRACE(log, "Found part {} covering {} on replica {}", found_part_name, part_desc->new_part_name, replica);
        }
        else
        {
            found_part_name = part_desc->new_part_name;
        }

        part_desc->found_new_part_name = found_part_name;
        part_desc->found_new_part_info = MergeTreePartInfo::fromPartName(found_part_name, format_version);
        part_desc->replica = replica;

        adding_parts_active_set.add(part_desc->found_new_part_name);
        part_name_to_desc.emplace(part_desc->found_new_part_name, part_desc);
    }

    /// Check that we could cover whole range
    for (PartDescriptionPtr & part_desc : parts_to_add)
    {
        if (!adding_parts_active_set.getContainingPart(part_desc->new_part_info).empty())
            continue;

        MergeTreePartInfo covering_drop_range;
        if (queue.isGoingToBeDropped(part_desc->new_part_info, &covering_drop_range))
        {
            LOG_WARNING(log, "Will not add part {} (while replacing {}) because it's going to be dropped (DROP_RANGE: {})",
                        part_desc->new_part_name, entry_replace.drop_range_part_name, covering_drop_range.getPartNameForLogs());
            continue;
        }

        /// We should enqueue missing part for check, so it will be replaced with empty one (if needed)
        /// and we will be able to execute this REPLACE_RANGE.
        /// However, it's quite dangerous, because part may appear in source table.
        /// So we enqueue it for check only if no replicas of source table have part either.
        bool need_check = true;
        if (auto * replicated_src_table = typeid_cast<StorageReplicatedMergeTree *>(source_table.get()))
        {
            String src_replica = replicated_src_table->findReplicaHavingPart(part_desc->src_part_name, false);
            if (!src_replica.empty())
            {
                LOG_DEBUG(log, "Found part {} on replica {} of source table, will not check part {} required for {}",
                          part_desc->src_part_name, src_replica, part_desc->new_part_name, entry.znode_name);
                need_check = false;
            }
        }

        if (need_check)
        {
            LOG_DEBUG(log, "Will check part {} required for {}, because no replicas have it (including replicas of source table)",
                      part_desc->new_part_name, entry.znode_name);
            enqueuePartForCheck(part_desc->new_part_name);
        }

        throw Exception(ErrorCodes::NO_REPLICA_HAS_PART,
                        "Not found part {} (or part covering it) neither source table neither remote replicas",
                        part_desc->new_part_name);
    }

    /// Filter covered parts
    PartDescriptions final_parts;
    Strings final_part_names;
    {
        final_part_names = adding_parts_active_set.getParts();

        for (const String & final_part_name : final_part_names)
        {
            auto part_desc = part_name_to_desc[final_part_name];
            if (!part_desc)
                throw Exception(ErrorCodes::LOGICAL_ERROR, "There is no final part {}. This is a bug", final_part_name);

            final_parts.emplace_back(part_desc);

            if (final_parts.size() > 1)
            {
                auto & prev = *final_parts[final_parts.size() - 2];
                auto & curr = *final_parts[final_parts.size() - 1];

                if (!prev.found_new_part_info.isDisjoint(curr.found_new_part_info))
                {
                    throw Exception(ErrorCodes::LOGICAL_ERROR, "Intersected final parts detected: {} and {}. It should be investigated.",
                        prev.found_new_part_name, curr.found_new_part_name);
                }
            }
        }
    }

    static const String TMP_PREFIX = "tmp_replace_from_";

    auto obtain_part = [&] (PartDescriptionPtr & part_desc)
    {
        /// Fetches with zero-copy-replication are cheap, but cloneAndLoadDataPart(OnSameDisk) will do full copy.
        /// It's okay to check the setting for current table and disk for the source table, because src and dst part are on the same disk.
        bool prefer_fetch_from_other_replica = !part_desc->replica.empty() && storage_settings_ptr->allow_remote_fs_zero_copy_replication
            && part_desc->src_table_part && part_desc->src_table_part->isStoredOnRemoteDiskWithZeroCopySupport();

        if (part_desc->src_table_part && !prefer_fetch_from_other_replica)
        {
            if (part_desc->checksum_hex != part_desc->src_table_part->checksums.getTotalChecksumHex())
                throw Exception(ErrorCodes::UNFINISHED, "Checksums of {} is suddenly changed", part_desc->src_table_part->name);

            /// Don't do hardlinks in case of zero-copy at any side (defensive programming)
            bool source_zero_copy_enabled = dynamic_cast<const MergeTreeData *>(source_table.get())->getSettings()->allow_remote_fs_zero_copy_replication;
            bool our_zero_copy_enabled = storage_settings_ptr->allow_remote_fs_zero_copy_replication;

            IDataPartStorage::ClonePartParams clone_params
            {
                .copy_instead_of_hardlink = storage_settings_ptr->always_use_copy_instead_of_hardlinks || ((our_zero_copy_enabled || source_zero_copy_enabled) && part_desc->src_table_part->isStoredOnRemoteDiskWithZeroCopySupport()),
                .metadata_version_to_write = metadata_snapshot->getMetadataVersion()
            };
            auto [res_part, temporary_part_lock] = cloneAndLoadDataPart(
                part_desc->src_table_part,
                TMP_PREFIX + "clone_",
                part_desc->new_part_info,
                metadata_snapshot,
                clone_params,
                getContext()->getReadSettings(),
                getContext()->getWriteSettings());
            part_desc->res_part = std::move(res_part);
            part_desc->temporary_part_lock = std::move(temporary_part_lock);
        }
        else if (!part_desc->replica.empty())
        {
            String source_replica_path = fs::path(zookeeper_path) / "replicas" / part_desc->replica;
            ReplicatedMergeTreeAddress address(getZooKeeper()->get(fs::path(source_replica_path) / "host"));
            auto timeouts = ConnectionTimeouts::getFetchPartHTTPTimeouts(getContext()->getServerSettings(), getContext()->getSettingsRef());

            auto credentials = getContext()->getInterserverCredentials();
            String interserver_scheme = getContext()->getInterserverScheme();
            scope_guard part_temp_directory_lock;

            if (interserver_scheme != address.scheme)
                throw Exception(ErrorCodes::LOGICAL_ERROR,
                                "Interserver schemas are different '{}' != '{}', can't fetch part from {}",
                                interserver_scheme, address.scheme, address.host);

            auto [fetched_part, lock] = fetcher.fetchSelectedPart(
                metadata_snapshot, getContext(), part_desc->found_new_part_name, zookeeper_name, source_replica_path,
                address.host, address.replication_port, timeouts, credentials->getUser(), credentials->getPassword(),
                interserver_scheme, replicated_fetches_throttler, false, TMP_PREFIX + "fetch_");
            part_desc->res_part = fetched_part;
            part_temp_directory_lock = std::move(lock);

            /// TODO: check columns_version of fetched part

            ProfileEvents::increment(ProfileEvents::ReplicatedPartFetches);
        }
        else
            throw Exception(ErrorCodes::LOGICAL_ERROR, "There is no receipt to produce part {}. This is bug", part_desc->new_part_name);
    };

    /// Download or clone parts
    /// TODO: make it in parallel
    for (PartDescriptionPtr & part_desc : final_parts)
        obtain_part(part_desc);

    MutableDataPartsVector res_parts;
    for (PartDescriptionPtr & part_desc : final_parts)
        res_parts.emplace_back(part_desc->res_part);

    try
    {
        /// Commit parts
        auto zookeeper = getZooKeeper();
        Transaction transaction(*this, NO_TRANSACTION_RAW);

        Coordination::Requests ops;
        for (PartDescriptionPtr & part_desc : final_parts)
        {
            renameTempPartAndReplace(part_desc->res_part, transaction);
            getCommitPartOps(ops, part_desc->res_part);

            lockSharedData(*part_desc->res_part, /* replace_existing_lock */ true, part_desc->hardlinked_files);
        }


        if (!ops.empty())
            zookeeper->multi(ops);

        {
            auto data_parts_lock = lockParts();

            transaction.commit(&data_parts_lock);
            if (replace)
            {
                parts_to_remove = removePartsInRangeFromWorkingSetAndGetPartsToRemoveFromZooKeeper(NO_TRANSACTION_RAW, drop_range, data_parts_lock);
                String parts_to_remove_str;
                for (const auto & part : parts_to_remove)
                {
                    parts_to_remove_str += part.getPartName();
                    parts_to_remove_str += " ";
                }
                LOG_TRACE(log, "Replacing {} parts {}with {} parts {}", parts_to_remove.size(), parts_to_remove_str,
                          final_parts.size(), boost::algorithm::join(final_part_names, ", "));
            }
        }

        PartLog::addNewParts(getContext(), PartLog::createPartLogEntries(res_parts, watch.elapsed(), profile_events_scope.getSnapshot()));
    }
    catch (...)
    {
        PartLog::addNewParts(getContext(), PartLog::createPartLogEntries(res_parts, watch.elapsed()), ExecutionStatus::fromCurrentException("", true));

        for (const auto & res_part : res_parts)
            unlockSharedData(*res_part);

        throw;
    }

    removePartsFromZooKeeperWithRetries(parts_to_remove);
    if (replace)
        paranoidCheckForCoveredPartsInZooKeeper(getZooKeeper(), replica_path, format_version, entry_replace.drop_range_part_name, *this);
    res_parts.clear();
    parts_to_remove.clear();
    cleanup_thread.wakeup();

    return true;
}

void StorageReplicatedMergeTree::executeClonePartFromShard(const LogEntry & entry)
{
    auto zookeeper = getZooKeeper();

    Strings replicas = zookeeper->getChildren(entry.source_shard + "/replicas");
    std::shuffle(replicas.begin(), replicas.end(), thread_local_rng);
    String replica;
    for (const String & candidate : replicas)
    {
        if (zookeeper->exists(entry.source_shard + "/replicas/" + candidate + "/is_active"))
        {
            replica = candidate;
            break;
        }
    }

    if (replica.empty())
        throw Exception(ErrorCodes::NO_REPLICA_HAS_PART, "Not found active replica on shard {} to clone part {}",
                        entry.source_shard, entry.new_part_name);

    LOG_INFO(log, "Will clone part from shard {} and replica {}", entry.source_shard, replica);

    MutableDataPartPtr part;

    {
        auto metadata_snapshot = getInMemoryMetadataPtr();
        String source_replica_path = entry.source_shard + "/replicas/" + replica;
        ReplicatedMergeTreeAddress address(getZooKeeper()->get(source_replica_path + "/host"));
        auto timeouts = getHTTPTimeouts(getContext());
        auto credentials = getContext()->getInterserverCredentials();
        String interserver_scheme = getContext()->getInterserverScheme();
        scope_guard part_temp_directory_lock;

        auto get_part = [&, address, timeouts, credentials, interserver_scheme]()
        {
            if (interserver_scheme != address.scheme)
                throw Exception(ErrorCodes::LOGICAL_ERROR, "Interserver schemes are different: '{}' != '{}', can't fetch part from {}",
                                interserver_scheme, address.scheme, address.host);

            auto [fetched_part, lock]  = fetcher.fetchSelectedPart(
                metadata_snapshot, getContext(), entry.new_part_name, zookeeper_name, source_replica_path,
                address.host, address.replication_port,
                timeouts, credentials->getUser(), credentials->getPassword(), interserver_scheme,
                replicated_fetches_throttler, true);
            part_temp_directory_lock = std::move(lock);
            return fetched_part;
        };

        part = get_part();
        // The fetched part is valuable and should not be cleaned like a temp part.
        part->is_temp = false;
        part->renameTo(fs::path(DETACHED_DIR_NAME) / entry.new_part_name, true);

        LOG_INFO(log, "Cloned part {} to detached directory", part->name);
    }
}


void StorageReplicatedMergeTree::cloneReplica(const String & source_replica, Coordination::Stat source_is_lost_stat, zkutil::ZooKeeperPtr & zookeeper)
{
    String source_path = fs::path(zookeeper_path) / "replicas" / source_replica;

    /// The order of the following three actions is important.

    Strings source_queue_names;
    /// We are trying to get consistent /log_pointer and /queue state. Otherwise
    /// we can possibly duplicate entries in queue of cloned replica.
    while (true)
    {
        if (shutdown_called)
            throw Exception(ErrorCodes::ABORTED, "Cannot clone replica because shutdown called");

        Coordination::Stat log_pointer_stat;
        String raw_log_pointer = zookeeper->get(fs::path(source_path) / "log_pointer", &log_pointer_stat);

        Coordination::Requests ops;
        ops.push_back(zkutil::makeSetRequest(fs::path(replica_path) / "log_pointer", raw_log_pointer, -1));

        /// For support old versions CH.
        if (source_is_lost_stat.version == -1)
        {
            /// We check that it was not suddenly upgraded to new version.
            /// Otherwise it can be upgraded and instantly become lost, but we cannot notice that.
            zkutil::addCheckNotExistsRequest(ops, *zookeeper, fs::path(source_path) / "is_lost");
        }
        else /// The replica we clone should not suddenly become lost.
            ops.push_back(zkutil::makeCheckRequest(fs::path(source_path) / "is_lost", source_is_lost_stat.version));

        Coordination::Responses responses;

        /// Let's remember the queue of the reference/master replica.
        source_queue_names = zookeeper->getChildren(fs::path(source_path) / "queue");

        /// Check that log pointer of source replica didn't changed while we read queue entries
        ops.push_back(zkutil::makeCheckRequest(fs::path(source_path) / "log_pointer", log_pointer_stat.version));

        auto rc = zookeeper->tryMulti(ops, responses, /* check_session_valid */ true);

        if (rc == Coordination::Error::ZOK)
        {
            break;
        }
        else if (rc == Coordination::Error::ZNODEEXISTS)
        {
            throw Exception(ErrorCodes::REPLICA_STATUS_CHANGED,
                            "Can not clone replica, because the {} updated to new ClickHouse version", source_replica);
        }
        else if (responses[1]->error == Coordination::Error::ZBADVERSION)
        {
            /// If is_lost node version changed than source replica also lost,
            /// so we cannot clone from it.
            throw Exception(ErrorCodes::REPLICA_STATUS_CHANGED, "Can not clone replica, because the {} became lost",
                source_replica);
        }
        else if (responses.back()->error == Coordination::Error::ZBADVERSION)
        {
            /// If source replica's log_pointer changed than we probably read
            /// stale state of /queue and have to try one more time.
            LOG_WARNING(log, "Log pointer of source replica {} changed while we loading queue nodes. Will retry.", source_replica);
            continue;
        }
        else
        {
            zkutil::KeeperMultiException::check(rc, ops, responses);
        }
    }

    ::sort(source_queue_names.begin(), source_queue_names.end());

    struct QueueEntryInfo
    {
        String data = {};
        Coordination::Stat stat = {};
        LogEntryPtr parsed_entry = {};
    };

    /// We got log pointer and list of queue entries of source replica.
    /// At first we will get queue entries and then we will get list of active parts of source replica
    /// to enqueue fetches for missing parts. If source replica executes and removes some entry concurrently
    /// we will see produced part (or covering part) in replicas/source/parts and will enqueue fetch.
    /// We will try to parse queue entries before copying them
    /// to avoid creation of excessive and duplicating entries in our queue.
    /// See also removePartAndEnqueueFetch(...)
    std::vector<QueueEntryInfo> source_queue;
    ActiveDataPartSet get_part_set{format_version};
    ActiveDataPartSet drop_range_set{format_version};
    std::unordered_set<String> exact_part_names;

    {
        std::vector<zkutil::ZooKeeper::FutureGet> queue_get_futures;
        queue_get_futures.reserve(source_queue_names.size());

        for (const String & entry_name : source_queue_names)
            queue_get_futures.push_back(zookeeper->asyncTryGet(fs::path(source_path) / "queue" / entry_name));

        source_queue.reserve(source_queue_names.size());
        for (size_t i = 0; i < source_queue_names.size(); ++i)
        {
            auto res = queue_get_futures[i].get();
            /// It's ok if entry is already executed and removed: we also will get source parts set.
            if (res.error == Coordination::Error::ZNONODE)
                continue;

            assert(res.error == Coordination::Error::ZOK);
            source_queue.emplace_back();
            auto & info = source_queue.back();
            info.data = std::move(res.data);
            info.stat = std::move(res.stat);
            try
            {
                info.parsed_entry = LogEntry::parse(info.data, info.stat, format_version);
            }
            catch (...)
            {
                tryLogCurrentException(log, "Cannot parse source queue entry " + source_queue_names[i]);
            }

            /// It may be ok if source replica has newer version. We will copy entry as is.
            if (!info.parsed_entry)
                continue;

            info.parsed_entry->znode_name = source_queue_names[i];

            if (info.parsed_entry->type == LogEntry::DROP_RANGE || info.parsed_entry->type == LogEntry::DROP_PART)
            {
                drop_range_set.add(info.parsed_entry->new_part_name);
            }
            else if (info.parsed_entry->type == LogEntry::GET_PART)
            {
                String maybe_covering_drop_range = drop_range_set.getContainingPart(info.parsed_entry->new_part_name);
                if (maybe_covering_drop_range.empty())
                    get_part_set.add(info.parsed_entry->new_part_name);
            }
            else
            {
                /// We should keep local parts if they present in the queue of source replica.
                /// There's a chance that we are the only replica that has these parts.
                Strings entry_virtual_parts = info.parsed_entry->getVirtualPartNames(format_version);
                std::move(entry_virtual_parts.begin(), entry_virtual_parts.end(), std::inserter(exact_part_names, exact_part_names.end()));
            }
        }
    }

    /// We should do it after copying queue, because some ALTER_METADATA entries can be lost otherwise.
    cloneMetadataIfNeeded(source_replica, source_path, zookeeper);

    /// Add to the queue jobs to receive all the active parts that the reference/master replica has.
    Strings source_replica_parts = zookeeper->getChildren(fs::path(source_path) / "parts");
    for (const auto & active_part : source_replica_parts)
        get_part_set.add(active_part);

    Strings active_parts = get_part_set.getParts();

    /// Remove local parts if source replica does not have them, because such parts will never be fetched by other replicas.
    static const auto test_delay = getContext()->getConfigRef().getUInt64("test.clone_replica.delay_before_removing_local_parts_ms", 0);
    if (test_delay)
        randomDelayForMaxMilliseconds(test_delay, log.load(), "cloneReplica: Before removing local parts");

    Strings local_parts_in_zk = zookeeper->getChildren(fs::path(replica_path) / "parts");
    Strings parts_to_remove_from_zk;

    for (const auto & part : local_parts_in_zk)
    {
        /// We look for exact match (and not for any covering part)
        /// because our part might be dropped and covering part might be merged though gap.
        /// (avoid resurrection of data that was removed a long time ago)
        if (get_part_set.getContainingPart(part) == part)
            continue;

        if (exact_part_names.contains(part))
            continue;

        parts_to_remove_from_zk.emplace_back(part);
        LOG_WARNING(log, "Source replica does not have part {}. Removing it from ZooKeeper.", part);
    }

    {
        /// Check "is_lost" version after retrieving queue and parts.
        /// If version has changed, then replica most likely has been dropped and parts set is inconsistent,
        /// so throw exception and retry cloning.
        Coordination::Stat is_lost_stat_new;
        zookeeper->get(fs::path(source_path) / "is_lost", &is_lost_stat_new);
        if (is_lost_stat_new.version != source_is_lost_stat.version)
            throw Exception(ErrorCodes::REPLICA_STATUS_CHANGED, "Cannot clone {}, because it suddenly become lost "
                                                                "or removed broken part from ZooKeeper", source_replica);
    }

    removePartsFromZooKeeperWithRetries(parts_to_remove_from_zk);

    auto local_active_parts = getDataPartsForInternalUsage();

    DataPartsVector parts_to_remove_from_working_set;

    for (const auto & part : local_active_parts)
    {
        if (get_part_set.getContainingPart(part->name) == part->name)
            continue;

        if (exact_part_names.contains(part->name))
            continue;

        parts_to_remove_from_working_set.emplace_back(part);
        LOG_WARNING(log, "Source replica does not have part {}. Removing it from working set.", part->name);
    }

    if (getSettings()->detach_old_local_parts_when_cloning_replica)
    {
        auto metadata_snapshot = getInMemoryMetadataPtr();

        for (const auto & part : parts_to_remove_from_working_set)
        {
            LOG_INFO(log, "Detaching {}", part->getDataPartStorage().getPartDirectory());
            part->makeCloneInDetached("clone", metadata_snapshot, /*disk_transaction*/ {});
        }
    }

    removePartsFromWorkingSet(NO_TRANSACTION_RAW, parts_to_remove_from_working_set, true);

    std::unordered_set<String> created_get_parts;

    /// Avoid creation of GET_PART entries which covered by another GET_PART or DROP_RANGE
    /// and creation of multiple entries with the same new_part_name.
    auto should_ignore_log_entry = [&drop_range_set, &get_part_set, this] (std::unordered_set<String> & created_gets,
                                                                    const String & part_name, const String & log_msg_context) -> bool
    {
        /// We should not create entries covered by DROP_RANGE, because we will remove them anyway (kind of optimization).
        String covering_drop_range = drop_range_set.getContainingPart(part_name);
        if (!covering_drop_range.empty())
        {
            LOG_TRACE(log, "{} {}: it's covered by drop range {}", log_msg_context, part_name, covering_drop_range);
            return true;
        }

        /// We should not create entries covered by GET_PART,
        /// because GET_PART entry has no source parts and we can execute it only by fetching.
        /// Parts covered by GET_PART are useless and may cause replication to stuck if covered part is lost.
        String covering_get_part_entry = get_part_set.getContainingPart(part_name);

        if (covering_get_part_entry.empty())
            return false;

        if (covering_get_part_entry != part_name)
        {
            LOG_TRACE(log, "{} {}: it's covered by GET_PART {}", log_msg_context, part_name, covering_get_part_entry);
            return true;
        }

        /// NOTE: It does not completely avoids duplication of GET_PART entries,
        /// because it's possible that source replica has executed some GET_PART after we copied it's queue,
        /// but before we copied its active parts set. In this case we will GET_PART entry in our queue
        /// and later will pull the original GET_PART from replication log.
        /// It should not cause any issues, but it does not allow to get rid of duplicated entries and add an assertion.
        if (created_gets.contains(part_name))
        {
            /// NOTE It would be better to copy log entry instead of creating GET_PART
            /// if there are GET_PART and log entry of other type with the same new_part_name.
            /// But it's a bit harder to implement, because it requires full-fledged virtual_parts set.
            LOG_TRACE(log, "{} {}: GET_PART for it is already created", log_msg_context, part_name);
            return true;
        }

        return false;
    };

    for (const String & name : active_parts)
    {
        if (should_ignore_log_entry(created_get_parts, name, "Not fetching"))
            continue;

        LogEntry log_entry;

        if (are_restoring_replica)
        {
            LOG_DEBUG(log, "Obtaining checksum for path {}", name);

            // The part we want to fetch is probably present in detached/ folder.
            // However, we need to get part's checksum to check if it's not corrupt.
            log_entry.type = LogEntry::ATTACH_PART;

            MinimalisticDataPartChecksums desired_checksums;

            const fs::path part_path = fs::path(source_path) / "parts" / name;

            const String part_znode = zookeeper->get(part_path);

            if (!part_znode.empty())
                desired_checksums = ReplicatedMergeTreePartHeader::fromString(part_znode).getChecksums();
            else
            {
                String desired_checksums_str = zookeeper->get(part_path / "checksums");
                desired_checksums = MinimalisticDataPartChecksums::deserializeFrom(desired_checksums_str);
            }

            log_entry.part_checksum = getHexUIntUppercase(desired_checksums.hash_of_all_files);
        }
        else
        {
            log_entry.type = LogEntry::GET_PART;
        }

        log_entry.source_replica = "";
        log_entry.new_part_name = name;
        log_entry.create_time = tryGetPartCreateTime(zookeeper, source_path, name);

        LOG_TEST(log, "Enqueueing {} for fetch", name);
        zookeeper->create(fs::path(replica_path) / "queue/queue-", log_entry.toString(), zkutil::CreateMode::PersistentSequential);
        created_get_parts.insert(name);
    }

    size_t total_parts_to_fetch = created_get_parts.size();
    LOG_DEBUG(log, "Queued {} parts to be fetched, {} parts ignored", total_parts_to_fetch, active_parts.size() - total_parts_to_fetch);

    /// Add content of the reference/master replica queue to the queue.
    size_t total_entries_to_copy = 0;
    for (const auto & entry_info : source_queue)
    {
        assert(!entry_info.data.empty());
        if (entry_info.parsed_entry && !entry_info.parsed_entry->new_part_name.empty())
        {
            const String & part_name = entry_info.parsed_entry->new_part_name;
            const String & entry_name = entry_info.parsed_entry->znode_name;
            const auto & entry_type = entry_info.parsed_entry->type;

            if (should_ignore_log_entry(created_get_parts, part_name, fmt::format("Not copying {} {}", entry_name, entry_type)))
                continue;

            if (entry_info.parsed_entry->type == LogEntry::GET_PART)
                created_get_parts.insert(part_name);
        }

        LOG_TEST(log, "Copying entry {}", entry_info.data);
        zookeeper->create(fs::path(replica_path) / "queue/queue-", entry_info.data, zkutil::CreateMode::PersistentSequential);
        ++total_entries_to_copy;
    }

    LOG_DEBUG(log, "Copied {} queue entries, {} entries ignored", total_entries_to_copy, source_queue.size() - total_entries_to_copy);
    LOG_TRACE(log, "Parts in ZooKeeper after mimic: {}", fmt::join(zookeeper->getChildren(replica_path + "/parts"), ", "));
    LOG_TRACE(log, "Enqueued fetches after mimic: {}", fmt::join(created_get_parts, ", "));
}


void StorageReplicatedMergeTree::cloneMetadataIfNeeded(const String & source_replica, const String & source_path, zkutil::ZooKeeperPtr & zookeeper)
{
    String source_metadata_version_str;
    bool metadata_version_exists = zookeeper->tryGet(source_path + "/metadata_version", source_metadata_version_str);
    if (!metadata_version_exists)
    {
        /// For compatibility with version older than 20.3
        /// TODO fix tests and delete it
        LOG_WARNING(log, "Node {} does not exist. "
                         "Most likely it's because too old version of ClickHouse is running on replica {}. "
                         "Will not check metadata consistency",
                         source_path + "/metadata_version", source_replica);
        return;
    }

    auto metadata_snapshot = getInMemoryMetadataPtr();
    Int32 source_metadata_version = parse<Int32>(source_metadata_version_str);
    if (metadata_snapshot->getMetadataVersion() == source_metadata_version)
        return;

    /// Our metadata it not up to date with source replica metadata.
    /// Metadata is updated by ALTER_METADATA entries, but some entries are probably cleaned up from the log.
    /// It's also possible that some newer ALTER_METADATA entries are present in source_queue list,
    /// and source replica are executing such entry right now (or had executed recently).
    /// More than that, /metadata_version update is not atomic with /columns and /metadata update...

    /// Fortunately, ALTER_METADATA seems to be idempotent,
    /// and older entries of such type can be replaced with newer entries.
    /// Let's try to get consistent values of source replica's /columns and /metadata
    /// and prepend dummy ALTER_METADATA to our replication queue.
    /// It should not break anything if source_queue already contains ALTER_METADATA entry
    /// with greater or equal metadata_version, but it will update our metadata
    /// if all such entries were cleaned up from the log and source_queue.

    LOG_WARNING(log, "Metadata version ({}) on replica is not up to date with metadata ({}) on source replica {}",
                metadata_snapshot->getMetadataVersion(), source_metadata_version, source_replica);

    String source_metadata;
    String source_columns;
    while (true)
    {
        if (shutdown_called)
            throw Exception(ErrorCodes::ABORTED, "Cannot clone metadata because shutdown called");

        Coordination::Stat metadata_stat;
        Coordination::Stat columns_stat;
        source_metadata = zookeeper->get(source_path + "/metadata", &metadata_stat);
        source_columns = zookeeper->get(source_path + "/columns", &columns_stat);

        Coordination::Requests ops;
        Coordination::Responses responses;
        ops.emplace_back(zkutil::makeCheckRequest(source_path + "/metadata", metadata_stat.version));
        ops.emplace_back(zkutil::makeCheckRequest(source_path + "/columns", columns_stat.version));

        Coordination::Error code = zookeeper->tryMulti(ops, responses, /* check_session_valid */ true);
        if (code == Coordination::Error::ZOK)
            break;
        else if (code == Coordination::Error::ZBADVERSION)
            LOG_WARNING(log, "Metadata of replica {} was changed", source_path);
        else
            zkutil::KeeperMultiException::check(code, ops, responses);
    }

    ReplicatedMergeTreeLogEntryData dummy_alter;
    dummy_alter.type = LogEntry::ALTER_METADATA;
    dummy_alter.source_replica = source_replica;
    dummy_alter.metadata_str = source_metadata;
    dummy_alter.columns_str = source_columns;
    dummy_alter.alter_version = source_metadata_version;
    dummy_alter.create_time = time(nullptr);

    String path_created = zookeeper->create(replica_path + "/queue/queue-", dummy_alter.toString(), zkutil::CreateMode::PersistentSequential);
    LOG_INFO(log, "Created an ALTER_METADATA entry {} to force metadata update after cloning replica from {}. Entry: {}",
             path_created, source_replica, dummy_alter.toString());

    /// We don't need to do anything with mutation_pointer, because mutation log cleanup process is different from
    /// replication log cleanup. A mutation is removed from ZooKeeper only if all replicas had executed the mutation,
    /// so all mutations which are greater or equal to our mutation pointer are still present in ZooKeeper.
}


void StorageReplicatedMergeTree::cloneReplicaIfNeeded(zkutil::ZooKeeperPtr zookeeper)
{
    Coordination::Stat is_lost_stat;
    bool is_new_replica = true;
    String res;

    if (zookeeper->tryGet(fs::path(replica_path) / "is_lost", res, &is_lost_stat))
    {
        if (res == "0")
            return;
        if (is_lost_stat.version)
            is_new_replica = false;
    }
    else
    {
        /// Replica was created by old version of CH, so me must create "/is_lost".
        /// Note that in old version of CH there was no "lost" replicas possible.
        /// TODO is_lost node should always exist since v18.12, maybe we can replace `tryGet` with `get` and remove old code?
        zookeeper->create(fs::path(replica_path) / "is_lost", "0", zkutil::CreateMode::Persistent);
        return;
    }

    /// is_lost is "1": it means that we are in repair mode.
    /// Try choose source replica to clone.
    /// Source replica must not be lost and should have minimal queue size and maximal log pointer.
    Strings replicas = zookeeper->getChildren(fs::path(zookeeper_path) / "replicas");
    std::vector<zkutil::ZooKeeper::FutureGet> futures;
    for (const String & source_replica_name : replicas)
    {
        /// Do not clone from myself.
        if (source_replica_name == replica_name)
            continue;

        String source_replica_path = fs::path(zookeeper_path) / "replicas" / source_replica_name;

        /// Obviously the following get operations are not atomic, but it's ok to choose good enough replica, not the best one.
        /// NOTE: We may count some entries twice if log_pointer is moved.
        futures.emplace_back(zookeeper->asyncTryGet(fs::path(source_replica_path) / "is_lost"));
        futures.emplace_back(zookeeper->asyncTryGet(fs::path(source_replica_path) / "log_pointer"));
        futures.emplace_back(zookeeper->asyncTryGet(fs::path(source_replica_path) / "queue"));
    }

    /// Wait for results before getting log entries
    for (auto & future : futures)
        future.wait();

    Strings log_entries = zookeeper->getChildren(fs::path(zookeeper_path) / "log");
    size_t max_log_entry = 0;
    if (!log_entries.empty())
    {
        String last_entry = *std::max_element(log_entries.begin(), log_entries.end());
        max_log_entry = parse<UInt64>(last_entry.substr(strlen("log-")));
    }
    /// log_pointer can point to future entry, which was not created yet
    ++max_log_entry;

    size_t min_replication_lag = std::numeric_limits<size_t>::max();
    String source_replica;
    Coordination::Stat source_is_lost_stat;
    size_t future_num = 0;

    for (const String & source_replica_name : replicas)
    {
        if (source_replica_name == replica_name)
            continue;

        auto get_is_lost     = futures[future_num++].get();
        auto get_log_pointer = futures[future_num++].get();
        auto get_queue       = futures[future_num++].get();

        if (get_is_lost.error != Coordination::Error::ZOK)
        {
            LOG_INFO(log, "Not cloning {}, cannot get '/is_lost': {}", source_replica_name, get_is_lost.error);
            continue;
        }
        else if (get_is_lost.data != "0")
        {
            LOG_INFO(log, "Not cloning {}, it's lost", source_replica_name);
            continue;
        }

        if (get_log_pointer.error != Coordination::Error::ZOK)
        {
            LOG_INFO(log, "Not cloning {}, cannot get '/log_pointer': {}", source_replica_name, get_log_pointer.error);
            continue;
        }
        if (get_queue.error != Coordination::Error::ZOK)
        {
            LOG_INFO(log, "Not cloning {}, cannot get '/queue': {}", source_replica_name, get_queue.error);
            continue;
        }

        /// Replica is not lost and we can clone it. Let's calculate approx replication lag.
        size_t source_log_pointer = get_log_pointer.data.empty() ? 0 : parse<UInt64>(get_log_pointer.data);
        assert(source_log_pointer <= max_log_entry);
        size_t replica_queue_lag = max_log_entry - source_log_pointer;
        size_t replica_queue_size = get_queue.stat.numChildren;
        size_t replication_lag = replica_queue_lag + replica_queue_size;
        LOG_INFO(log, "Replica {} has log pointer '{}', approximate {} queue lag and {} queue size",
                 source_replica_name, get_log_pointer.data, replica_queue_lag, replica_queue_size);
        if (replication_lag < min_replication_lag)
        {
            source_replica = source_replica_name;
            source_is_lost_stat = get_is_lost.stat;
            min_replication_lag = replication_lag;
        }
    }

    if (source_replica.empty())
        throw Exception(ErrorCodes::ALL_REPLICAS_LOST, "All replicas are lost. "
                        "See SYSTEM DROP REPLICA and SYSTEM RESTORE REPLICA queries, they may help");

    if (is_new_replica)
        LOG_INFO(log, "Will mimic {}", source_replica);
    else
        LOG_WARNING(log, "Will mimic {}", source_replica);

    /// Clear obsolete queue that we no longer need.
    zookeeper->removeChildren(fs::path(replica_path) / "queue");
    queue.clear();

    /// Will do repair from the selected replica.
    cloneReplica(source_replica, source_is_lost_stat, zookeeper);
    /// If repair fails to whatever reason, the exception is thrown, is_lost will remain "1" and the replica will be repaired later.

    /// If replica is repaired successfully, we remove is_lost flag.
    zookeeper->set(fs::path(replica_path) / "is_lost", "0");
}

String StorageReplicatedMergeTree::getLastQueueUpdateException() const
{
    std::lock_guard lock(last_queue_update_exception_lock);
    return last_queue_update_exception;
}


void StorageReplicatedMergeTree::queueUpdatingTask()
{
    if (!queue_update_in_progress)
    {
        last_queue_update_start_time.store(time(nullptr));
        queue_update_in_progress = true;
    }
    try
    {
        queue.pullLogsToQueue(getZooKeeperAndAssertNotReadonly(), queue_updating_task->getWatchCallback(), ReplicatedMergeTreeQueue::UPDATE);
        last_queue_update_finish_time.store(time(nullptr));
        queue_update_in_progress = false;
    }
    catch (const Coordination::Exception & e)
    {
        tryLogCurrentException(log, __PRETTY_FUNCTION__);

        std::lock_guard lock(last_queue_update_exception_lock);
        last_queue_update_exception = getCurrentExceptionMessage(false);

        if (e.code == Coordination::Error::ZSESSIONEXPIRED)
        {
            restarting_thread.wakeup();
            return;
        }

        queue_updating_task->scheduleAfter(QUEUE_UPDATE_ERROR_SLEEP_MS);
    }
    catch (...)
    {
        tryLogCurrentException(log, __PRETTY_FUNCTION__);

        std::lock_guard lock(last_queue_update_exception_lock);
        last_queue_update_exception = getCurrentExceptionMessage(false);

        queue_updating_task->scheduleAfter(QUEUE_UPDATE_ERROR_SLEEP_MS);
    }
}


void StorageReplicatedMergeTree::mutationsUpdatingTask()
{
    try
    {
        queue.updateMutations(getZooKeeper(), mutations_watch_callback);
    }
    catch (const Coordination::Exception & e)
    {
        tryLogCurrentException(log, __PRETTY_FUNCTION__);

        if (e.code == Coordination::Error::ZSESSIONEXPIRED)
            return;

        mutations_updating_task->scheduleAfter(QUEUE_UPDATE_ERROR_SLEEP_MS);
    }
    catch (...)
    {
        tryLogCurrentException(log, __PRETTY_FUNCTION__);
        mutations_updating_task->scheduleAfter(QUEUE_UPDATE_ERROR_SLEEP_MS);
    }
}

ReplicatedMergeTreeQueue::SelectedEntryPtr StorageReplicatedMergeTree::selectQueueEntry()
{
    /// This object will mark the element of the queue as running.
    ReplicatedMergeTreeQueue::SelectedEntryPtr selected;

    try
    {
        selected = queue.selectEntryToProcess(merger_mutator, *this);
    }
    catch (...)
    {
        tryLogCurrentException(log, __PRETTY_FUNCTION__);
    }

    return selected;
}


bool StorageReplicatedMergeTree::processQueueEntry(ReplicatedMergeTreeQueue::SelectedEntryPtr selected_entry)
{
    LogEntryPtr & entry = selected_entry->log_entry;
    return queue.processEntry([this]{ return getZooKeeper(); }, entry, [&](LogEntryPtr & entry_to_process)
    {
        try
        {
            return executeLogEntry(*entry_to_process);
        }
        catch (const Exception & e)
        {
            if (e.code() == ErrorCodes::NO_REPLICA_HAS_PART)
            {
                /// If no one has the right part, probably not all replicas work; We will not write to log with Error level.
                LOG_INFO(log, getExceptionMessageAndPattern(e, /* with_stacktrace */ false));
            }
            else if (e.code() == ErrorCodes::ABORTED)
            {
                /// Interrupted merge or downloading a part is not an error.
                LOG_INFO(log, getExceptionMessageAndPattern(e, /* with_stacktrace */ false));
            }
            else if (e.code() == ErrorCodes::PART_IS_TEMPORARILY_LOCKED)
            {
                /// Part cannot be added temporarily
                LOG_INFO(log, getExceptionMessageAndPattern(e, /* with_stacktrace */ false));
                cleanup_thread.wakeup();
            }
            else
                tryLogCurrentException(log, __PRETTY_FUNCTION__);

            /** This exception will be written to the queue element, and it can be looked up using `system.replication_queue` table.
              * The thread that performs this action will sleep a few seconds after the exception.
              * See `queue.processEntry` function.
              */
            throw;
        }
        catch (...)
        {
            tryLogCurrentException(log, __PRETTY_FUNCTION__);
            throw;
        }
    });
}

bool StorageReplicatedMergeTree::scheduleDataProcessingJob(BackgroundJobsAssignee & assignee)
{
    cleanup_thread.wakeupEarlierIfNeeded();

    /// If replication queue is stopped exit immediately as we successfully executed the task
    if (queue.actions_blocker.isCancelled())
        return false;

    /// This object will mark the element of the queue as running.
    ReplicatedMergeTreeQueue::SelectedEntryPtr selected_entry = selectQueueEntry();

    if (!selected_entry)
        return false;

    auto job_type = selected_entry->log_entry->type;

    /// Depending on entry type execute in fetches (small) pool or big merge_mutate pool
    if (job_type == LogEntry::GET_PART || job_type == LogEntry::ATTACH_PART)
    {
        assignee.scheduleFetchTask(std::make_shared<ExecutableLambdaAdapter>(
            [this, selected_entry] () mutable
            {
                return processQueueEntry(selected_entry);
            }, common_assignee_trigger, getStorageID()));
        return true;
    }
    else if (job_type == LogEntry::MERGE_PARTS)
    {
        auto task = std::make_shared<MergeFromLogEntryTask>(selected_entry, *this, common_assignee_trigger);
        assignee.scheduleMergeMutateTask(task);
        return true;
    }
    else if (job_type == LogEntry::MUTATE_PART)
    {
        auto task = std::make_shared<MutateFromLogEntryTask>(selected_entry, *this, common_assignee_trigger);
        assignee.scheduleMergeMutateTask(task);
        return true;
    }
    else
    {
        assignee.scheduleCommonTask(std::make_shared<ExecutableLambdaAdapter>(
            [this, selected_entry] () mutable
            {
                return processQueueEntry(selected_entry);
            }, common_assignee_trigger, getStorageID()), /* need_trigger */ true);
        return true;
    }
}


bool StorageReplicatedMergeTree::canExecuteFetch(const ReplicatedMergeTreeLogEntry & entry, String & disable_reason) const
{
    if (fetcher.blocker.isCancelled())
    {
        disable_reason = fmt::format("Not executing fetch of part {} because replicated fetches are cancelled now.", entry.new_part_name);
        return false;
    }

    auto replicated_fetches_pool_size = getContext()->getFetchesExecutor()->getMaxTasksCount();
    size_t busy_threads_in_pool = CurrentMetrics::values[CurrentMetrics::BackgroundFetchesPoolTask].load(std::memory_order_relaxed);
    if (busy_threads_in_pool >= replicated_fetches_pool_size)
    {
        disable_reason = fmt::format("Not executing fetch of part {} because {} fetches already executing, max {}.", entry.new_part_name, busy_threads_in_pool, replicated_fetches_pool_size);
        return false;
    }

    if (replicated_fetches_throttler->isThrottling())
    {
        disable_reason = fmt::format("Not executing fetch of part {} because fetches have already throttled by network settings "
                                     "<max_replicated_fetches_network_bandwidth> or <max_replicated_fetches_network_bandwidth_for_server>.", entry.new_part_name);
        return false;
    }

    if (entry.source_replica.empty())
    {
        auto part = getPartIfExists(entry.new_part_name, {MergeTreeDataPartState::Active, MergeTreeDataPartState::Outdated, MergeTreeDataPartState::Deleting});
        if (part && part->was_removed_as_broken)
        {
            disable_reason = fmt::format("Not executing fetch of part {} because we still have broken part with that name. "
                                         "Waiting for the broken part to be removed first.", entry.new_part_name);

            constexpr time_t min_interval_to_wakeup_cleanup_s = 30;
            if (entry.last_postpone_time + min_interval_to_wakeup_cleanup_s < time(nullptr))
                const_cast<StorageReplicatedMergeTree *>(this)->cleanup_thread.wakeup();
            return false;
        }
    }

    return true;
}

bool StorageReplicatedMergeTree::partIsAssignedToBackgroundOperation(const DataPartPtr & part) const
{
    return queue.isVirtualPart(part);
}

void StorageReplicatedMergeTree::mergeSelectingTask()
{
    if (!is_leader)
        return;

    const auto storage_settings_ptr = getSettings();
    const bool deduplicate = false; /// TODO: read deduplicate option from table config
    const Names deduplicate_by_columns = {};
    CreateMergeEntryResult create_result = CreateMergeEntryResult::Other;

    enum class AttemptStatus
    {
        EntryCreated,
        NeedRetry,
        Limited,
        CannotSelect,
    };

    auto try_assign_merge = [&]() -> AttemptStatus
    {
        /// We must select parts for merge under merge_selecting_mutex because other threads
        /// (OPTIMIZE queries) can assign new merges.
        std::lock_guard merge_selecting_lock(merge_selecting_mutex);

        auto zookeeper = getZooKeeperAndAssertNotReadonly();

        std::optional<ReplicatedMergeTreeMergePredicate> merge_pred;

        /// If many merges is already queued, then will queue only small enough merges.
        /// Otherwise merge queue could be filled with only large merges,
        /// and in the same time, many small parts could be created and won't be merged.

        auto merges_and_mutations_queued = queue.countMergesAndPartMutations();
        size_t merges_and_mutations_sum = merges_and_mutations_queued.merges + merges_and_mutations_queued.mutations;
        if (!canEnqueueBackgroundTask())
        {
            LOG_TRACE(log, "Reached memory limit for the background tasks ({}), so won't select new parts to merge or mutate."
                "Current background tasks memory usage: {}.",
                formatReadableSizeWithBinarySuffix(background_memory_tracker.getSoftLimit()),
                formatReadableSizeWithBinarySuffix(background_memory_tracker.get()));
            return AttemptStatus::Limited;
        }

        if (merges_and_mutations_sum >= storage_settings_ptr->max_replicated_merges_in_queue)
        {
            LOG_TRACE(log, "Number of queued merges ({}) and part mutations ({})"
                " is greater than max_replicated_merges_in_queue ({}), so won't select new parts to merge or mutate.",
                merges_and_mutations_queued.merges,
                merges_and_mutations_queued.mutations,
                storage_settings_ptr->max_replicated_merges_in_queue);
            return AttemptStatus::Limited;
        }

        UInt64 max_source_parts_size_for_merge = merger_mutator.getMaxSourcePartsSizeForMerge(
            storage_settings_ptr->max_replicated_merges_in_queue, merges_and_mutations_sum);

        UInt64 max_source_part_size_for_mutation = merger_mutator.getMaxSourcePartSizeForMutation();

        bool merge_with_ttl_allowed = merges_and_mutations_queued.merges_with_ttl < storage_settings_ptr->max_replicated_merges_with_ttl_in_queue &&
            getTotalMergesWithTTLInMergeList() < storage_settings_ptr->max_number_of_merges_with_ttl_in_pool;

        auto future_merged_part = std::make_shared<FutureMergedMutatedPart>();
        if (storage_settings.get()->assign_part_uuids)
            future_merged_part->uuid = UUIDHelpers::generateV4();

        bool can_assign_merge = max_source_parts_size_for_merge > 0;
        PartitionIdsHint partitions_to_merge_in;
        if (can_assign_merge)
        {
            auto lightweight_merge_pred = LocalMergePredicate(queue);
            partitions_to_merge_in = merger_mutator.getPartitionsThatMayBeMerged(
                max_source_parts_size_for_merge, lightweight_merge_pred, merge_with_ttl_allowed, NO_TRANSACTION_PTR);
            if (partitions_to_merge_in.empty())
                can_assign_merge = false;
            else
                merge_pred.emplace(queue.getMergePredicate(zookeeper, partitions_to_merge_in));
        }

        PreformattedMessage out_reason;
        if (can_assign_merge &&
            merger_mutator.selectPartsToMerge(future_merged_part, false, max_source_parts_size_for_merge, *merge_pred,
                merge_with_ttl_allowed, NO_TRANSACTION_PTR, out_reason, &partitions_to_merge_in) == SelectPartsDecision::SELECTED)
        {
            create_result = createLogEntryToMergeParts(
                zookeeper,
                future_merged_part->parts,
                future_merged_part->name,
                future_merged_part->uuid,
                future_merged_part->part_format,
                deduplicate,
                deduplicate_by_columns,
                /*cleanup*/ false,
                nullptr,
                merge_pred->getVersion(),
                future_merged_part->merge_type);


            if (create_result == CreateMergeEntryResult::Ok)
                return AttemptStatus::EntryCreated;
            if (create_result == CreateMergeEntryResult::LogUpdated)
                return AttemptStatus::NeedRetry;
        }

        /// If there are many mutations in queue, it may happen, that we cannot enqueue enough merges to merge all new parts
        if (max_source_part_size_for_mutation == 0 || merges_and_mutations_queued.mutations >= storage_settings_ptr->max_replicated_mutations_in_queue)
            return AttemptStatus::Limited;

        if (queue.countMutations() > 0)
        {
            /// We don't need the list of committing blocks to choose a part to mutate
            if (!merge_pred)
                merge_pred.emplace(queue.getMergePredicate(zookeeper, PartitionIdsHint{}));

            /// Choose a part to mutate.
            DataPartsVector data_parts = getDataPartsVectorForInternalUsage();
            for (const auto & part : data_parts)
            {
                if (part->getBytesOnDisk() > max_source_part_size_for_mutation)
                    continue;

                std::optional<std::pair<Int64, int>> desired_mutation_version = merge_pred->getDesiredMutationVersion(part);
                if (!desired_mutation_version)
                    continue;

                create_result = createLogEntryToMutatePart(
                    *part,
                    future_merged_part->uuid,
                    desired_mutation_version->first,
                    desired_mutation_version->second,
                    merge_pred->getVersion());

                if (create_result == CreateMergeEntryResult::Ok)
                    return AttemptStatus::EntryCreated;
                if (create_result == CreateMergeEntryResult::LogUpdated)
                    return AttemptStatus::NeedRetry;
            }
        }

        return AttemptStatus::CannotSelect;
    };

    AttemptStatus result = AttemptStatus::CannotSelect;
    try
    {
        result = try_assign_merge();
    }
    catch (...)
    {
        tryLogCurrentException(log, __PRETTY_FUNCTION__);
    }


    Float32 new_sleep_ms = merge_selecting_sleep_ms;
    if (result == AttemptStatus::EntryCreated || result == AttemptStatus::NeedRetry)
        new_sleep_ms /= storage_settings_ptr->merge_selecting_sleep_slowdown_factor;
    else if (result == AttemptStatus::CannotSelect)
        new_sleep_ms *= storage_settings_ptr->merge_selecting_sleep_slowdown_factor;
    new_sleep_ms *= std::uniform_real_distribution<Float32>(1.f, 1.1f)(thread_local_rng);
    merge_selecting_sleep_ms = static_cast<UInt64>(new_sleep_ms);

    if (merge_selecting_sleep_ms < storage_settings_ptr->merge_selecting_sleep_ms)
        merge_selecting_sleep_ms = storage_settings_ptr->merge_selecting_sleep_ms;
    if (merge_selecting_sleep_ms > storage_settings_ptr->max_merge_selecting_sleep_ms)
        merge_selecting_sleep_ms = storage_settings_ptr->max_merge_selecting_sleep_ms;

    if (result == AttemptStatus::EntryCreated)
        merge_selecting_task->schedule();
    else
    {
        LOG_TRACE(log, "Scheduling next merge selecting task after {}ms", merge_selecting_sleep_ms);
        merge_selecting_task->scheduleAfter(merge_selecting_sleep_ms);
    }
}


void StorageReplicatedMergeTree::mutationsFinalizingTask()
{
    bool needs_reschedule = false;

    try
    {
        needs_reschedule = queue.tryFinalizeMutations(getZooKeeperAndAssertNotReadonly());
    }
    catch (...)
    {
        tryLogCurrentException(log, __PRETTY_FUNCTION__);
        needs_reschedule = true;
    }

    if (needs_reschedule)
    {
        mutations_finalizing_task->scheduleAfter(MUTATIONS_FINALIZING_SLEEP_MS);
    }
    else
    {
        /// Even if no mutations seems to be done or appeared we are trying to
        /// finalize them in background because manual control the launch of
        /// this function is error prone. This can lead to mutations that
        /// processed all the parts but have is_done=0 state for a long time. Or
        /// killed mutations, which are also considered as undone.
        mutations_finalizing_task->scheduleAfter(MUTATIONS_FINALIZING_IDLE_SLEEP_MS);
    }
}


StorageReplicatedMergeTree::CreateMergeEntryResult StorageReplicatedMergeTree::createLogEntryToMergeParts(
    zkutil::ZooKeeperPtr & zookeeper,
    const DataPartsVector & parts,
    const String & merged_name,
    const UUID & merged_part_uuid,
    const MergeTreeDataPartFormat & merged_part_format,
    bool deduplicate,
    const Names & deduplicate_by_columns,
    bool cleanup,
    ReplicatedMergeTreeLogEntryData * out_log_entry,
    int32_t log_version,
    MergeType merge_type)
{
    Strings exists_paths;
    exists_paths.reserve(parts.size());
    for (const auto & part : parts)
        exists_paths.emplace_back(fs::path(replica_path) / "parts" / part->name);

    auto exists_results = zookeeper->exists(exists_paths);
    bool all_in_zk = true;
    for (size_t i = 0; i < parts.size(); ++i)
    {
        /// If there is no information about part in ZK, we will not merge it.
        if (exists_results[i].error == Coordination::Error::ZNONODE)
        {
            all_in_zk = false;

            const auto & part = parts[i];
            if (part->modification_time + MAX_AGE_OF_LOCAL_PART_THAT_WASNT_ADDED_TO_ZOOKEEPER < time(nullptr))
            {
                LOG_WARNING(log, "Part {} (that was selected for merge) with age {} seconds exists locally but not in ZooKeeper. Won't do merge with that part and will check it.", part->name, (time(nullptr) - part->modification_time));
                enqueuePartForCheck(part->name);
            }
        }
    }

    if (!all_in_zk)
        return CreateMergeEntryResult::MissingPart;

    ReplicatedMergeTreeLogEntryData entry;
    entry.type = LogEntry::MERGE_PARTS;
    entry.source_replica = replica_name;
    entry.new_part_name = merged_name;
    entry.new_part_uuid = merged_part_uuid;
    entry.new_part_format = merged_part_format;
    entry.merge_type = merge_type;
    entry.deduplicate = deduplicate;
    entry.deduplicate_by_columns = deduplicate_by_columns;
    entry.cleanup = cleanup;
    entry.create_time = time(nullptr);

    for (const auto & part : parts)
        entry.source_parts.push_back(part->name);

    Coordination::Requests ops;
    Coordination::Responses responses;

    ops.emplace_back(zkutil::makeCreateRequest(
        fs::path(zookeeper_path) / "log/log-", entry.toString(),
        zkutil::CreateMode::PersistentSequential));

    ops.emplace_back(zkutil::makeSetRequest(
        fs::path(zookeeper_path) / "log", "", log_version)); /// Check and update version.

    Coordination::Error code = zookeeper->tryMulti(ops, responses);

    if (code == Coordination::Error::ZOK)
    {
        String path_created = dynamic_cast<const Coordination::CreateResponse &>(*responses.front()).path_created;
        entry.znode_name = path_created.substr(path_created.find_last_of('/') + 1);

        ProfileEvents::increment(ProfileEvents::CreatedLogEntryForMerge);
        LOG_TRACE(log, "Created log entry {} for merge {}", path_created, merged_name);
    }
    else if (code == Coordination::Error::ZBADVERSION)
    {
        ProfileEvents::increment(ProfileEvents::NotCreatedLogEntryForMerge);
        LOG_TRACE(log, "Log entry is not created for merge {} because log was updated", merged_name);
        return CreateMergeEntryResult::LogUpdated;
    }
    else
    {
        zkutil::KeeperMultiException::check(code, ops, responses);
    }

    if (out_log_entry)
        *out_log_entry = entry;

    return CreateMergeEntryResult::Ok;
}


StorageReplicatedMergeTree::CreateMergeEntryResult StorageReplicatedMergeTree::createLogEntryToMutatePart(
    const IMergeTreeDataPart & part, const UUID & new_part_uuid, Int64 mutation_version, int32_t alter_version, int32_t log_version)
{
    auto zookeeper = getZooKeeper();

    /// If there is no information about part in ZK, we will not mutate it.
    if (!zookeeper->exists(fs::path(replica_path) / "parts" / part.name))
    {
        if (part.modification_time + MAX_AGE_OF_LOCAL_PART_THAT_WASNT_ADDED_TO_ZOOKEEPER < time(nullptr))
        {
            LOG_WARNING(log, "Part {} (that was selected for mutation) with age {} seconds exists locally but not in ZooKeeper."
                " Won't mutate that part and will check it.", part.name, (time(nullptr) - part.modification_time));
            enqueuePartForCheck(part.name);
        }

        return CreateMergeEntryResult::MissingPart;
    }

    MergeTreePartInfo new_part_info = part.info;
    new_part_info.mutation = mutation_version;

    String new_part_name = part.getNewName(new_part_info);

    ReplicatedMergeTreeLogEntryData entry;
    entry.type = LogEntry::MUTATE_PART;
    entry.source_replica = replica_name;
    entry.source_parts.push_back(part.name);
    entry.new_part_name = new_part_name;
    entry.new_part_uuid = new_part_uuid;
    entry.create_time = time(nullptr);
    entry.alter_version = alter_version;

    Coordination::Requests ops;
    Coordination::Responses responses;

    ops.emplace_back(zkutil::makeCreateRequest(
        fs::path(zookeeper_path) / "log/log-", entry.toString(),
        zkutil::CreateMode::PersistentSequential));

    ops.emplace_back(zkutil::makeSetRequest(
        fs::path(zookeeper_path) / "log", "", log_version)); /// Check and update version.

    Coordination::Error code = zookeeper->tryMulti(ops, responses);

    if (code == Coordination::Error::ZBADVERSION)
    {
        ProfileEvents::increment(ProfileEvents::NotCreatedLogEntryForMutation);
        LOG_TRACE(log, "Log entry is not created for mutation {} because log was updated", new_part_name);
        return CreateMergeEntryResult::LogUpdated;
    }

    zkutil::KeeperMultiException::check(code, ops, responses);

    ProfileEvents::increment(ProfileEvents::CreatedLogEntryForMutation);
    LOG_TRACE(log, "Created log entry for mutation {}", new_part_name);
    return CreateMergeEntryResult::Ok;
}


void StorageReplicatedMergeTree::getRemovePartFromZooKeeperOps(const String & part_name, Coordination::Requests & ops, bool has_children)
{
    String part_path = fs::path(replica_path) / "parts" / part_name;

    if (has_children)
    {
        ops.emplace_back(zkutil::makeRemoveRequest(fs::path(part_path) / "checksums", -1));
        ops.emplace_back(zkutil::makeRemoveRequest(fs::path(part_path) / "columns", -1));
    }
    ops.emplace_back(zkutil::makeRemoveRequest(part_path, -1));
}

void StorageReplicatedMergeTree::removePartAndEnqueueFetch(const String & part_name, bool storage_init)
{
    auto zookeeper = getZooKeeper();

    DataPartPtr broken_part;
    auto outdate_broken_part = [this, &broken_part]()
    {
        if (!broken_part)
            return;
        DataPartsLock lock = lockParts();
        if (broken_part->getState() == DataPartState::Active)
            removePartsFromWorkingSet(NO_TRANSACTION_RAW, {broken_part}, true, &lock);
        broken_part.reset();
        cleanup_thread.wakeup();
    };

    /// We don't know exactly what happened to broken part
    /// and we are going to remove all covered log entries.
    /// It's quite dangerous, so clone covered parts to detached.
    auto broken_part_info = MergeTreePartInfo::fromPartName(part_name, format_version);

    auto partition_range = getDataPartsVectorInPartitionForInternalUsage({MergeTreeDataPartState::Active, MergeTreeDataPartState::Outdated},
                                                                         broken_part_info.partition_id);
    Strings detached_parts;
    for (const auto & part : partition_range)
    {
        if (!broken_part_info.contains(part->info))
            continue;

        if (broken_part_info == part->info)
        {
            chassert(!broken_part);
            chassert(!storage_init);
            part->was_removed_as_broken = true;
            part->makeCloneInDetached("broken", getInMemoryMetadataPtr(), /*disk_transaction*/ {});
            broken_part = part;
        }
        else
        {
            part->makeCloneInDetached("covered-by-broken", getInMemoryMetadataPtr(), /*disk_transaction*/ {});
        }
        detached_parts.push_back(part->name);
    }
    LOG_WARNING(log, "Detached {} parts covered by broken part {}: {}", detached_parts.size(), part_name, fmt::join(detached_parts, ", "));

    ThreadFuzzer::maybeInjectSleep();
    ThreadFuzzer::maybeInjectMemoryLimitException();

    /// It's possible that queue contains entries covered by part_name.
    /// For example, we had GET_PART all_1_42_5 and MUTATE_PART all_1_42_5_63,
    /// then all_1_42_5_63 was executed by fetching, but part was written to disk incorrectly.
    /// In this case we have to remove it as broken and create GET_PART all_1_42_5_63 to fetch it again,
    /// but GET_PART all_1_42_5 may be still in the queue.
    /// We should remove all covered entries before creating GET_PART entry, because:
    ///    1. In the situation described above, we do not know how to merge/mutate all_1_42_5_63 from all_1_42_5,
    ///       so GET_PART all_1_42_5 (and all source parts) is useless. The only thing we can do is to fetch all_1_42_5_63.
    ///    2. If all_1_42_5_63 is lost, then replication may stuck waiting for all_1_42_5_63 to appear,
    ///       because we may have some covered parts (more precisely, parts with the same min and max blocks)
    queue.removePartProducingOpsInRange(zookeeper, broken_part_info, /* covering_entry= */ {});

    ThreadFuzzer::maybeInjectSleep();
    ThreadFuzzer::maybeInjectMemoryLimitException();

    String part_path = fs::path(replica_path) / "parts" / part_name;

    while (true)
    {
        if (shutdown_called || partial_shutdown_called)
            throw Exception(ErrorCodes::ABORTED, "Cannot remove part because shutdown called");

        Coordination::Requests ops;

        time_t part_create_time = 0;
        Coordination::Stat stat;
        bool exists_in_zookeeper = zookeeper->exists(part_path, &stat);
        if (exists_in_zookeeper)
        {
            /// Update version of /is_lost node to avoid race condition with cloneReplica(...).
            /// cloneReplica(...) expects that if some entry was executed, then its new_part_name is added to /parts,
            /// but we are going to remove it from /parts and add to queue again.
            Coordination::Stat is_lost_stat;
            String is_lost_value = zookeeper->get(replica_path + "/is_lost", &is_lost_stat);
            chassert(is_lost_value == "0");
            ops.emplace_back(zkutil::makeSetRequest(replica_path + "/is_lost", is_lost_value, is_lost_stat.version));

            part_create_time = stat.ctime / 1000;
            getRemovePartFromZooKeeperOps(part_name, ops, stat.numChildren > 0);
        }

        if (!storage_init)
        {
            /// We use merge predicate + version check here, because DROP RANGE update log version and we are trying to avoid race with it. We must be sure, that our part
            /// was not dropped, otherwise we will have fetch entry, but no virtual part for it (DROP RANGE will remove it). So bad sequence is the following:
            /// 1) Create DROP PART in log for broken_part (for example because it's not only broken, but also empty)
            /// 1.5) Pull to log and start execution (removePartProducingOpsInRange)
            /// 2) Execute this method (create GET PART for broken part)
            /// 3) Finish DROP PART execution (remove part from virtual parts)
            /// 4) Now we get GET PART for broken part which is absent in virtual parts == bug
            ///
            /// Because of version check this method will never create FETCH if drop part exists

            ReplicatedMergeTreeMergePredicate merge_pred = queue.getMergePredicate(zookeeper, PartitionIdsHint{broken_part_info.partition_id});
            if (merge_pred.isGoingToBeDropped(broken_part_info))
            {
                LOG_INFO(log, "Broken part {} is covered by drop range, don't need to fetch it", part_name);
                outdate_broken_part();
                return;
            }

            /// Check that our version of log (and queue) is the most fresh. Otherwise don't create new entry fetch entry.
            ops.emplace_back(zkutil::makeCheckRequest(fs::path(zookeeper_path) / "log", merge_pred.getVersion()));
        }

        LogEntryPtr log_entry = std::make_shared<LogEntry>();
        log_entry->type = LogEntry::GET_PART;
        log_entry->create_time = part_create_time;
        log_entry->source_replica = "";
        log_entry->new_part_name = part_name;

        ops.emplace_back(zkutil::makeCreateRequest(
            fs::path(replica_path) / "queue/queue-", log_entry->toString(),
            zkutil::CreateMode::PersistentSequential));

        Coordination::Responses results;
        auto rc = zookeeper->tryMulti(ops, results, /* check_session_valid */ true);

        if (rc == Coordination::Error::ZBADVERSION)
        {
            LOG_TRACE(log, "Log updated, cannot create fetch entry for part {}, will retry.", part_name);
            continue;
        }

        zkutil::KeeperMultiException::check(rc, ops, results);

        String path_created = dynamic_cast<const Coordination::CreateResponse &>(*results.back()).path_created;
        log_entry->znode_name = path_created.substr(path_created.find_last_of('/') + 1);
        LOG_DEBUG(log, "Created entry {} to fetch missing part {}", log_entry->znode_name, part_name);
        queue.insert(zookeeper, log_entry);

        /// Make the part outdated after creating the log entry.
        /// Otherwise, if we failed to create the entry, cleanup thread could remove the part from ZooKeeper (leading to diverged replicas)
        outdate_broken_part();
        return;
    }
}


void StorageReplicatedMergeTree::startBeingLeader()
{
    auto zookeeper = getZooKeeper();

    if (!getSettings()->replicated_can_become_leader)
    {
        LOG_INFO(log, "Will not enter leader election because replicated_can_become_leader=0");
        return;
    }

    zkutil::checkNoOldLeaders(log.load(), *zookeeper, fs::path(zookeeper_path) / "leader_election");

    LOG_INFO(log, "Became leader");
    is_leader = true;
}

void StorageReplicatedMergeTree::stopBeingLeader()
{
    if (!is_leader)
    {
        LOG_TRACE(log, "stopBeingLeader called but we are not a leader already");
        return;
    }

    LOG_INFO(log, "Stopped being leader");
    is_leader = false;
}

bool StorageReplicatedMergeTree::checkReplicaHavePart(const String & replica, const String & part_name)
{
    auto zookeeper = getZooKeeper();
    return zookeeper->exists(fs::path(zookeeper_path) / "replicas" / replica / "parts" / part_name);
}

String StorageReplicatedMergeTree::findReplicaHavingPart(const String & part_name, bool active)
{
    auto zookeeper = getZooKeeper();
    Strings replicas = zookeeper->getChildren(fs::path(zookeeper_path) / "replicas");

    /// Select replicas in uniformly random order.
    std::shuffle(replicas.begin(), replicas.end(), thread_local_rng);

    LOG_TRACE(log, "Candidate replicas: {}", replicas.size());

    for (const String & replica : replicas)
    {
        /// We aren't interested in ourself.
        if (replica == replica_name)
            continue;

        LOG_TRACE(log, "Candidate replica: {}", replica);

        if (checkReplicaHavePart(replica, part_name) &&
            (!active || zookeeper->exists(fs::path(zookeeper_path) / "replicas" / replica / "is_active")))
            return replica;

        /// Obviously, replica could become inactive or even vanish after return from this method.
    }

    return {};
}

void StorageReplicatedMergeTree::addLastSentPart(const MergeTreePartInfo & info)
{
    {
        std::lock_guard lock(last_sent_parts_mutex);
        last_sent_parts.emplace_back(info);
        static constexpr size_t LAST_SENT_PARS_WINDOW_SIZE = 1000;
        while (last_sent_parts.size() > LAST_SENT_PARS_WINDOW_SIZE)
            last_sent_parts.pop_front();
    }

    last_sent_parts_cv.notify_all();
}

void StorageReplicatedMergeTree::waitForUniquePartsToBeFetchedByOtherReplicas(StorageReplicatedMergeTree::ShutdownDeadline shutdown_deadline_)
{
    /// Will be true in case in case of query
    if (CurrentThread::isInitialized() && CurrentThread::get().getQueryContext() != nullptr)
    {
        LOG_TRACE(log, "Will not wait for unique parts to be fetched by other replicas because shutdown called from DROP/DETACH query");
        return;
    }

    if (!shutdown_called.load())
        throw Exception(ErrorCodes::LOGICAL_ERROR, "Called waitForUniquePartsToBeFetchedByOtherReplicas before shutdown, it's a bug");

    auto settings_ptr = getSettings();

    auto wait_ms = settings_ptr->wait_for_unique_parts_send_before_shutdown_ms.totalMilliseconds();
    if (wait_ms == 0)
    {
        LOG_INFO(log, "Will not wait for unique parts to be fetched by other replicas because wait time is zero");
        return;
    }

    if (shutdown_deadline_ <= std::chrono::system_clock::now())
    {
        LOG_INFO(log, "Will not wait for unique parts to be fetched by other replicas because shutdown_deadline already passed");
        return;
    }

    auto zookeeper = getZooKeeperIfTableShutDown();

    auto unique_parts_set = findReplicaUniqueParts(replica_name, zookeeper_path, format_version, zookeeper, log.load());
    if (unique_parts_set.empty())
    {
        LOG_INFO(log, "Will not wait for unique parts to be fetched because we don't have any unique parts");
        return;
    }
    else
    {
        LOG_INFO(log, "Will wait for {} unique parts to be fetched", unique_parts_set.size());
    }

    auto wait_predicate = [&] () -> bool
    {
        for (auto it = unique_parts_set.begin(); it != unique_parts_set.end();)
        {
            const auto & part = *it;

            bool found = false;
            for (const auto & sent_part : last_sent_parts | std::views::reverse)
            {
                if (sent_part.contains(part))
                {
                    LOG_TRACE(log, "Part {} was fetched by some replica", part.getPartNameForLogs());
                    found = true;
                    it = unique_parts_set.erase(it);
                    break;
                }
            }
            if (!found)
                break;
        }
        return unique_parts_set.empty();
    };

    std::unique_lock lock(last_sent_parts_mutex);
    if (!last_sent_parts_cv.wait_until(lock, shutdown_deadline_, wait_predicate))
        LOG_INFO(log, "Failed to wait for unique parts to be fetched in {} ms, {} parts can be left on this replica", wait_ms, unique_parts_set.size());
    else
        LOG_INFO(log, "Successfully waited all the parts");
}

std::set<MergeTreePartInfo> StorageReplicatedMergeTree::findReplicaUniqueParts(const String & replica_name_, const String & zookeeper_path_, MergeTreeDataFormatVersion format_version_, zkutil::ZooKeeper::Ptr zookeeper_, LoggerPtr log_)
{
    if (!zookeeper_->exists(fs::path(zookeeper_path_) / "replicas" / replica_name_ / "is_active"))
    {
        LOG_INFO(log_, "Our replica is not active, nobody will try to fetch anything");
        return {};
    }

    Strings replicas = zookeeper_->getChildren(fs::path(zookeeper_path_) / "replicas");
    Strings our_parts;
    std::vector<ActiveDataPartSet> data_parts_on_replicas;
    for (const String & replica : replicas)
    {
        if (!zookeeper_->exists(fs::path(zookeeper_path_) / "replicas" / replica / "is_active"))
        {
            LOG_TRACE(log_, "Replica {} is not active, skipping", replica);
            continue;
        }

        Strings parts = zookeeper_->getChildren(fs::path(zookeeper_path_) / "replicas" / replica / "parts");
        if (replica == replica_name_)
        {
            LOG_TRACE(log_, "Our replica parts collected {}", replica);
            our_parts = parts;
        }
        else
        {
            LOG_TRACE(log_, "Fetching parts for replica {}: [{}]", replica, fmt::join(parts, ", "));
            data_parts_on_replicas.emplace_back(format_version_, parts);
        }
    }

    if (data_parts_on_replicas.empty())
    {
        LOG_TRACE(log_, "Has no active replicas, will no try to wait for fetch");
        return {};
    }

    std::set<MergeTreePartInfo> our_unique_parts;
    for (const auto & part : our_parts)
    {
        bool found = false;
        for (const auto & active_parts_set : data_parts_on_replicas)
        {
            if (!active_parts_set.getContainingPart(part).empty())
            {
                found = true;
                break;
            }
        }

        if (!found)
        {
            LOG_TRACE(log_, "Part not {} found on other replicas", part);
            our_unique_parts.emplace(MergeTreePartInfo::fromPartName(part, format_version_));
        }
    }

    if (!our_parts.empty() && our_unique_parts.empty())
        LOG_TRACE(log_, "All parts found on replicas");

    return our_unique_parts;
}

String StorageReplicatedMergeTree::findReplicaHavingCoveringPart(LogEntry & entry, bool active)
{
    String dummy;
    return findReplicaHavingCoveringPartImplLowLevel(&entry, entry.new_part_name, dummy, active);
}

String StorageReplicatedMergeTree::findReplicaHavingCoveringPartImplLowLevel(LogEntry * entry, const String & part_name, String & found_part_name, bool active)
{
    auto zookeeper = getZooKeeper();
    Strings replicas = zookeeper->getChildren(fs::path(zookeeper_path) / "replicas");

    /// Select replicas in uniformly random order.
    std::shuffle(replicas.begin(), replicas.end(), thread_local_rng);

    for (const String & replica : replicas)
    {
        if (replica == replica_name)
            continue;

        if (active && !zookeeper->exists(fs::path(zookeeper_path) / "replicas" / replica / "is_active"))
            continue;

        String largest_part_found;
        Strings parts = zookeeper->getChildren(fs::path(zookeeper_path) / "replicas" / replica / "parts");
        for (const String & part_on_replica : parts)
        {
            if (part_on_replica == part_name
                || MergeTreePartInfo::contains(part_on_replica, part_name, format_version))
            {
                if (largest_part_found.empty()
                    || MergeTreePartInfo::contains(part_on_replica, largest_part_found, format_version))
                {
                    largest_part_found = part_on_replica;
                }
            }
        }

        if (!largest_part_found.empty())
        {
            found_part_name = largest_part_found;
            bool the_same_part = largest_part_found == part_name;

            /// Make a check in case if selected part differs from source part
            if (!the_same_part && entry)
            {
                String reject_reason;
                if (!queue.addFuturePartIfNotCoveredByThem(largest_part_found, *entry, reject_reason))
                {
                    LOG_INFO(log, "Will not fetch part {} covering {}. {}", largest_part_found, part_name, reject_reason);
                    return {};
                }
            }

            return replica;
        }
    }

    return {};
}


bool StorageReplicatedMergeTree::findReplicaHavingCoveringPart(
    const String & part_name, bool active)
{
    String dummy;
    return !findReplicaHavingCoveringPartImplLowLevel(/* entry */ nullptr, part_name, dummy, active).empty();
}


/** If a quorum is tracked for a part, update information about it in ZK.
  */
void StorageReplicatedMergeTree::updateQuorum(const String & part_name, bool is_parallel)
{
    if (is_parallel && format_version < MERGE_TREE_DATA_MIN_FORMAT_VERSION_WITH_CUSTOM_PARTITIONING)
        throw Exception(ErrorCodes::NOT_IMPLEMENTED, "Parallel quorum inserts are not compatible with the deprecated syntax of *MergeTree engines");

    auto zookeeper = getZooKeeper();

    /// Information on which replicas a part has been added, if the quorum has not yet been reached.
    String quorum_status_path = fs::path(zookeeper_path) / "quorum" / "status";
    if (is_parallel)
        quorum_status_path = fs::path(zookeeper_path) / "quorum" / "parallel" / part_name;
    /// The name of the previous part for which the quorum was reached.
    const String quorum_last_part_path = fs::path(zookeeper_path) / "quorum" / "last_part";

    String value;
    Coordination::Stat stat;

    /// If there is no node, then all quorum INSERTs have already reached the quorum, and nothing is needed.
    while (zookeeper->tryGet(quorum_status_path, value, &stat))
    {
        ReplicatedMergeTreeQuorumEntry quorum_entry(value);
        if (quorum_entry.part_name != part_name)
        {
            LOG_TRACE(log, "Quorum {}, already achieved for part {} current part {}",
                      quorum_status_path, part_name, quorum_entry.part_name);
            /// The quorum has already been achieved. Moreover, another INSERT with a quorum has already started.
            break;
        }

        quorum_entry.replicas.insert(replica_name);

        if (quorum_entry.replicas.size() >= quorum_entry.required_number_of_replicas)
        {
            /// The quorum is reached. Delete the node, and update information about the last part that was successfully written with quorum.
            LOG_TRACE(log, "Got {} (of {} required) replicas confirmed quorum {}, going to remove node",
                      quorum_entry.replicas.size(), quorum_entry.required_number_of_replicas, quorum_status_path);

            Coordination::Requests ops;
            Coordination::Responses responses;

            if (!is_parallel)
            {
                Coordination::Stat added_parts_stat;
                String old_added_parts = zookeeper->get(quorum_last_part_path, &added_parts_stat);

                ReplicatedMergeTreeQuorumAddedParts parts_with_quorum(format_version);

                if (!old_added_parts.empty())
                    parts_with_quorum.fromString(old_added_parts);

                auto part_info = MergeTreePartInfo::fromPartName(part_name, format_version);
                /// We store one last part which reached quorum for each partition.
                parts_with_quorum.added_parts[part_info.partition_id] = part_name;

                String new_added_parts = parts_with_quorum.toString();

                ops.emplace_back(zkutil::makeRemoveRequest(quorum_status_path, stat.version));
                ops.emplace_back(zkutil::makeSetRequest(quorum_last_part_path, new_added_parts, added_parts_stat.version));
            }
            else
                ops.emplace_back(zkutil::makeRemoveRequest(quorum_status_path, stat.version));

            auto code = zookeeper->tryMulti(ops, responses);

            if (code == Coordination::Error::ZOK)
            {
                break;
            }
            else if (code == Coordination::Error::ZNONODE)
            {
                /// The quorum has already been achieved.
                break;
            }
            else if (code == Coordination::Error::ZBADVERSION)
            {
                /// Node was updated meanwhile. We must re-read it and repeat all the actions.
                continue;
            }
            else
                throw Coordination::Exception::fromPath(code, quorum_status_path);
        }
        else
        {
            LOG_TRACE(log, "Quorum {} still not satisfied (have only {} of {} replicas), updating node",
                      quorum_status_path, quorum_entry.replicas.size(), quorum_entry.required_number_of_replicas);
            /// We update the node, registering there one more replica.
            auto code = zookeeper->trySet(quorum_status_path, quorum_entry.toString(), stat.version);

            if (code == Coordination::Error::ZOK)
            {
                break;
            }
            else if (code == Coordination::Error::ZNONODE)
            {
                /// The quorum has already been achieved.
                break;
            }
            else if (code == Coordination::Error::ZBADVERSION)
            {
                /// Node was updated meanwhile. We must re-read it and repeat all the actions.
                continue;
            }
            else
                throw Coordination::Exception::fromPath(code, quorum_status_path);
        }
    }
}


void StorageReplicatedMergeTree::cleanLastPartNode(const String & partition_id)
{
    auto zookeeper = getZooKeeper();

    LOG_DEBUG(log, "Cleaning up last part node for partition {}", partition_id);

    /// The name of the previous part for which the quorum was reached.
    const String quorum_last_part_path = fs::path(zookeeper_path) / "quorum" / "last_part";

    /// Delete information from "last_part" node.

    while (true)
    {
        if (shutdown_called || partial_shutdown_called)
            throw Exception(ErrorCodes::ABORTED, "Cannot clean last part node because shutdown called");

        Coordination::Stat added_parts_stat;
        String old_added_parts = zookeeper->get(quorum_last_part_path, &added_parts_stat);

        ReplicatedMergeTreeQuorumAddedParts parts_with_quorum(format_version);

        if (!old_added_parts.empty())
            parts_with_quorum.fromString(old_added_parts);

        /// Delete information about particular partition.
        if (!parts_with_quorum.added_parts.contains(partition_id))
        {
            /// There is no information about interested part.
            LOG_TEST(log, "There is no information about the partition");
            break;
        }

        parts_with_quorum.added_parts.erase(partition_id);

        String new_added_parts = parts_with_quorum.toString();

        auto code = zookeeper->trySet(quorum_last_part_path, new_added_parts, added_parts_stat.version);

        if (code == Coordination::Error::ZOK)
        {
            LOG_DEBUG(log, "Last parent node for partition {} is cleaned up", partition_id);
            break;
        }
        else if (code == Coordination::Error::ZNONODE)
        {
            /// Node is deleted. It is impossible, but it is Ok.
            LOG_WARNING(log, "The last part node {} was deleted", quorum_last_part_path);
            break;
        }
        else if (code == Coordination::Error::ZBADVERSION)
        {
            /// Node was updated meanwhile. We must re-read it and repeat all the actions.
            continue;
        }
        else
            throw Coordination::Exception::fromPath(code, quorum_last_part_path);
    }
}


bool StorageReplicatedMergeTree::partIsInsertingWithParallelQuorum(const MergeTreePartInfo & part_info) const
{
    auto zookeeper = getZooKeeper();
    return zookeeper->exists(fs::path(zookeeper_path) / "quorum" / "parallel" / part_info.getPartNameV1());
}


bool StorageReplicatedMergeTree::partIsLastQuorumPart(const MergeTreePartInfo & part_info) const
{
    auto zookeeper = getZooKeeper();

    const String parts_with_quorum_path = fs::path(zookeeper_path) / "quorum" / "last_part";

    String parts_with_quorum_str = zookeeper->get(parts_with_quorum_path);

    if (parts_with_quorum_str.empty())
        return false;

    ReplicatedMergeTreeQuorumAddedParts parts_with_quorum(format_version);
    parts_with_quorum.fromString(parts_with_quorum_str);

    auto partition_it = parts_with_quorum.added_parts.find(part_info.partition_id);
    if (partition_it == parts_with_quorum.added_parts.end())
        return false;

    return partition_it->second == part_info.getPartNameAndCheckFormat(format_version);
}


bool StorageReplicatedMergeTree::fetchPart(
    const String & part_name,
    const StorageMetadataPtr & metadata_snapshot,
    const String & source_zookeeper_name,
    const String & source_replica_path,
    bool to_detached,
    size_t quorum,
    zkutil::ZooKeeper::Ptr zookeeper_,
    bool try_fetch_shared)
{
    if (isStaticStorage())
        throw Exception(ErrorCodes::TABLE_IS_READ_ONLY, "Table is in readonly mode due to static storage");

    auto zookeeper = zookeeper_ ? zookeeper_ : getZooKeeper();
    const auto part_info = MergeTreePartInfo::fromPartName(part_name, format_version);

    if (!to_detached)
    {
        if (auto part = getPartIfExists(part_info, {MergeTreeDataPartState::Outdated, MergeTreeDataPartState::Deleting}))
        {
            LOG_DEBUG(log, "Part {} should be deleted after previous attempt before fetch", part->name);
            /// Force immediate parts cleanup to delete the part that was left from the previous fetch attempt.
            cleanup_thread.wakeup();
            return false;
        }
    }

    {
        std::lock_guard lock(currently_fetching_parts_mutex);
        if (!currently_fetching_parts.insert(part_name).second)
        {
            LOG_DEBUG(log, "Part {} is already fetching right now", part_name);
            return false;
        }
    }

    SCOPE_EXIT_MEMORY
    ({
        std::lock_guard lock(currently_fetching_parts_mutex);
        currently_fetching_parts.erase(part_name);
    });

    LOG_DEBUG(log, "Fetching part {} from {}:{}", part_name, source_zookeeper_name, source_replica_path);

    auto settings_ptr = getSettings();
    TableLockHolder table_lock_holder;
    if (!to_detached)
        table_lock_holder = lockForShare(RWLockImpl::NO_QUERY, settings_ptr->lock_acquire_timeout_for_background_operations);

    /// Logging
    Stopwatch stopwatch;
    MutableDataPartPtr part;
    DataPartsVector replaced_parts;
    ProfileEventsScope profile_events_scope;

    auto write_part_log = [&] (const ExecutionStatus & execution_status)
    {
        writePartLog(
            PartLogElement::DOWNLOAD_PART, execution_status, stopwatch.elapsed(),
            part_name, part, replaced_parts, nullptr,
            profile_events_scope.getSnapshot());
    };

    auto is_zero_copy_part = [&settings_ptr](const auto & data_part)
    {
        return settings_ptr->allow_remote_fs_zero_copy_replication && data_part->isStoredOnRemoteDiskWithZeroCopySupport();
    };

    DataPartPtr part_to_clone;
    {
        /// If the desired part is a result of a part mutation, try to find the source part and compare
        /// its checksums to the checksums of the desired part. If they match, we can just clone the local part.

        /// If we have the source part, its part_info will contain covered_part_info.
        auto covered_part_info = part_info;
        covered_part_info.mutation = 0;
        auto source_part = getActiveContainingPart(covered_part_info);

        /// Fetch for zero-copy replication is cheap and straightforward, so we don't use local clone here
        if (source_part && !is_zero_copy_part(source_part))
        {
            auto source_part_header = ReplicatedMergeTreePartHeader::fromColumnsAndChecksums(
                source_part->getColumns(), source_part->checksums);

            String part_path = fs::path(source_replica_path) / "parts" / part_name;
            String part_znode = zookeeper->get(part_path);

            std::optional<ReplicatedMergeTreePartHeader> desired_part_header;
            if (!part_znode.empty())
            {
                desired_part_header = ReplicatedMergeTreePartHeader::fromString(part_znode);
            }
            else
            {
                String columns_str;
                String checksums_str;

                if (zookeeper->tryGet(fs::path(part_path) / "columns", columns_str) &&
                    zookeeper->tryGet(fs::path(part_path) / "checksums", checksums_str))
                {
                    desired_part_header = ReplicatedMergeTreePartHeader::fromColumnsAndChecksumsZNodes(columns_str, checksums_str);
                }
                else
                {
                    LOG_INFO(log, "Not checking checksums of part {} with replica {}:{} because part was removed from ZooKeeper",
                        part_name, source_zookeeper_name, source_replica_path);
                }
            }

            /// Checking both checksums and columns hash. For example we can have empty part
            /// with same checksums but different columns. And we attaching it exception will
            /// be thrown.
            if (desired_part_header
                && source_part_header.getColumnsHash() == desired_part_header->getColumnsHash()
                && source_part_header.getChecksums() == desired_part_header->getChecksums())
            {
                LOG_TRACE(log, "Found local part {} with the same checksums and columns hash as {}", source_part->name, part_name);
                part_to_clone = source_part;
            }
        }
    }

    ReplicatedMergeTreeAddress address;
    ConnectionTimeouts timeouts;
    String interserver_scheme;
    InterserverCredentialsPtr credentials;
    std::optional<CurrentlySubmergingEmergingTagger> tagger_ptr;
    std::function<MutableDataPartPtr()> get_part;
    scope_guard part_directory_lock;

    if (part_to_clone)
    {
        get_part = [&, part_to_clone]()
        {
            chassert(!is_zero_copy_part(part_to_clone));
            IDataPartStorage::ClonePartParams clone_params
            {
                .copy_instead_of_hardlink = getSettings()->always_use_copy_instead_of_hardlinks,
                .keep_metadata_version = true,
            };

            auto [cloned_part, lock] = cloneAndLoadDataPart(
                part_to_clone,
                "tmp_clone_",
                part_info,
                metadata_snapshot,
                clone_params,
                getContext()->getReadSettings(),
                getContext()->getWriteSettings());

            part_directory_lock = std::move(lock);
            return cloned_part;
        };
    }
    else
    {
        address.fromString(zookeeper->get(fs::path(source_replica_path) / "host"));
        timeouts = ConnectionTimeouts::getFetchPartHTTPTimeouts(getContext()->getServerSettings(), getContext()->getSettingsRef());

        credentials = getContext()->getInterserverCredentials();
        interserver_scheme = getContext()->getInterserverScheme();

        get_part = [&, address, timeouts, credentials, interserver_scheme]()
        {
            if (interserver_scheme != address.scheme)
                throw Exception(ErrorCodes::INTERSERVER_SCHEME_DOESNT_MATCH, "Interserver schemes are different: "
                    "'{}' != '{}', can't fetch part from {}", interserver_scheme, address.scheme, address.host);

            auto [fetched_part, lock] =  fetcher.fetchSelectedPart(
                metadata_snapshot,
                getContext(),
                part_name,
                source_zookeeper_name,
                source_replica_path,
                address.host,
                address.replication_port,
                timeouts,
                credentials->getUser(),
                credentials->getPassword(),
                interserver_scheme,
                replicated_fetches_throttler,
                to_detached,
                "",
                &tagger_ptr,
                try_fetch_shared);
            part_directory_lock = std::move(lock);
            return fetched_part;
        };
    }

    try
    {
        part = get_part();

        if (!to_detached)
        {
            Transaction transaction(*this, NO_TRANSACTION_RAW);
            renameTempPartAndReplace(part, transaction);

            chassert(!part_to_clone || !is_zero_copy_part(part));
            replaced_parts = checkPartChecksumsAndCommit(transaction, part, /*hardlinked_files*/ {}, /*replace_zero_copy_lock*/ true);

            /** If a quorum is tracked for this part, you must update it.
              * If you do not have time, in case of losing the session, when you restart the server - see the `ReplicatedMergeTreeRestartingThread::updateQuorumIfWeHavePart` method.
              */
            if (quorum)
            {
                /// Check if this quorum insert is parallel or not
                if (zookeeper->exists(fs::path(zookeeper_path) / "quorum" / "parallel" / part_name))
                    updateQuorum(part_name, true);
                else if (zookeeper->exists(fs::path(zookeeper_path) / "quorum" / "status"))
                    updateQuorum(part_name, false);
            }

            /// merged parts that are still inserted with quorum. if it only contains one block, it hasn't been merged before
            if (part_info.level != 0 || part_info.mutation != 0)
            {
                Strings quorum_parts = zookeeper->getChildren(fs::path(zookeeper_path) / "quorum" / "parallel");
                for (const String & quorum_part : quorum_parts)
                {
                    auto quorum_part_info = MergeTreePartInfo::fromPartName(quorum_part, format_version);
                    if (part_info.contains(quorum_part_info))
                        updateQuorum(quorum_part, true);
                }
            }

            merge_selecting_task->schedule();

            for (const auto & replaced_part : replaced_parts)
            {
                LOG_DEBUG(log, "Part {} is rendered obsolete by fetching part {}", replaced_part->name, part_name);
                ProfileEvents::increment(ProfileEvents::ObsoleteReplicatedParts);
            }

            write_part_log({});
        }
        else
        {
            // The fetched part is valuable and should not be cleaned like a temp part.
            part->is_temp = false;
            part->renameTo(fs::path(DETACHED_DIR_NAME) / part_name, true);
        }
    }
    catch (const Exception & e)
    {
        /// The same part is being written right now (but probably it's not committed yet).
        /// We will check the need for fetch later.
        if (e.code() == ErrorCodes::DIRECTORY_ALREADY_EXISTS)
        {
            LOG_TRACE(log, "Not fetching part: {}", e.message());
            return false;
        }

        throw;
    }
    catch (...)
    {
        if (!to_detached)
            write_part_log(ExecutionStatus::fromCurrentException("", true));

        throw;
    }

    ProfileEvents::increment(ProfileEvents::ReplicatedPartFetches);

    if (part_to_clone)
        LOG_DEBUG(log, "Cloned part {} from {}{}", part_name, part_to_clone->name, to_detached ? " (to 'detached' directory)" : "");
    else
        LOG_DEBUG(log, "Fetched part {} from {}:{}{}", part_name, source_zookeeper_name, source_replica_path, to_detached ? " (to 'detached' directory)" : "");

    return true;
}


MergeTreeData::MutableDataPartPtr StorageReplicatedMergeTree::fetchExistsPart(
    const String & part_name,
    const StorageMetadataPtr & metadata_snapshot,
    const String & source_replica_path,
    DiskPtr replaced_disk,
    String replaced_part_path)
{
    auto zookeeper = getZooKeeper();
    const auto part_info = MergeTreePartInfo::fromPartName(part_name, format_version);

    if (auto part = getPartIfExists(part_info, {MergeTreeDataPartState::Outdated, MergeTreeDataPartState::Deleting}))
    {
        LOG_DEBUG(log, "Part {} should be deleted after previous attempt before fetch", part->name);
        /// Force immediate parts cleanup to delete the part that was left from the previous fetch attempt.
        cleanup_thread.wakeup();
        return nullptr;
    }

    {
        std::lock_guard lock(currently_fetching_parts_mutex);
        if (!currently_fetching_parts.insert(part_name).second)
        {
            LOG_DEBUG(log, "Part {} is already fetching right now", part_name);
            return nullptr;
        }
    }

    SCOPE_EXIT_MEMORY
    ({
        std::lock_guard lock(currently_fetching_parts_mutex);
        currently_fetching_parts.erase(part_name);
    });

    LOG_DEBUG(log, "Fetching already known part {} from {}:{}", part_name, zookeeper_name, source_replica_path);

    TableLockHolder table_lock_holder = lockForShare(RWLockImpl::NO_QUERY, getSettings()->lock_acquire_timeout_for_background_operations);

    /// Logging
    Stopwatch stopwatch;
    MutableDataPartPtr part;
    DataPartsVector replaced_parts;
    ProfileEventsScope profile_events_scope;

    auto write_part_log = [&] (const ExecutionStatus & execution_status)
    {
        writePartLog(
            PartLogElement::DOWNLOAD_PART, execution_status, stopwatch.elapsed(),
            part_name, part, replaced_parts, nullptr,
            profile_events_scope.getSnapshot());
    };

    std::function<MutableDataPartPtr()> get_part;

    ReplicatedMergeTreeAddress address(zookeeper->get(fs::path(source_replica_path) / "host"));
    auto timeouts = getHTTPTimeouts(getContext());
    auto credentials = getContext()->getInterserverCredentials();
    String interserver_scheme = getContext()->getInterserverScheme();
    scope_guard part_temp_directory_lock;

    get_part = [&, address, timeouts, interserver_scheme, credentials]()
    {
        if (interserver_scheme != address.scheme)
            throw Exception(ErrorCodes::INTERSERVER_SCHEME_DOESNT_MATCH, "Interserver schemes are different: "
                "'{}' != '{}', can't fetch part from {}", interserver_scheme, address.scheme, address.host);

        auto [fetched_part, lock] = fetcher.fetchSelectedPart(
            metadata_snapshot, getContext(), part_name, zookeeper_name, source_replica_path,
            address.host, address.replication_port,
            timeouts, credentials->getUser(), credentials->getPassword(),
            interserver_scheme, replicated_fetches_throttler, false, "", nullptr, true,
            replaced_disk);
        part_temp_directory_lock = std::move(lock);
        return fetched_part;
    };

    try
    {
        part = get_part();

        if (part->getDataPartStorage().getDiskName() != replaced_disk->getName())
            throw Exception(ErrorCodes::LOGICAL_ERROR, "Part {} fetched on wrong disk {}", part->name, part->getDataPartStorage().getDiskName());

        auto replaced_path = fs::path(replaced_part_path);
        part->getDataPartStorage().rename(replaced_path.parent_path(), replaced_path.filename(), nullptr, true, false);
    }
    catch (const Exception & e)
    {
        /// The same part is being written right now (but probably it's not committed yet).
        /// We will check the need for fetch later.
        if (e.code() == ErrorCodes::DIRECTORY_ALREADY_EXISTS)
        {
            LOG_TRACE(log, "Not fetching part: {}", e.message());
            return nullptr;
        }

        throw;
    }
    catch (...)
    {
        write_part_log(ExecutionStatus::fromCurrentException("", true));
        throw;
    }

    ProfileEvents::increment(ProfileEvents::ReplicatedPartFetches);

    LOG_DEBUG(log, "Fetched part {} from {}:{}", part_name, zookeeper_name, source_replica_path);
    return part;
}

void StorageReplicatedMergeTree::startup()
{
    LOG_TRACE(log, "Starting up table");
    startOutdatedDataPartsLoadingTask();
    if (attach_thread)
    {
        attach_thread->start();
        attach_thread->waitFirstTry();
        return;
    }

    startupImpl(/* from_attach_thread */ false);
}

void StorageReplicatedMergeTree::startupImpl(bool from_attach_thread)
{
    /// Do not start replication if ZooKeeper is not configured or there is no metadata in zookeeper
    if (!has_metadata_in_zookeeper.has_value() || !*has_metadata_in_zookeeper)
    {
        if (!std::exchange(is_readonly_metric_set, true))
            CurrentMetrics::add(CurrentMetrics::ReadonlyReplica);

        LOG_TRACE(log, "No connection to ZooKeeper or no metadata in ZooKeeper, will not startup");
        return;
    }

    try
    {
        auto zookeeper = getZooKeeper();
        InterserverIOEndpointPtr data_parts_exchange_ptr = std::make_shared<DataPartsExchange::Service>(*this);
        [[maybe_unused]] auto prev_ptr = std::atomic_exchange(&data_parts_exchange_endpoint, data_parts_exchange_ptr);
        assert(prev_ptr == nullptr);

        /// The endpoint id:
        ///     old format: DataPartsExchange:/clickhouse/tables/default/t1/{shard}/{replica}
        ///     new format: DataPartsExchange:{zookeeper_name}:/clickhouse/tables/default/t1/{shard}/{replica}
        /// Notice:
        ///     They are incompatible and the default is the old format.
        ///     If you want to use the new format, please ensure that 'enable_the_endpoint_id_with_zookeeper_name_prefix' of all nodes is true .
        ///
        getContext()->getInterserverIOHandler().addEndpoint(
            data_parts_exchange_ptr->getId(getEndpointName()), data_parts_exchange_ptr);

        startBeingLeader();

        /// Activate replica in a separate thread if we are not calling from attach thread
        restarting_thread.start(/*schedule=*/!from_attach_thread);

        if (from_attach_thread)
        {
            LOG_TRACE(log, "Trying to startup table from right now");
            /// Try activating replica in current thread.
            restarting_thread.run();
        }
        else
        {
            /// Wait while restarting_thread finishing initialization.
            /// NOTE It does not mean that replication is actually started after receiving this event.
            /// It only means that an attempt to startup replication was made.
            /// Table may be still in readonly mode if this attempt failed for any reason.
            while (!startup_event.tryWait(10 * 1000))
                LOG_TRACE(log, "Waiting for RestartingThread to startup table");
        }

        auto lock = std::unique_lock<std::mutex>(flush_and_shutdown_mutex, std::defer_lock);
        do
        {
            if (shutdown_prepared_called.load() || shutdown_called.load())
                throw Exception(ErrorCodes::TABLE_IS_DROPPED, "Cannot startup table because it is dropped");
        }
        while (!lock.try_lock());

        /// And this is just a callback
        session_expired_callback_handler = EventNotifier::instance().subscribe(Coordination::Error::ZSESSIONEXPIRED, [this]()
        {
            LOG_TEST(log, "Received event for expired session. Waking up restarting thread");
            restarting_thread.start();
        });

        startBackgroundMovesIfNeeded();

        part_moves_between_shards_orchestrator.start();
    }
    catch (...)
    {
        /// Exception safety: failed "startup" does not require a call to "shutdown" from the caller.
        /// And it should be able to safely destroy table after exception in "startup" method.
        /// It means that failed "startup" must not create any background tasks that we will have to wait.
        try
        {
            /// it's important to avoid full shutdown here, because it even tries to shutdown attach thread which was
            /// designed exactly for this: try to start table if no zookeeper connection available.
            if (from_attach_thread)
            {
                restarting_thread.shutdown(/* part_of_full_shutdown */false);

                auto data_parts_exchange_ptr = std::atomic_exchange(&data_parts_exchange_endpoint, InterserverIOEndpointPtr{});
                if (data_parts_exchange_ptr)
                {
                    getContext()->getInterserverIOHandler().removeEndpointIfExists(data_parts_exchange_ptr->getId(getEndpointName()));
                    /// Ask all parts exchange handlers to finish asap. New ones will fail to start
                    data_parts_exchange_ptr->blocker.cancelForever();
                    /// Wait for all of them
                    std::lock_guard lock(data_parts_exchange_ptr->rwlock);
                }
            }
            else
            {
                shutdown(false);
            }
        }
        catch (...)
        {
            std::terminate();
        }

        /// Note: after failed "startup", the table will be in a state that only allows to destroy the object.
        throw;
    }
}


void StorageReplicatedMergeTree::flushAndPrepareForShutdown()
{
    std::lock_guard lock{flush_and_shutdown_mutex};
    if (shutdown_prepared_called.exchange(true))
        return;

    try
    {
        auto settings_ptr = getSettings();
        /// Cancel fetches, merges and mutations to force the queue_task to finish ASAP.
        fetcher.blocker.cancelForever();
        merger_mutator.merges_blocker.cancelForever();
        parts_mover.moves_blocker.cancelForever();
        stopBeingLeader();

        if (attach_thread)
            attach_thread->shutdown();

        restarting_thread.shutdown(/* part_of_full_shutdown */true);
        /// Explicitly set the event, because the restarting thread will not set it again
        startup_event.set();
        shutdown_deadline.emplace(std::chrono::system_clock::now() + std::chrono::milliseconds(settings_ptr->wait_for_unique_parts_send_before_shutdown_ms.totalMilliseconds()));
    }
    catch (...)
    {
        /// Don't wait anything in case of improper prepare for shutdown
        shutdown_deadline.emplace(std::chrono::system_clock::now());
        throw;
    }
}

void StorageReplicatedMergeTree::partialShutdown()
{
    ProfileEvents::increment(ProfileEvents::ReplicaPartialShutdown);

    partial_shutdown_called = true;
    partial_shutdown_event.set();
    queue.notifySubscribersOnPartialShutdown();
    replica_is_active_node = nullptr;

    LOG_TRACE(log, "Waiting for threads to finish");
    merge_selecting_task->deactivate();
    queue_updating_task->deactivate();
    mutations_updating_task->deactivate();
    mutations_finalizing_task->deactivate();

    cleanup_thread.stop();
    async_block_ids_cache.stop();
    part_check_thread.stop();

    /// Stop queue processing
    {
        auto fetch_lock = fetcher.blocker.cancel();
        auto merge_lock = merger_mutator.merges_blocker.cancel();
        auto move_lock = parts_mover.moves_blocker.cancel();
        background_operations_assignee.finish();
    }

    LOG_TRACE(log, "Threads finished");
}

void StorageReplicatedMergeTree::shutdown(bool)
{
    if (shutdown_called.exchange(true))
        return;

    flushAndPrepareForShutdown();

    if (!shutdown_deadline.has_value())
        throw Exception(ErrorCodes::LOGICAL_ERROR, "Shutdown deadline is not set in shutdown");

    try
    {
        waitForUniquePartsToBeFetchedByOtherReplicas(*shutdown_deadline);
    }
    catch (const Exception & ex)
    {
        if (ex.code() == ErrorCodes::LOGICAL_ERROR)
            throw;

        tryLogCurrentException(log, __PRETTY_FUNCTION__);
    }

    session_expired_callback_handler.reset();
    stopOutdatedDataPartsLoadingTask();

    partialShutdown();

    part_moves_between_shards_orchestrator.shutdown();

    {
        auto lock = queue.lockQueue();
        /// Cancel logs pulling after background task were cancelled. It's still
        /// required because we can trigger pullLogsToQueue during manual OPTIMIZE,
        /// MUTATE, etc. query.
        queue.pull_log_blocker.cancelForever();
    }
    background_moves_assignee.finish();

    auto data_parts_exchange_ptr = std::atomic_exchange(&data_parts_exchange_endpoint, InterserverIOEndpointPtr{});
    if (data_parts_exchange_ptr)
    {
        getContext()->getInterserverIOHandler().removeEndpointIfExists(data_parts_exchange_ptr->getId(getEndpointName()));
        /// Ask all parts exchange handlers to finish asap. New ones will fail to start
        data_parts_exchange_ptr->blocker.cancelForever();
        /// Wait for all of them
        std::lock_guard lock(data_parts_exchange_ptr->rwlock);
    }
}


StorageReplicatedMergeTree::~StorageReplicatedMergeTree()
{
    try
    {
        shutdown(false);
    }
    catch (...)
    {
        tryLogCurrentException(__PRETTY_FUNCTION__);
    }
}


ReplicatedMergeTreeQuorumAddedParts::PartitionIdToMaxBlock StorageReplicatedMergeTree::getMaxAddedBlocks() const
{
    ReplicatedMergeTreeQuorumAddedParts::PartitionIdToMaxBlock max_added_blocks;

    for (const auto & data_part : getDataPartsForInternalUsage())
    {
        max_added_blocks[data_part->info.partition_id]
            = std::max(max_added_blocks[data_part->info.partition_id], data_part->info.max_block);
    }

    auto zookeeper = getZooKeeper();

    const String quorum_status_path = fs::path(zookeeper_path) / "quorum" / "status";

    String value;
    Coordination::Stat stat;

    if (zookeeper->tryGet(quorum_status_path, value, &stat))
    {
        ReplicatedMergeTreeQuorumEntry quorum_entry;
        quorum_entry.fromString(value);

        auto part_info = MergeTreePartInfo::fromPartName(quorum_entry.part_name, format_version);

        max_added_blocks[part_info.partition_id] = part_info.max_block - 1;
    }

    String added_parts_str;
    if (zookeeper->tryGet(fs::path(zookeeper_path) / "quorum" / "last_part", added_parts_str))
    {
        if (!added_parts_str.empty())
        {
            ReplicatedMergeTreeQuorumAddedParts part_with_quorum(format_version);
            part_with_quorum.fromString(added_parts_str);

            auto added_parts = part_with_quorum.added_parts;

            for (const auto & added_part : added_parts)
            {
                if (!getActiveContainingPart(added_part.second))
                    throw Exception(ErrorCodes::REPLICA_IS_NOT_IN_QUORUM,
                        "Replica doesn't have part '{}' which was successfully written to quorum of other replicas. "
                        "Send query to another replica or disable 'select_sequential_consistency' setting", added_part.second);
            }

            for (const auto & max_block : part_with_quorum.getMaxInsertedBlocks())
                max_added_blocks[max_block.first] = max_block.second;
        }
    }
    return max_added_blocks;
}


void StorageReplicatedMergeTree::read(
    QueryPlan & query_plan,
    const Names & column_names,
    const StorageSnapshotPtr & storage_snapshot,
    SelectQueryInfo & query_info,
    ContextPtr local_context,
    QueryProcessingStage::Enum processed_stage,
    const size_t max_block_size,
    const size_t num_streams)
{
    const auto & settings = local_context->getSettingsRef();

    /// The `select_sequential_consistency` setting has two meanings:
    /// 1. To throw an exception if on a replica there are not all parts which have been written down on quorum of remaining replicas.
    /// 2. Do not read parts that have not yet been written to the quorum of the replicas.
    /// For this you have to synchronously go to ZooKeeper.
    if (settings.select_sequential_consistency)
        return readLocalSequentialConsistencyImpl(query_plan, column_names, storage_snapshot, query_info, local_context, max_block_size, num_streams);

    if (local_context->canUseParallelReplicasOnInitiator())
        return readParallelReplicasImpl(query_plan, column_names, storage_snapshot, query_info, local_context, processed_stage);

    readLocalImpl(query_plan, column_names, storage_snapshot, query_info, local_context, max_block_size, num_streams);
}

void StorageReplicatedMergeTree::readLocalSequentialConsistencyImpl(
    QueryPlan & query_plan,
    const Names & column_names,
    const StorageSnapshotPtr & storage_snapshot,
    SelectQueryInfo & query_info,
    ContextPtr local_context,
    size_t max_block_size,
    size_t num_streams)
{
    auto max_added_blocks = std::make_shared<ReplicatedMergeTreeQuorumAddedParts::PartitionIdToMaxBlock>(getMaxAddedBlocks());
    auto plan = reader.read(
        column_names, storage_snapshot, query_info, local_context,
        max_block_size, num_streams, std::move(max_added_blocks),
        /* enable_parallel_reading=*/ false);

    if (plan)
        query_plan = std::move(*plan);
}

void StorageReplicatedMergeTree::readParallelReplicasImpl(
    QueryPlan & query_plan,
    const Names & /*column_names*/,
    const StorageSnapshotPtr & storage_snapshot,
    SelectQueryInfo & query_info,
    ContextPtr local_context,
    QueryProcessingStage::Enum processed_stage)
{
    ASTPtr modified_query_ast;
    Block header;

    if (local_context->getSettingsRef().allow_experimental_analyzer)
    {
        QueryTreeNodePtr modified_query_tree = query_info.query_tree->clone();
        rewriteJoinToGlobalJoin(modified_query_tree, local_context);
        modified_query_tree = buildQueryTreeForShard(query_info.planner_context, modified_query_tree);

        header = InterpreterSelectQueryAnalyzer::getSampleBlock(
            modified_query_tree, local_context, SelectQueryOptions(processed_stage).analyze());
        modified_query_ast = queryNodeToDistributedSelectQuery(modified_query_tree);
    }
    else
    {
        const auto table_id = getStorageID();
        modified_query_ast = ClusterProxy::rewriteSelectQuery(local_context, query_info.query,
            table_id.database_name, table_id.table_name, /*remote_table_function_ptr*/nullptr);
        header
            = InterpreterSelectQuery(modified_query_ast, local_context, SelectQueryOptions(processed_stage).analyze()).getSampleBlock();
    }

    ClusterProxy::SelectStreamFactory select_stream_factory = ClusterProxy::SelectStreamFactory(
        header,
        {},
        storage_snapshot,
        processed_stage);

    ClusterProxy::executeQueryWithParallelReplicas(
        query_plan,
        select_stream_factory,
        modified_query_ast,
        local_context,
        query_info.storage_limits);
}

void StorageReplicatedMergeTree::readLocalImpl(
    QueryPlan & query_plan,
    const Names & column_names,
    const StorageSnapshotPtr & storage_snapshot,
    SelectQueryInfo & query_info,
    ContextPtr local_context,
    const size_t max_block_size,
    const size_t num_streams)
{
    const bool enable_parallel_reading = local_context->canUseParallelReplicasOnFollower()
        && (!local_context->getSettingsRef().allow_experimental_analyzer || query_info.analyzer_can_use_parallel_replicas_on_follower);

    auto plan = reader.read(
        column_names, storage_snapshot, query_info,
        local_context, max_block_size, num_streams,
        /* max_block_numbers_to_read= */ nullptr,
        enable_parallel_reading);

    if (plan)
        query_plan = std::move(*plan);
}

template <class Func>
void StorageReplicatedMergeTree::foreachActiveParts(Func && func, bool select_sequential_consistency) const
{
    std::optional<ReplicatedMergeTreeQuorumAddedParts::PartitionIdToMaxBlock> max_added_blocks = {};

    /**
     * Synchronously go to ZooKeeper when select_sequential_consistency enabled
     */
    if (select_sequential_consistency)
        max_added_blocks = getMaxAddedBlocks();

    auto lock = lockParts();
    /// TODO Transactions: should we count visible parts only?
    for (const auto & part : getDataPartsStateRange(DataPartState::Active))
    {
        if (part->isEmpty())
            continue;

        if (max_added_blocks)
        {
            auto blocks_iterator = max_added_blocks->find(part->info.partition_id);
            if (blocks_iterator == max_added_blocks->end() || part->info.max_block > blocks_iterator->second)
                continue;
        }

        func(part);
    }
}

std::optional<UInt64> StorageReplicatedMergeTree::totalRows(const Settings & settings) const
{
    UInt64 res = 0;
    foreachActiveParts([&res](auto & part) { res += part->rows_count; }, settings.select_sequential_consistency);
    return res;
}

std::optional<UInt64> StorageReplicatedMergeTree::totalRowsByPartitionPredicate(const ActionsDAGPtr & filter_actions_dag, ContextPtr local_context) const
{
    DataPartsVector parts;
    foreachActiveParts([&](auto & part) { parts.push_back(part); }, local_context->getSettingsRef().select_sequential_consistency);
    return totalRowsByPartitionPredicateImpl(filter_actions_dag, local_context, parts);
}

std::optional<UInt64> StorageReplicatedMergeTree::totalBytes(const Settings & settings) const
{
    UInt64 res = 0;
    foreachActiveParts([&res](auto & part) { res += part->getBytesOnDisk(); }, settings.select_sequential_consistency);
    return res;
}

std::optional<UInt64> StorageReplicatedMergeTree::totalBytesUncompressed(const Settings & settings) const
{
    UInt64 res = 0;
    foreachActiveParts([&res](auto & part) { res += part->getBytesUncompressedOnDisk(); }, settings.select_sequential_consistency);
    return res;
}

void StorageReplicatedMergeTree::assertNotReadonly() const
{
    if (is_readonly)
        throw Exception(ErrorCodes::TABLE_IS_READ_ONLY, "Table is in readonly mode (replica path: {})", replica_path);
    if (isStaticStorage())
        throw Exception(ErrorCodes::TABLE_IS_READ_ONLY, "Table is in readonly mode due to static storage");
}


SinkToStoragePtr StorageReplicatedMergeTree::write(const ASTPtr & /*query*/, const StorageMetadataPtr & metadata_snapshot, ContextPtr local_context, bool async_insert)
{
    if (!initialization_done)
        throw Exception(ErrorCodes::NOT_INITIALIZED, "Table is not initialized yet");

    if (isStaticStorage())
        throw Exception(ErrorCodes::TABLE_IS_READ_ONLY, "Table is in readonly mode due to static storage");
    /// If table is read-only because it doesn't have metadata in zk yet, then it's not possible to insert into it
    /// Without this check, we'll write data parts on disk, and afterwards will remove them since we'll fail to commit them into zk
    /// In case of remote storage like s3, it'll generate unnecessary PUT requests
    if (is_readonly && (!has_metadata_in_zookeeper.has_value() || false == has_metadata_in_zookeeper.value()))
        throw Exception(
            ErrorCodes::TABLE_IS_READ_ONLY,
            "Table is in readonly mode since table metadata was not found in zookeeper: replica_path={}",
            replica_path);

    const auto storage_settings_ptr = getSettings();
    const Settings & query_settings = local_context->getSettingsRef();
    bool deduplicate = storage_settings_ptr->replicated_deduplication_window != 0 && query_settings.insert_deduplicate;
    bool async_deduplicate = async_insert && query_settings.async_insert_deduplicate && storage_settings_ptr->replicated_deduplication_window_for_async_inserts != 0 && query_settings.insert_deduplicate;
    if (async_deduplicate)
        return std::make_shared<ReplicatedMergeTreeSinkWithAsyncDeduplicate>(
            *this, metadata_snapshot, query_settings.insert_quorum.valueOr(0),
            query_settings.insert_quorum_timeout.totalMilliseconds(),
            query_settings.max_partitions_per_insert_block,
            query_settings.insert_quorum_parallel,
            deduplicate,
            query_settings.insert_quorum.is_auto,
            local_context);

    // TODO: should we also somehow pass list of columns to deduplicate on to the ReplicatedMergeTreeSink?
    return std::make_shared<ReplicatedMergeTreeSink>(
        *this, metadata_snapshot, query_settings.insert_quorum.valueOr(0),
        query_settings.insert_quorum_timeout.totalMilliseconds(),
        query_settings.max_partitions_per_insert_block,
        query_settings.insert_quorum_parallel,
        deduplicate,
        query_settings.insert_quorum.is_auto,
        local_context);
}


std::optional<QueryPipeline> StorageReplicatedMergeTree::distributedWriteFromClusterStorage(const std::shared_ptr<IStorageCluster> & src_storage_cluster, const ASTInsertQuery & query, ContextPtr local_context)
{
    const auto & settings = local_context->getSettingsRef();
    auto extension = src_storage_cluster->getTaskIteratorExtension(nullptr, local_context);

    /// Here we won't check that the cluster formed from table replicas is a subset of a cluster specified in s3Cluster/hdfsCluster table function
    auto src_cluster = src_storage_cluster->getCluster(local_context);

    /// Actually the query doesn't change, we just serialize it to string
    String query_str;
    {
        WriteBufferFromOwnString buf;
        IAST::FormatSettings ast_format_settings(buf, /*one_line*/ true, /*hilite*/ false, /*always_quote_identifiers*/ true);
        query.IAST::format(ast_format_settings);
        query_str = buf.str();
    }

    QueryPipeline pipeline;
    ContextMutablePtr query_context = Context::createCopy(local_context);
    query_context->increaseDistributedDepth();

    for (const auto & replicas : src_cluster->getShardsAddresses())
    {
        /// There will be only one replica, because we consider each replica as a shard
        for (const auto & node : replicas)
        {
            auto connection = std::make_shared<Connection>(
                node.host_name, node.port, query_context->getGlobalContext()->getCurrentDatabase(),
                node.user, node.password, SSHKey(), node.quota_key, node.cluster, node.cluster_secret,
                "ParallelInsertSelectInititiator",
                node.compression,
                node.secure
            );

            auto remote_query_executor = std::make_shared<RemoteQueryExecutor>(
                connection,
                query_str,
                Block{},
                query_context,
                /*throttler=*/nullptr,
                Scalars{},
                Tables{},
                QueryProcessingStage::Complete,
                extension);

            QueryPipeline remote_pipeline(std::make_shared<RemoteSource>(remote_query_executor, false, settings.async_socket_for_remote, settings.async_query_sending_for_remote));
            remote_pipeline.complete(std::make_shared<EmptySink>(remote_query_executor->getHeader()));

            pipeline.addCompletedPipeline(std::move(remote_pipeline));
        }
    }

    return pipeline;
}

std::optional<QueryPipeline> StorageReplicatedMergeTree::distributedWrite(const ASTInsertQuery & query, ContextPtr local_context)
{
    /// Do not enable parallel distributed INSERT SELECT in case when query probably comes from another server
    if (local_context->getClientInfo().query_kind != ClientInfo::QueryKind::INITIAL_QUERY)
        return {};

    const Settings & settings = local_context->getSettingsRef();
    if (settings.max_distributed_depth && local_context->getClientInfo().distributed_depth >= settings.max_distributed_depth)
        throw Exception(ErrorCodes::TOO_LARGE_DISTRIBUTED_DEPTH, "Maximum distributed depth exceeded");

    auto & select = query.select->as<ASTSelectWithUnionQuery &>();

    StoragePtr src_storage;

    if (select.list_of_selects->children.size() == 1)
    {
        if (auto * select_query = select.list_of_selects->children.at(0)->as<ASTSelectQuery>())
        {
            JoinedTables joined_tables(Context::createCopy(local_context), *select_query);

            if (joined_tables.tablesCount() == 1)
            {
                src_storage = joined_tables.getLeftTableStorage();
            }
        }
    }

    if (!src_storage)
        return {};

    if (auto src_distributed = std::dynamic_pointer_cast<IStorageCluster>(src_storage))
    {
        return distributedWriteFromClusterStorage(src_distributed, query, local_context);
    }
    else if (local_context->getClientInfo().distributed_depth == 0)
    {
        throw Exception(ErrorCodes::BAD_ARGUMENTS, "Parallel distributed INSERT SELECT is not possible. Reason: distributed "
            "reading into Replicated table is supported only from *Cluster table functions, but got {} storage", src_storage->getName());
    }

    return {};
}


bool StorageReplicatedMergeTree::optimize(
    const ASTPtr &,
    const StorageMetadataPtr &,
    const ASTPtr & partition,
    bool final,
    bool deduplicate,
    const Names & deduplicate_by_columns,
    bool cleanup,
    ContextPtr query_context)
{
    /// NOTE: exclusive lock cannot be used here, since this may lead to deadlock (see comments below),
    /// but it should be safe to use non-exclusive to avoid dropping parts that may be required for processing queue.
    auto table_lock = lockForShare(query_context->getCurrentQueryId(), query_context->getSettingsRef().lock_acquire_timeout);

    assertNotReadonly();

    if (!is_leader)
        throw Exception(ErrorCodes::NOT_A_LEADER, "OPTIMIZE cannot be done on this replica because it is not a leader");

    if (cleanup)
    {
        if (!getSettings()->allow_experimental_replacing_merge_with_cleanup)
            throw Exception(ErrorCodes::SUPPORT_IS_DISABLED, "Experimental merges with CLEANUP are not allowed");
        LOG_DEBUG(log, "Cleanup the ReplicatedMergeTree.");
    }

    auto handle_noop = [&]<typename... Args>(FormatStringHelper<Args...> fmt_string, Args && ...args)
    {
        PreformattedMessage message = fmt_string.format(std::forward<Args>(args)...);
        LOG_DEBUG(log, message);
        if (query_context->getSettingsRef().optimize_throw_if_noop)
            throw Exception(std::move(message), ErrorCodes::CANNOT_ASSIGN_OPTIMIZE);
        return false;
    };

    auto zookeeper = getZooKeeperAndAssertNotReadonly();
    const auto storage_settings_ptr = getSettings();
    auto metadata_snapshot = getInMemoryMetadataPtr();
    std::vector<ReplicatedMergeTreeLogEntryData> merge_entries;

    auto try_assign_merge = [&](const String & partition_id) -> bool
    {
        constexpr size_t max_retries = 10;
        size_t try_no = 0;
        for (; try_no < max_retries; ++try_no)
        {
            /// We must select parts for merge under merge_selecting_mutex because other threads
            /// (merge_selecting_thread or OPTIMIZE queries) could assign new merges.
            std::lock_guard merge_selecting_lock(merge_selecting_mutex);
            PartitionIdsHint partition_ids_hint;
            if (partition_id.empty())
            {
                partition_ids_hint = getAllPartitionIds();
            }
            else
            {
                auto parts_lock = lockParts();
                if (!getAnyPartInPartition(partition_id, parts_lock))
                    handle_noop("Cannot select parts for optimization: there are no parts in partition {}", partition_id);
                partition_ids_hint.insert(partition_id);
            }
            ReplicatedMergeTreeMergePredicate can_merge = queue.getMergePredicate(zookeeper, std::move(partition_ids_hint));

            auto future_merged_part = std::make_shared<FutureMergedMutatedPart>();
            if (storage_settings.get()->assign_part_uuids)
                future_merged_part->uuid = UUIDHelpers::generateV4();

            constexpr const char * unknown_disable_reason = "unknown reason";
            PreformattedMessage disable_reason = PreformattedMessage::create(unknown_disable_reason);
            SelectPartsDecision select_decision = SelectPartsDecision::CANNOT_SELECT;

            if (partition_id.empty())
            {
                select_decision = merger_mutator.selectPartsToMerge(
                    future_merged_part, /* aggressive */ true, storage_settings_ptr->max_bytes_to_merge_at_max_space_in_pool,
                    can_merge, /* merge_with_ttl_allowed */ false, NO_TRANSACTION_PTR, disable_reason);
            }
            else
            {
                select_decision = merger_mutator.selectAllPartsToMergeWithinPartition(
                    future_merged_part, can_merge, partition_id, final, metadata_snapshot, NO_TRANSACTION_PTR,
                    disable_reason, query_context->getSettingsRef().optimize_skip_merged_partitions);
            }

            /// If there is nothing to merge then we treat this merge as successful (needed for optimize final optimization)
            if (select_decision == SelectPartsDecision::NOTHING_TO_MERGE)
                return false;

            if (select_decision != SelectPartsDecision::SELECTED)
            {
<<<<<<< HEAD
                if (try_no + 1 < max_retries)
                {
                    /// Here we trying to have a similar behaviour to ordinary MergeTree: if some merges are already in progress - let's wait for them to finish.
                    /// This way `optimize final` won't just silently be a noop (if also `optimize_throw_if_noop=false`), but will wait for the active merges and repeat an attempt to schedule final merge.
                    /// This guarantees are enough for tests, because there we have full control over insertions.
                    const auto wait_timeout = query_context->getSettingsRef().receive_timeout.totalMilliseconds() / max_retries;
                    /// DEFAULT (and not LIGHTWEIGHT) because merges are not condidered lightweight; empty `source_replicas` means "all replicas"
                    waitForProcessingQueue(wait_timeout, SyncReplicaMode::DEFAULT, {});
                    continue;
                }
                else
                {
                    constexpr const char * message_fmt = "Cannot select parts for optimization: {}";
                    assert(disable_reason != unknown_disable_reason);
                    if (!partition_id.empty())
                        disable_reason += fmt::format(" (in partition {})", partition_id);
                    return handle_noop(message_fmt, disable_reason);
                }
=======
                constexpr const char * message_fmt = "Cannot select parts for optimization: {}";
                assert(disable_reason.text != unknown_disable_reason);
                if (!partition_id.empty())
                    disable_reason.text += fmt::format(" (in partition {})", partition_id);
                return handle_noop(message_fmt, disable_reason.text);
>>>>>>> b6d46317
            }

            ReplicatedMergeTreeLogEntryData merge_entry;
            CreateMergeEntryResult create_result = createLogEntryToMergeParts(
                zookeeper, future_merged_part->parts,
                future_merged_part->name,
                future_merged_part->uuid,
                future_merged_part->part_format,
                deduplicate, deduplicate_by_columns,
                cleanup,
                &merge_entry, can_merge.getVersion(),
                future_merged_part->merge_type);

            if (create_result == CreateMergeEntryResult::MissingPart)
            {
                static constexpr const char * message_fmt = "Can't create merge queue node in ZooKeeper, because some parts are missing";
                return handle_noop(message_fmt);
            }

            if (create_result == CreateMergeEntryResult::LogUpdated)
                continue;

            merge_entries.push_back(std::move(merge_entry));
            return true;
        }

        assert(try_no == max_retries);
        static constexpr const char * message_fmt = "Can't create merge queue node in ZooKeeper, because log was updated in every of {} tries";
        return handle_noop(message_fmt, try_no);
    };

    bool assigned = false;
    if (!partition && final)
    {
        if (cleanup && this->merging_params.mode != MergingParams::Mode::Replacing)
        {
            constexpr const char * message = "Cannot OPTIMIZE with CLEANUP table: {}";
            String disable_reason = "only ReplacingMergeTree can be CLEANUP";
            throw Exception(ErrorCodes::CANNOT_ASSIGN_OPTIMIZE, message, disable_reason);
        }

        DataPartsVector data_parts = getVisibleDataPartsVector(query_context);
        std::unordered_set<String> partition_ids;

        for (const DataPartPtr & part : data_parts)
            partition_ids.emplace(part->info.partition_id);

        for (const String & partition_id : partition_ids)
        {
            assigned = try_assign_merge(partition_id);
            if (!assigned)
                break;
        }
    }
    else
    {
        String partition_id;
        if (partition)
            partition_id = getPartitionIDFromQuery(partition, query_context);
        assigned = try_assign_merge(partition_id);
    }

    table_lock.reset();

    for (auto & merge_entry : merge_entries)
        waitForLogEntryToBeProcessedIfNecessary(merge_entry, query_context);

    return assigned;
}

bool StorageReplicatedMergeTree::executeMetadataAlter(const StorageReplicatedMergeTree::LogEntry & entry)
{
    auto current_metadata = getInMemoryMetadataPtr();
    if (entry.alter_version < current_metadata->getMetadataVersion())
    {
        /// TODO Can we replace it with LOGICAL_ERROR?
        /// As for now, it may rarely happen due to reordering of ALTER_METADATA entries in the queue of
        /// non-initial replica and also may happen after stale replica recovery.
        LOG_WARNING(log, "Attempt to update metadata of version {} "
                         "to older version {} when processing log entry {}: {}",
                         current_metadata->getMetadataVersion(), entry.alter_version, entry.znode_name, entry.toString());
        return true;
    }

    auto zookeeper = getZooKeeper();

    auto columns_from_entry = ColumnsDescription::parse(entry.columns_str);
    auto metadata_from_entry = ReplicatedMergeTreeTableMetadata::parse(entry.metadata_str);

    MergeTreeData::DataParts parts;

    /// If metadata nodes have changed, we will update table structure locally.
    Coordination::Requests requests;
    requests.emplace_back(zkutil::makeSetRequest(fs::path(replica_path) / "columns", entry.columns_str, -1));
    requests.emplace_back(zkutil::makeSetRequest(fs::path(replica_path) / "metadata", entry.metadata_str, -1));
    requests.emplace_back(zkutil::makeSetRequest(fs::path(replica_path) / "metadata_version", std::to_string(entry.alter_version), -1));

    auto table_id = getStorageID();
    auto alter_context = getContext();

    auto database = DatabaseCatalog::instance().getDatabase(table_id.database_name);
    bool is_in_replicated_database = database->getEngineName() == "Replicated";

    if (is_in_replicated_database)
    {
        auto mutable_alter_context = Context::createCopy(getContext());
        const auto * replicated = dynamic_cast<const DatabaseReplicated *>(database.get());
        mutable_alter_context->makeQueryContext();
        auto alter_txn = std::make_shared<ZooKeeperMetadataTransaction>(zookeeper, replicated->getZooKeeperPath(),
                                                                       /* is_initial_query */ false, /* task_zk_path */ "");
        mutable_alter_context->initZooKeeperMetadataTransaction(alter_txn);
        alter_context = mutable_alter_context;

        for (auto & op : requests)
            alter_txn->addOp(std::move(op));
        requests.clear();
        /// Requests will be executed by database in setTableStructure
    }
    else
    {
        zookeeper->multi(requests, /* check_session_valid */ true);
    }

    {
        auto table_lock_holder = lockForShare(RWLockImpl::NO_QUERY, getSettings()->lock_acquire_timeout_for_background_operations);
        auto alter_lock_holder = lockForAlter(getSettings()->lock_acquire_timeout_for_background_operations);
        LOG_INFO(log, "Metadata changed in ZooKeeper. Applying changes locally.");

        auto metadata_diff = ReplicatedMergeTreeTableMetadata(*this, getInMemoryMetadataPtr()).checkAndFindDiff(metadata_from_entry, getInMemoryMetadataPtr()->getColumns(), getContext());
        setTableStructure(table_id, alter_context, std::move(columns_from_entry), metadata_diff, entry.alter_version);

        current_metadata = getInMemoryMetadataPtr();
        LOG_INFO(log, "Applied changes to the metadata of the table. Current metadata version: {}", current_metadata->getMetadataVersion());
    }

    {
        /// Reset Object columns, because column of type
        /// Object may be added or dropped by alter.
        auto parts_lock = lockParts();
        resetObjectColumnsFromActiveParts(parts_lock);
    }

    return true;
}


PartitionBlockNumbersHolder StorageReplicatedMergeTree::allocateBlockNumbersInAffectedPartitions(
    const MutationCommands & commands, ContextPtr query_context, const zkutil::ZooKeeperPtr & zookeeper) const
{
    const std::set<String> mutation_affected_partition_ids = getPartitionIdsAffectedByCommands(commands, query_context);

    if (mutation_affected_partition_ids.size() == 1)
    {
        const auto & affected_partition_id = *mutation_affected_partition_ids.cbegin();
        auto block_number_holder = allocateBlockNumber(affected_partition_id, zookeeper);
        if (!block_number_holder.has_value())
            return {};
        auto block_number = block_number_holder->getNumber();  /// Avoid possible UB due to std::move
        return {{{affected_partition_id, block_number}}, std::move(block_number_holder)};
    }
    else
    {
        /// TODO: Implement optimal block number acquisition algorithm in multiple (but not all) partitions
        EphemeralLocksInAllPartitions lock_holder(
            fs::path(zookeeper_path) / "block_numbers", "block-", fs::path(zookeeper_path) / "temp", *zookeeper);

        PartitionBlockNumbersHolder::BlockNumbersType block_numbers;
        for (const auto & lock : lock_holder.getLocks())
        {
            if (mutation_affected_partition_ids.empty() || mutation_affected_partition_ids.contains(lock.partition_id))
                block_numbers[lock.partition_id] = lock.number;
        }

        return {std::move(block_numbers), std::move(lock_holder)};
    }
}


void StorageReplicatedMergeTree::alter(
    const AlterCommands & commands, ContextPtr query_context, AlterLockHolder & table_lock_holder)
{
    assertNotReadonly();

    auto table_id = getStorageID();

    if (commands.isSettingsAlter())
    {
        /// We don't replicate storage_settings_ptr ALTER. It's local operation.
        /// Also we don't upgrade alter lock to table structure lock.
        StorageInMemoryMetadata future_metadata = getInMemoryMetadata();
        commands.apply(future_metadata, query_context);

        merge_strategy_picker.refreshState();

        changeSettings(future_metadata.settings_changes, table_lock_holder);

        DatabaseCatalog::instance().getDatabase(table_id.database_name)->alterTable(query_context, table_id, future_metadata);
        return;
    }

    if (commands.isCommentAlter())
    {
        StorageInMemoryMetadata future_metadata = getInMemoryMetadata();
        commands.apply(future_metadata, query_context);

        setInMemoryMetadata(future_metadata);

        DatabaseCatalog::instance().getDatabase(table_id.database_name)->alterTable(query_context, table_id, future_metadata);
        return;
    }


    auto ast_to_str = [](ASTPtr query) -> String
    {
        if (!query)
            return "";
        return queryToString(query);
    };

    const auto zookeeper = getZooKeeperAndAssertNotReadonly();

    std::optional<ReplicatedMergeTreeLogEntryData> alter_entry;
    std::optional<String> mutation_znode;

    while (true)
    {
        if (shutdown_called || partial_shutdown_called)
            throw Exception(ErrorCodes::ABORTED, "Cannot assign alter because shutdown called");

        bool pulled_queue = false;
        std::optional<int32_t> maybe_mutations_version_after_logs_pull;
        std::map<std::string, MutationCommands> unfinished_mutations;
        for (const auto & command : commands)
        {
            if (command.isDropSomething())
            {
                if (shutdown_called || partial_shutdown_called)
                    throw Exception(ErrorCodes::ABORTED, "Cannot assign alter because shutdown called");

                if (!pulled_queue)
                {
                    auto [_, mutations_version] = queue.pullLogsToQueue(zookeeper, {}, ReplicatedMergeTreeQueue::SYNC);
                    maybe_mutations_version_after_logs_pull.emplace(mutations_version);
                    unfinished_mutations = getUnfinishedMutationCommands();
                    pulled_queue = true;
                }

                checkDropCommandDoesntAffectInProgressMutations(command, unfinished_mutations, query_context);
            }
        }

        /// Clear nodes from previous iteration
        alter_entry.emplace();
        mutation_znode.reset();

        auto current_metadata = getInMemoryMetadataPtr();

        StorageInMemoryMetadata future_metadata = *current_metadata;
        commands.apply(future_metadata, query_context);

        ReplicatedMergeTreeTableMetadata future_metadata_in_zk(*this, current_metadata);
        if (ast_to_str(future_metadata.sorting_key.definition_ast) != ast_to_str(current_metadata->sorting_key.definition_ast))
        {
            /// We serialize definition_ast as list, because code which apply ALTER (setTableStructure) expect serialized non empty expression
            /// list here and we cannot change this representation for compatibility. Also we have preparsed AST `sorting_key.expression_list_ast`
            /// in KeyDescription, but it contain version column for VersionedCollapsingMergeTree, which shouldn't be defined as a part of key definition AST.
            /// So the best compatible way is just to convert definition_ast to list and serialize it. In all other places key.expression_list_ast should be used.
            future_metadata_in_zk.sorting_key = serializeAST(*extractKeyExpressionList(future_metadata.sorting_key.definition_ast));
        }

        if (ast_to_str(future_metadata.sampling_key.definition_ast) != ast_to_str(current_metadata->sampling_key.definition_ast))
            future_metadata_in_zk.sampling_expression = serializeAST(*extractKeyExpressionList(future_metadata.sampling_key.definition_ast));

        if (ast_to_str(future_metadata.partition_key.definition_ast) != ast_to_str(current_metadata->partition_key.definition_ast))
            future_metadata_in_zk.partition_key = serializeAST(*extractKeyExpressionList(future_metadata.partition_key.definition_ast));

        if (ast_to_str(future_metadata.table_ttl.definition_ast) != ast_to_str(current_metadata->table_ttl.definition_ast))
        {
            if (future_metadata.table_ttl.definition_ast)
                future_metadata_in_zk.ttl_table = serializeAST(*future_metadata.table_ttl.definition_ast);
            else /// TTL was removed
                future_metadata_in_zk.ttl_table = "";
        }

        String new_indices_str = future_metadata.secondary_indices.toString();
        if (new_indices_str != current_metadata->secondary_indices.toString())
            future_metadata_in_zk.skip_indices = new_indices_str;

        String new_projections_str = future_metadata.projections.toString();
        if (new_projections_str != current_metadata->projections.toString())
            future_metadata_in_zk.projections = new_projections_str;

        String new_constraints_str = future_metadata.constraints.toString();
        if (new_constraints_str != current_metadata->constraints.toString())
            future_metadata_in_zk.constraints = new_constraints_str;

        Coordination::Requests ops;
        size_t alter_path_idx = std::numeric_limits<size_t>::max();
        size_t mutation_path_idx = std::numeric_limits<size_t>::max();

        String new_metadata_str = future_metadata_in_zk.toString();
        ops.emplace_back(zkutil::makeSetRequest(fs::path(zookeeper_path) / "metadata", new_metadata_str, current_metadata->getMetadataVersion()));

        String new_columns_str = future_metadata.columns.toString();
        ops.emplace_back(zkutil::makeSetRequest(fs::path(zookeeper_path) / "columns", new_columns_str, -1));

        bool settings_are_changed = (ast_to_str(current_metadata->settings_changes) != ast_to_str(future_metadata.settings_changes));
        bool comment_is_changed = (current_metadata->comment != future_metadata.comment);

        if (settings_are_changed || comment_is_changed)
        {
            StorageInMemoryMetadata metadata_copy = *current_metadata;

            if (settings_are_changed)
            {
                /// Just change settings
                metadata_copy.settings_changes = future_metadata.settings_changes;
                changeSettings(metadata_copy.settings_changes, table_lock_holder);
            }

            /// The comment is not replicated as of today, but we can implement it later.
            if (comment_is_changed)
            {
                metadata_copy.setComment(future_metadata.comment);
                setInMemoryMetadata(metadata_copy);
            }

            DatabaseCatalog::instance().getDatabase(table_id.database_name)->alterTable(query_context, table_id, metadata_copy);
        }

        /// We can be sure, that in case of successful commit in zookeeper our
        /// version will increments by 1. Because we update with version check.
        int new_metadata_version = current_metadata->getMetadataVersion() + 1;

        alter_entry->type = LogEntry::ALTER_METADATA;
        alter_entry->source_replica = replica_name;
        alter_entry->metadata_str = new_metadata_str;
        alter_entry->columns_str = new_columns_str;
        alter_entry->alter_version = new_metadata_version;
        alter_entry->create_time = time(nullptr);

        auto maybe_mutation_commands = commands.getMutationCommands(
            *current_metadata,
            query_context->getSettingsRef().materialize_ttl_after_modify,
            query_context);

        bool have_mutation = !maybe_mutation_commands.empty();
        alter_entry->have_mutation = have_mutation;

        alter_path_idx = ops.size();
        ops.emplace_back(zkutil::makeCreateRequest(
            fs::path(zookeeper_path) / "log/log-", alter_entry->toString(), zkutil::CreateMode::PersistentSequential));

        PartitionBlockNumbersHolder partition_block_numbers_holder;
        ReplicatedMergeTreeMutationEntry mutation_entry;
        if (have_mutation)
        {
            delayMutationOrThrowIfNeeded(&partial_shutdown_event, query_context);
            const String mutations_path(fs::path(zookeeper_path) / "mutations");

            mutation_entry.alter_version = new_metadata_version;
            mutation_entry.source_replica = replica_name;
            mutation_entry.commands = std::move(maybe_mutation_commands);

            int32_t mutations_version;
            if (maybe_mutations_version_after_logs_pull.has_value())
            {
                mutations_version = *maybe_mutations_version_after_logs_pull;
            }
            else
            {
                Coordination::Stat mutations_stat;
                zookeeper->get(mutations_path, &mutations_stat);
                mutations_version = mutations_stat.version;
            }


            partition_block_numbers_holder =
                allocateBlockNumbersInAffectedPartitions(mutation_entry.commands, query_context, zookeeper);

            mutation_entry.block_numbers = partition_block_numbers_holder.getBlockNumbers();
            mutation_entry.create_time = time(nullptr);

            ops.emplace_back(zkutil::makeSetRequest(mutations_path, String(), mutations_version));
            mutation_path_idx = ops.size();
            ops.emplace_back(
                zkutil::makeCreateRequest(fs::path(mutations_path) / "", mutation_entry.toString(), zkutil::CreateMode::PersistentSequential));
        }

        if (auto txn = query_context->getZooKeeperMetadataTransaction())
        {
            /// It would be better to clone ops instead of moving, so we could retry on ZBADVERSION,
            /// but clone() is not implemented for Coordination::Request.
            txn->moveOpsTo(ops);
            /// NOTE: IDatabase::alterTable(...) is called when executing ALTER_METADATA queue entry without query context,
            /// so we have to update metadata of DatabaseReplicated here.
            String metadata_zk_path = fs::path(txn->getDatabaseZooKeeperPath()) / "metadata" / escapeForFileName(table_id.table_name);
            auto ast = DatabaseCatalog::instance().getDatabase(table_id.database_name)->getCreateTableQuery(table_id.table_name, query_context);
            applyMetadataChangesToCreateQuery(ast, future_metadata);
            ops.emplace_back(zkutil::makeSetRequest(metadata_zk_path, getObjectDefinitionFromCreateQuery(ast), -1));
        }

        Coordination::Responses results;
        Coordination::Error rc = zookeeper->tryMulti(ops, results);

        /// For the sake of consistency with mechanics of concurrent background process of assigning parts merge tasks
        /// this placeholder must be held up until the moment of committing into ZK of the mutation entry
        /// See ReplicatedMergeTreeMergePredicate::canMergeTwoParts() method
        partition_block_numbers_holder.reset();

        if (rc == Coordination::Error::ZOK)
        {
            if (have_mutation)
            {
                /// ALTER_METADATA record in replication /log
                String alter_path = dynamic_cast<const Coordination::CreateResponse &>(*results[alter_path_idx]).path_created;
                alter_entry->znode_name = alter_path.substr(alter_path.find_last_of('/') + 1);

                /// ReplicatedMergeTreeMutationEntry record in /mutations
                String mutation_path = dynamic_cast<const Coordination::CreateResponse &>(*results[mutation_path_idx]).path_created;
                mutation_znode = mutation_path.substr(mutation_path.find_last_of('/') + 1);
                LOG_DEBUG(log, "Created log entry {} to update table metadata to version {}, created a mutation {} (data versions: {})",
                          alter_entry->znode_name, alter_entry->alter_version, *mutation_znode, mutation_entry.getBlockNumbersForLogs());
            }
            else
            {
                /// ALTER_METADATA record in replication /log
                String alter_path = dynamic_cast<const Coordination::CreateResponse &>(*results[alter_path_idx]).path_created;
                alter_entry->znode_name = alter_path.substr(alter_path.find_last_of('/') + 1);
                LOG_DEBUG(log, "Created log entry {} to update table metadata to version {}",
                          alter_entry->znode_name, alter_entry->alter_version);
            }
            break;
        }
        else if (rc == Coordination::Error::ZBADVERSION)
        {
            if (results[0]->error != Coordination::Error::ZOK)
                throw Exception(ErrorCodes::CANNOT_ASSIGN_ALTER,
                                "Metadata on replica is not up to date with common metadata in Zookeeper. "
                                "It means that this replica still not applied some of previous alters."
                                " Probably too many alters executing concurrently (highly not recommended). "
                                "You can retry this error");

            /// Cannot retry automatically, because some zookeeper ops were lost on the first attempt. Will retry on DDLWorker-level.
            if (query_context->getZooKeeperMetadataTransaction())
                throw Exception(ErrorCodes::CANNOT_ASSIGN_ALTER,
                                "Cannot execute alter, because mutations version was suddenly changed due "
                                "to concurrent alter");

            continue;
        }
        else
        {
            throw Coordination::Exception::fromMessage(rc, "Alter cannot be assigned because of Zookeeper error");
        }
    }

    table_lock_holder.unlock();

    LOG_DEBUG(log, "Updated shared metadata nodes in ZooKeeper. Waiting for replicas to apply changes.");
    waitForLogEntryToBeProcessedIfNecessary(*alter_entry, query_context, "Some replicas doesn't finish metadata alter: ");

    if (mutation_znode)
    {
        LOG_DEBUG(log, "Metadata changes applied. Will wait for data changes.");
        merge_selecting_task->schedule();
        waitMutation(*mutation_znode, query_context->getSettingsRef().alter_sync);
        LOG_DEBUG(log, "Data changes applied.");
    }
}

/// If new version returns ordinary name, else returns part name containing the first and last month of the month
/// NOTE: use it in pair with getFakePartCoveringAllPartsInPartition(...)
String getPartNamePossiblyFake(MergeTreeDataFormatVersion format_version, const MergeTreePartInfo & part_info)
{
    if (format_version < MERGE_TREE_DATA_MIN_FORMAT_VERSION_WITH_CUSTOM_PARTITIONING)
    {
        /// The date range is all month long.
        const auto & lut = DateLUT::serverTimezoneInstance();
        time_t start_time = lut.YYYYMMDDToDate(parse<UInt32>(part_info.partition_id + "01"));
        DayNum left_date = DayNum(lut.toDayNum(start_time).toUnderType());
        DayNum right_date = DayNum(static_cast<size_t>(left_date) + lut.daysInMonth(start_time) - 1);
        return part_info.getPartNameV0(left_date, right_date);
    }

    return part_info.getPartNameV1();
}

bool StorageReplicatedMergeTree::getFakePartCoveringAllPartsInPartition(
    const String & partition_id, MergeTreePartInfo & part_info,
    std::optional<EphemeralLockInZooKeeper> & delimiting_block_lock, bool for_replace_range)
{
    /// Even if there is no data in the partition, you still need to mark the range for deletion.
    /// - Because before executing DETACH, tasks for downloading parts to this partition can be executed.
    Int64 left = 0;

    /** Let's skip one number in `block_numbers` for the partition being deleted, and we will only delete parts until this number.
      * This prohibits merges of deleted parts with the new inserted
      * Invariant: merges of deleted parts with other parts do not appear in the log.
      * NOTE: If you need to similarly support a `DROP PART` request, you will have to think of some new mechanism for it,
      *     to guarantee this invariant.
      */
    Int64 right;
    Int64 mutation_version;

    {
        delimiting_block_lock = allocateBlockNumber(partition_id, getZooKeeper());
        right = delimiting_block_lock->getNumber();
        /// Make sure we cover all parts in drop range.
        /// There might be parts with mutation version greater than current block number
        /// if some part mutation has been assigned after block number allocation, but before creation of DROP_RANGE entry.
        mutation_version = MergeTreePartInfo::MAX_BLOCK_NUMBER;
    }

    if (for_replace_range)
    {
        /// NOTE Do not decrement max block number for REPLACE_RANGE, because there are invariants:
        /// - drop range for REPLACE PARTITION must contain at least 2 blocks (1 skipped block and at least 1 real block)
        /// - drop range for MOVE PARTITION/ATTACH PARTITION FROM always contains 1 block

        /// NOTE UINT_MAX was previously used as max level for REPLACE/MOVE PARTITION (it was incorrect)
        part_info = MergeTreePartInfo(partition_id, left, right, MergeTreePartInfo::MAX_LEVEL, mutation_version);
        return right != 0;
    }

    /// Empty partition.
    if (right == 0)
        return false;

    --right;

    /// Artificial high level is chosen, to make this part "covering" all parts inside.
    part_info = MergeTreePartInfo(partition_id, left, right, MergeTreePartInfo::MAX_LEVEL, mutation_version);
    return true;
}

void StorageReplicatedMergeTree::restoreMetadataInZooKeeper()
{
    LOG_INFO(log, "Restoring replica metadata");

    if (!initialization_done)
        throw Exception(ErrorCodes::NOT_INITIALIZED, "Table is not initialized yet");

    if (!is_readonly)
        throw Exception(ErrorCodes::BAD_ARGUMENTS, "Replica must be readonly");

    if (getZooKeeper()->exists(replica_path))
        throw Exception(ErrorCodes::BAD_ARGUMENTS,
                        "Replica path is present at {} - nothing to restore. "
                        "If you are sure that metadata is lost and that replica path contains some garbage, "
                        "then use SYSTEM DROP REPLICA query first.", replica_path);

    if (has_metadata_in_zookeeper.has_value() && *has_metadata_in_zookeeper)
        throw Exception(ErrorCodes::LOGICAL_ERROR, "Replica has metadata in ZooKeeper: "
                                                   "it's either a bug or it's a result of manual intervention to ZooKeeper");

    if (are_restoring_replica.exchange(true))
        throw Exception(ErrorCodes::CONCURRENT_ACCESS_NOT_SUPPORTED, "Replica restoration in progress");
    SCOPE_EXIT({ are_restoring_replica.store(false); });

    auto metadata_snapshot = getInMemoryMetadataPtr();

    waitForOutdatedPartsToBeLoaded();
    const DataPartsVector all_parts = getAllDataPartsVector();
    Strings active_parts_names;

    /// Why all parts (not only Active) are moved to detached/:
    /// After ZK metadata restoration ZK resets sequential counters (including block number counters), so one may
    /// potentially encounter a situation that a part we want to attach already exists.
    for (const auto & part : all_parts)
    {
        if (part->getState() == DataPartState::Active)
            active_parts_names.push_back(part->name);

        forcefullyMovePartToDetachedAndRemoveFromMemory(part);
    }

    LOG_INFO(log, "Moved all parts to detached/");

    const bool is_first_replica = createTableIfNotExists(metadata_snapshot);

    LOG_INFO(log, "Created initial ZK nodes, replica is first: {}", is_first_replica);

    if (!is_first_replica)
        createReplica(metadata_snapshot);

    createNewZooKeeperNodes();

    LOG_INFO(log, "Created ZK nodes for table");

    has_metadata_in_zookeeper = true;

    if (is_first_replica)
        for (const String& part_name : active_parts_names)
            attachPartition(std::make_shared<ASTLiteral>(part_name), metadata_snapshot, true, getContext());

    LOG_INFO(log, "Attached all partitions, starting table");

    startupImpl(/* from_attach_thread */ false);
}

void StorageReplicatedMergeTree::dropPartNoWaitNoThrow(const String & part_name)
{
    assertNotReadonly();
    if (!is_leader)
        throw Exception(ErrorCodes::NOT_A_LEADER, "DROP PART cannot be done on this replica because it is not a leader");

    zkutil::ZooKeeperPtr zookeeper = getZooKeeperAndAssertNotReadonly();
    LogEntry entry;

    dropPartImpl(zookeeper, part_name, entry, /*detach=*/ false, /*throw_if_noop=*/ false);
}

void StorageReplicatedMergeTree::dropPart(const String & part_name, bool detach, ContextPtr query_context)
{
    assertNotReadonly();
    if (!is_leader)
        throw Exception(ErrorCodes::NOT_A_LEADER, "DROP PART cannot be done on this replica because it is not a leader");

    zkutil::ZooKeeperPtr zookeeper = getZooKeeperAndAssertNotReadonly();
    LogEntry entry;

    dropPartImpl(zookeeper, part_name, entry, detach, /*throw_if_noop=*/ true);

    waitForLogEntryToBeProcessedIfNecessary(entry, query_context);
}

void StorageReplicatedMergeTree::dropAllPartitionsImpl(const zkutil::ZooKeeperPtr & zookeeper, bool detach, ContextPtr query_context)
{
    Strings partitions = zookeeper->getChildren(fs::path(zookeeper_path) / "block_numbers");

    std::vector<LogEntryPtr> entries;
    dropAllPartsInPartitions(*zookeeper, partitions, entries, query_context, detach);

    for (const auto & entry : entries)
    {
        waitForLogEntryToBeProcessedIfNecessary(*entry, query_context);
        auto drop_range_info = MergeTreePartInfo::fromPartName(entry->new_part_name, format_version);
        cleanLastPartNode(drop_range_info.partition_id);
    }
}

void StorageReplicatedMergeTree::dropPartition(const ASTPtr & partition, bool detach, ContextPtr query_context)
{
    assertNotReadonly();
    if (!is_leader)
        throw Exception(ErrorCodes::NOT_A_LEADER, "DROP PARTITION cannot be done on this replica because it is not a leader");

    auto settings = getSettings();

    if (detach && settings->disable_detach_partition_for_zero_copy_replication
        && settings->allow_remote_fs_zero_copy_replication)
    {
        for (const auto & disk : getDisks())
        {
            if (disk->supportZeroCopyReplication())
                throw Exception(ErrorCodes::SUPPORT_IS_DISABLED, "DETACH PARTITION queries are disabled.");
        }
    }

    zkutil::ZooKeeperPtr zookeeper = getZooKeeperAndAssertNotReadonly();

    const auto * partition_ast = partition->as<ASTPartition>();
    if (partition_ast && partition_ast->all)
    {
        dropAllPartitionsImpl(zookeeper, detach, query_context);
    }
    else
    {
        String partition_id = getPartitionIDFromQuery(partition, query_context);
        auto entry = dropAllPartsInPartition(*zookeeper, partition_id, query_context, detach);
        if (entry)
        {
            waitForLogEntryToBeProcessedIfNecessary(*entry, query_context);
            cleanLastPartNode(partition_id);
        }
    }
}


void StorageReplicatedMergeTree::truncate(
    const ASTPtr &, const StorageMetadataPtr &, ContextPtr query_context, TableExclusiveLockHolder & table_lock)
{
    table_lock.release();   /// Truncate is done asynchronously.

    assertNotReadonly();
    if (!is_leader)
        throw Exception(ErrorCodes::NOT_A_LEADER, "TRUNCATE cannot be done on this replica because it is not a leader");

    waitForOutdatedPartsToBeLoaded();
    zkutil::ZooKeeperPtr zookeeper = getZooKeeperAndAssertNotReadonly();
    dropAllPartitionsImpl(zookeeper, /* detach */ false, query_context);
}


PartitionCommandsResultInfo StorageReplicatedMergeTree::attachPartition(
    const ASTPtr & partition,
    const StorageMetadataPtr & metadata_snapshot,
    bool attach_part,
    ContextPtr query_context)
{
    /// Allow ATTACH PARTITION on readonly replica when restoring it.
    if (!are_restoring_replica)
        assertNotReadonly();

    PartitionCommandsResultInfo results;
    PartsTemporaryRename renamed_parts(*this, DETACHED_DIR_NAME);
    MutableDataPartsVector loaded_parts = tryLoadPartsToAttach(partition, attach_part, query_context, renamed_parts);

    /// TODO Allow to use quorum here.
    ReplicatedMergeTreeSink output(*this, metadata_snapshot, /* quorum */ 0, /* quorum_timeout_ms */ 0, /* max_parts_per_block */ 0,
                                   /* quorum_parallel */ false, query_context->getSettingsRef().insert_deduplicate,
                                   /* majority_quorum */ false, query_context, /* is_attach */ true, /* allow_attach_while_readonly */ true);

    for (size_t i = 0; i < loaded_parts.size(); ++i)
    {
        const String old_name = loaded_parts[i]->name;

        output.writeExistingPart(loaded_parts[i]);

        renamed_parts.old_and_new_names[i].old_name.clear();

        LOG_DEBUG(log, "Attached part {} as {}", old_name, loaded_parts[i]->name);

        results.push_back(PartitionCommandResultInfo{
            .command_type = "ATTACH PART",
            .partition_id = loaded_parts[i]->info.partition_id,
            .part_name = loaded_parts[i]->name,
            .old_part_name = old_name,
        });
    }
    return results;
}


void StorageReplicatedMergeTree::checkTableCanBeDropped(ContextPtr query_context) const
{
    auto table_id = getStorageID();

    const auto & query_settings = query_context->getSettingsRef();
    if (query_settings.max_table_size_to_drop.changed)
    {
        getContext()->checkTableCanBeDropped(table_id.database_name, table_id.table_name, getTotalActiveSizeInBytes(), query_settings.max_table_size_to_drop);
        return;
    }

    getContext()->checkTableCanBeDropped(table_id.database_name, table_id.table_name, getTotalActiveSizeInBytes());
}

void StorageReplicatedMergeTree::checkTableCanBeRenamed(const StorageID & new_name) const
{
    if (renaming_restrictions == RenamingRestrictions::ALLOW_ANY)
        return;

    if (renaming_restrictions == RenamingRestrictions::DO_NOT_ALLOW)
    {
        auto old_name = getStorageID();
        bool is_server_startup = Context::getGlobalContextInstance()->getApplicationType() == Context::ApplicationType::SERVER
            && !Context::getGlobalContextInstance()->isServerCompletelyStarted();
        bool move_to_atomic = old_name.uuid == UUIDHelpers::Nil && new_name.uuid != UUIDHelpers::Nil;

        bool likely_converting_ordinary_to_atomic = is_server_startup && move_to_atomic;
        if (likely_converting_ordinary_to_atomic)
        {
            LOG_INFO(log, "Table {} should not be renamed, because zookeeper_path contains implicit 'database' or 'table' macro. "
                          "We cannot rename path in ZooKeeper, so path may become inconsistent with table name. "
                          "However, we allow renaming while converting Ordinary database to Atomic, because all tables will be renamed back",
                          old_name.getNameForLogs());
            return;
        }

        throw Exception(ErrorCodes::NOT_IMPLEMENTED,
                        "Cannot rename Replicated table, because zookeeper_path contains implicit 'database' "
                        "or 'table' macro. We cannot rename path "
                        "in ZooKeeper, so path may become inconsistent with table name. "
                        "If you really want to rename table, you should edit metadata file first and restart server or reattach the table.");
    }

    assert(renaming_restrictions == RenamingRestrictions::ALLOW_PRESERVING_UUID);
    if (!new_name.hasUUID() && getStorageID().hasUUID())
        throw Exception(ErrorCodes::NOT_IMPLEMENTED,
                        "Cannot move Replicated table to Ordinary database, because zookeeper_path contains implicit "
                        "'uuid' macro. If you really want to rename table, you should edit metadata file first "
                        "and restart server or reattach the table.");
}

void StorageReplicatedMergeTree::rename(const String & new_path_to_table_data, const StorageID & new_table_id)
{
    checkTableCanBeRenamed(new_table_id);
    MergeTreeData::rename(new_path_to_table_data, new_table_id);

    /// Update table name in zookeeper
    if (!is_readonly)
    {
        /// We don't do it for readonly tables, because it will be updated on next table startup.
        /// It is also Ok to skip ZK error for the same reason.
        try
        {
            auto zookeeper = getZooKeeper();
            zookeeper->set(fs::path(replica_path) / "host", getReplicatedMergeTreeAddress().toString());
        }
        catch (Coordination::Exception & e)
        {
            LOG_WARNING(log, "Cannot update the value of 'host' node (replica address) in ZooKeeper: {}", e.displayText());
        }
    }

    /// TODO: You can update names of loggers.
}


bool StorageReplicatedMergeTree::existsNodeCached(const ZooKeeperWithFaultInjectionPtr & zookeeper, const std::string & path) const
{
    {
        std::lock_guard lock(existing_nodes_cache_mutex);
        if (existing_nodes_cache.contains(path))
            return true;
    }

    bool res = zookeeper->exists(path);

    if (res)
    {
        std::lock_guard lock(existing_nodes_cache_mutex);
        existing_nodes_cache.insert(path);
    }

    return res;
}

std::optional<EphemeralLockInZooKeeper> StorageReplicatedMergeTree::allocateBlockNumber(
    const String & partition_id,
    const zkutil::ZooKeeperPtr & zookeeper,
    const String & zookeeper_block_id_path,
    const String & zookeeper_path_prefix) const
{
    return allocateBlockNumber(
        partition_id, std::make_shared<ZooKeeperWithFaultInjection>(zookeeper), zookeeper_block_id_path, zookeeper_path_prefix);
}

template<typename T>
std::optional<EphemeralLockInZooKeeper> StorageReplicatedMergeTree::allocateBlockNumber(
    const String & partition_id,
    const ZooKeeperWithFaultInjectionPtr & zookeeper,
    const T & zookeeper_block_id_path,
    const String & zookeeper_path_prefix) const
{
    String zookeeper_table_path;
    if (zookeeper_path_prefix.empty())
        zookeeper_table_path = zookeeper_path;
    else
        zookeeper_table_path = zookeeper_path_prefix;

    String block_numbers_path = fs::path(zookeeper_table_path) / "block_numbers";
    String partition_path = fs::path(block_numbers_path) / partition_id;

    if (!existsNodeCached(zookeeper, partition_path))
    {
        Coordination::Requests ops;
        /// Check that table is not being dropped ("host" is the first node that is removed on replica drop)
        ops.push_back(zkutil::makeCheckRequest(fs::path(replica_path) / "host", -1));
        ops.push_back(zkutil::makeCreateRequest(partition_path, "", zkutil::CreateMode::Persistent));
        /// We increment data version of the block_numbers node so that it becomes possible
        /// to check in a ZK transaction that the set of partitions didn't change
        /// (unfortunately there is no CheckChildren op).
        ops.push_back(zkutil::makeSetRequest(block_numbers_path, "", -1));

        Coordination::Responses responses;
        Coordination::Error code = zookeeper->tryMulti(ops, responses);
        if (code != Coordination::Error::ZOK && code != Coordination::Error::ZNODEEXISTS)
            zkutil::KeeperMultiException::check(code, ops, responses);
    }

    return createEphemeralLockInZooKeeper(
        fs::path(partition_path) / "block-", fs::path(zookeeper_table_path) / "temp", zookeeper, zookeeper_block_id_path);
}

Strings StorageReplicatedMergeTree::tryWaitForAllReplicasToProcessLogEntry(
    const String & table_zookeeper_path, const ReplicatedMergeTreeLogEntryData & entry, Int64 wait_for_inactive_timeout)
{
    LOG_DEBUG(log, "Waiting for all replicas to process {}", entry.znode_name);

    auto zookeeper = getZooKeeper();
    Strings replicas = zookeeper->getChildren(fs::path(table_zookeeper_path) / "replicas");
    Strings unwaited;
    bool wait_for_inactive = wait_for_inactive_timeout != 0;
    for (const String & replica : replicas)
    {
        if (wait_for_inactive || zookeeper->exists(fs::path(table_zookeeper_path) / "replicas" / replica / "is_active"))
        {
            if (!tryWaitForReplicaToProcessLogEntry(table_zookeeper_path, replica, entry, wait_for_inactive_timeout))
                unwaited.push_back(replica);
        }
        else
        {
            unwaited.push_back(replica);
        }
    }

    LOG_DEBUG(log, "Finished waiting for all replicas to process {}", entry.znode_name);
    return unwaited;
}

void StorageReplicatedMergeTree::waitForAllReplicasToProcessLogEntry(
    const String & table_zookeeper_path, const ReplicatedMergeTreeLogEntryData & entry, Int64 wait_for_inactive_timeout, const String & error_context)
{
    Strings unfinished_replicas = tryWaitForAllReplicasToProcessLogEntry(table_zookeeper_path, entry, wait_for_inactive_timeout);
    if (unfinished_replicas.empty())
        return;

    throw Exception(ErrorCodes::UNFINISHED, "{}Timeout exceeded while waiting for replicas {} to process entry {}. "
                    "Probably some replicas are inactive", error_context, fmt::join(unfinished_replicas, ", "), entry.znode_name);
}

void StorageReplicatedMergeTree::waitForLogEntryToBeProcessedIfNecessary(const ReplicatedMergeTreeLogEntryData & entry, ContextPtr query_context, const String & error_context)
{
    /// If necessary, wait until the operation is performed on itself or on all replicas.
    Int64 wait_for_inactive_timeout = query_context->getSettingsRef().replication_wait_for_inactive_replica_timeout;
    if (query_context->getSettingsRef().alter_sync == 1)
    {
        bool finished = tryWaitForReplicaToProcessLogEntry(zookeeper_path, replica_name, entry, wait_for_inactive_timeout);
        if (!finished)
        {
            throw Exception(ErrorCodes::UNFINISHED, "{}Log entry {} is not precessed on local replica, "
                            "most likely because the replica was shut down.", error_context, entry.znode_name);
        }
    }
    else if (query_context->getSettingsRef().alter_sync == 2)
    {
        waitForAllReplicasToProcessLogEntry(zookeeper_path, entry, wait_for_inactive_timeout, error_context);
    }
}

bool StorageReplicatedMergeTree::tryWaitForReplicaToProcessLogEntry(
    const String & table_zookeeper_path, const String & replica, const ReplicatedMergeTreeLogEntryData & entry, Int64 wait_for_inactive_timeout)
{
    String entry_str = entry.toString();
    String log_node_name;

    /** Wait for entries from `log` directory (a common log, from where replicas copy entries to their queue) to be processed.
      *
      * The problem is that the numbers (`sequential` node) of the queue elements in `log` and in `queue` do not match.
      * (And the numbers of the same log element for different replicas do not match in the `queue`.)
      */

    /** First, you need to wait until replica takes `queue` element from the `log` to its queue,
      *  if it has not been done already (see the `pullLogsToQueue` function).
      *
      * To do this, check its node `log_pointer` - the maximum number of the element taken from `log` + 1.
      */

    bool waiting_itself = replica == replica_name;
    /// Do not wait if timeout is zero
    bool wait_for_inactive = wait_for_inactive_timeout != 0;
    /// Wait for unlimited time if timeout is negative
    bool check_timeout = wait_for_inactive_timeout > 0;
    Stopwatch time_waiting;

    const auto & stop_waiting = [&]()
    {
        bool stop_waiting_itself = waiting_itself && (partial_shutdown_called || shutdown_prepared_called || shutdown_called);
        bool timeout_exceeded = check_timeout && wait_for_inactive_timeout < time_waiting.elapsedSeconds();
        bool stop_waiting_inactive = (!wait_for_inactive || timeout_exceeded)
            && !getZooKeeper()->exists(fs::path(table_zookeeper_path) / "replicas" / replica / "is_active");
        return is_dropped || stop_waiting_itself || stop_waiting_inactive;
    };

    /// Don't recheck ZooKeeper too often
    constexpr auto event_wait_timeout_ms = 3000;

    LOG_DEBUG(log, "Waiting for {} to process log entry", replica);

    if (startsWith(entry.znode_name, "log-"))
    {
        /// Take the number from the node name `log-xxxxxxxxxx`.
        UInt64 log_index = parse<UInt64>(entry.znode_name.substr(entry.znode_name.size() - 10));
        log_node_name = entry.znode_name;

        LOG_DEBUG(log, "Waiting for {} to pull {} to queue", replica, log_node_name);

        /// Let's wait until entry gets into the replica queue.
        bool pulled_to_queue = false;
        do
        {
            zkutil::EventPtr event = std::make_shared<Poco::Event>();

            String log_pointer = getZooKeeper()->get(fs::path(table_zookeeper_path) / "replicas" / replica / "log_pointer", nullptr, event);
            if (!log_pointer.empty() && parse<UInt64>(log_pointer) > log_index)
            {
                pulled_to_queue = true;
                break;
            }

            /// Wait with timeout because we can be already shut down, but not dropped.
            /// So log_pointer node will exist, but we will never update it because all background threads already stopped.
            /// It can lead to query hung because table drop query can wait for some query (alter, optimize, etc) which called this method,
            /// but the query will never finish because the drop already shut down the table.
            if (!stop_waiting())
                event->tryWait(event_wait_timeout_ms);
        } while (!stop_waiting());

        if (!pulled_to_queue)
            return false;

        LOG_DEBUG(log, "Looking for node corresponding to {} in {} queue", log_node_name, replica);
    }
    else if (!entry.log_entry_id.empty())
    {
        /// First pass, check the table log.
        /// If found in the log, wait for replica to fetch it to the queue.
        /// If not found in the log, it is already in the queue.
        LOG_DEBUG(log, "Looking for log entry with id `{}` in the log", entry.log_entry_id);

        String log_pointer = getZooKeeper()->get(fs::path(table_zookeeper_path) / "replicas" / replica / "log_pointer");

        Strings log_entries = getZooKeeper()->getChildren(fs::path(table_zookeeper_path) / "log");
        UInt64 log_index = 0;
        bool found = false;

        for (const String & log_entry_name : log_entries)
        {
            log_index = parse<UInt64>(log_entry_name.substr(log_entry_name.size() - 10));

            if (!log_pointer.empty() && log_index < parse<UInt64>(log_pointer))
                continue;

            String log_entry_str;
            Coordination::Stat log_entry_stat;
            bool exists = getZooKeeper()->tryGet(fs::path(table_zookeeper_path) / "log" / log_entry_name, log_entry_str, &log_entry_stat);
            ReplicatedMergeTreeLogEntryData log_entry = *ReplicatedMergeTreeLogEntry::parse(log_entry_str, log_entry_stat, format_version);
            if (exists && entry.log_entry_id == log_entry.log_entry_id)
            {
                LOG_DEBUG(log, "Found log entry with id `{}` in the log", entry.log_entry_id);

                found = true;
                log_node_name = log_entry_name;
                break;
            }
        }

        if (found)
        {
            LOG_DEBUG(log, "Waiting for {} to pull {} to queue", replica, log_node_name);

            /// Let's wait until entry gets into the replica queue.
            bool pulled_to_queue = false;
            do
            {
                zkutil::EventPtr event = std::make_shared<Poco::Event>();

                log_pointer = getZooKeeper()->get(fs::path(table_zookeeper_path) / "replicas" / replica / "log_pointer", nullptr, event);
                if (!log_pointer.empty() && parse<UInt64>(log_pointer) > log_index)
                {
                    pulled_to_queue = true;
                    break;
                }

                /// Wait with timeout because we can be already shut down, but not dropped.
                /// So log_pointer node will exist, but we will never update it because all background threads already stopped.
                /// It can lead to query hung because table drop query can wait for some query (alter, optimize, etc) which called this method,
                /// but the query will never finish because the drop already shut down the table.
                if (!stop_waiting())
                    event->tryWait(event_wait_timeout_ms);
            } while (!stop_waiting());

            if (!pulled_to_queue)
                return false;
        }
    }
    else
    {
        throw Exception(ErrorCodes::LOGICAL_ERROR, "Unexpected name of log node: {}", entry.znode_name);
    }

    /** Second - find the corresponding entry in the queue of the specified replica.
      * Its number may not match the `log` node. Therefore, we search by comparing the content.
      */

    Strings queue_entries = getZooKeeper()->getChildren(fs::path(table_zookeeper_path) / "replicas" / replica / "queue");
    String queue_entry_to_wait_for;

    for (const String & entry_name : queue_entries)
    {
        String queue_entry_str;
        Coordination::Stat queue_entry_stat;
        bool exists = getZooKeeper()->tryGet(fs::path(table_zookeeper_path) / "replicas" / replica / "queue" / entry_name, queue_entry_str, &queue_entry_stat);
        if (exists && queue_entry_str == entry_str)
        {
            queue_entry_to_wait_for = entry_name;
            break;
        }
        else if (!entry.log_entry_id.empty())
        {
            /// Check if the id matches rather than just contents. This entry
            /// might have been written by different ClickHouse versions and
            /// it is hard to guarantee same text representation.
            ReplicatedMergeTreeLogEntryData queue_entry = *ReplicatedMergeTreeLogEntry::parse(queue_entry_str, queue_entry_stat, format_version);
            if (entry.log_entry_id == queue_entry.log_entry_id)
            {
                queue_entry_to_wait_for = entry_name;
                break;
            }
        }
    }

    /// While looking for the record, it has already been executed and deleted.
    if (queue_entry_to_wait_for.empty())
    {
        LOG_DEBUG(log, "No corresponding node found. Assuming it has been already processed. Found {} nodes", queue_entries.size());
        return true;
    }

    LOG_DEBUG(log, "Waiting for {} to disappear from {} queue", queue_entry_to_wait_for, replica);

    /// Third - wait until the entry disappears from the replica queue or replica become inactive.
    String path_to_wait_on = fs::path(table_zookeeper_path) / "replicas" / replica / "queue" / queue_entry_to_wait_for;

    return getZooKeeper()->waitForDisappear(path_to_wait_on, stop_waiting);
}


void StorageReplicatedMergeTree::getStatus(ReplicatedTableStatus & res, bool with_zk_fields)
{
    auto zookeeper = tryGetZooKeeper();
    const auto storage_settings_ptr = getSettings();

    res.is_leader = is_leader;
    res.can_become_leader = storage_settings_ptr->replicated_can_become_leader;
    res.is_readonly = is_readonly;
    res.is_session_expired = !zookeeper || zookeeper->expired();

    res.queue = queue.getStatus();
    res.absolute_delay = getAbsoluteDelay(); /// NOTE: may be slightly inconsistent with queue status.

    /// NOTE: consider convert to UInt64
    res.parts_to_check = static_cast<UInt32>(part_check_thread.size());

    res.zookeeper_name = zookeeper_name;
    res.zookeeper_path = zookeeper_path;
    res.replica_name = replica_name;
    res.replica_path = replica_path;
    res.columns_version = -1;

    res.log_max_index = 0;
    res.log_pointer = 0;
    res.total_replicas = 0;
    res.active_replicas = 0;
    res.lost_part_count = 0;
    res.last_queue_update_exception = getLastQueueUpdateException();

    if (with_zk_fields && !res.is_session_expired)
    {
        try
        {
            std::vector<std::string> paths;
            paths.push_back(fs::path(zookeeper_path) / "log");
            paths.push_back(fs::path(zookeeper_path) / "replicas");

            auto children_result = zookeeper->getChildren(paths);
            const auto & log_entries = children_result[0].names;
            const auto & all_replicas = children_result[1].names;

            paths.clear();
            paths.push_back(fs::path(replica_path) / "log_pointer");
            paths.push_back(fs::path(zookeeper_path) / "lost_part_count");
            for (const String & replica : all_replicas)
                paths.push_back(fs::path(zookeeper_path) / "replicas" / replica / "is_active");

            auto get_result = zookeeper->tryGet(paths);
            const auto & log_pointer_str = get_result[0].data;

            if (get_result[0].error == Coordination::Error::ZNONODE)
                throw zkutil::KeeperException(get_result[0].error);

            if (!log_entries.empty())
            {
                const String & last_log_entry = *std::max_element(log_entries.begin(), log_entries.end());
                res.log_max_index = parse<UInt64>(last_log_entry.substr(strlen("log-")));
            }

            res.log_pointer = log_pointer_str.empty() ? 0 : parse<UInt64>(log_pointer_str);
            res.total_replicas = UInt32(all_replicas.size());
            if (get_result[1].error == Coordination::Error::ZNONODE)
                res.lost_part_count = 0;
            else
                res.lost_part_count = get_result[1].data.empty() ? 0 : parse<UInt64>(get_result[1].data);

            for (size_t i = 0, size = all_replicas.size(); i < size; ++i)
            {
                bool is_replica_active = get_result[i + 2].error != Coordination::Error::ZNONODE;
                res.active_replicas += static_cast<UInt8>(is_replica_active);
                res.replica_is_active.emplace(all_replicas[i], is_replica_active);
            }
        }
        catch (const Coordination::Exception &)
        {
            res.zookeeper_exception = getCurrentExceptionMessage(false);
        }
    }
}


void StorageReplicatedMergeTree::getQueue(LogEntriesData & res, String & replica_name_)
{
    replica_name_ = replica_name;
    queue.getEntries(res);
}

std::vector<PartMovesBetweenShardsOrchestrator::Entry> StorageReplicatedMergeTree::getPartMovesBetweenShardsEntries()
{
    return part_moves_between_shards_orchestrator.getEntries();
}

time_t StorageReplicatedMergeTree::getAbsoluteDelay() const
{
    time_t min_unprocessed_insert_time = 0;
    time_t max_processed_insert_time = 0;
    queue.getInsertTimes(min_unprocessed_insert_time, max_processed_insert_time);

    /// Load start time, then finish time to avoid reporting false delay when start time is updated
    /// between loading of two variables.
    time_t queue_update_start_time = last_queue_update_start_time.load();
    time_t queue_update_finish_time = last_queue_update_finish_time.load();

    time_t current_time = time(nullptr);

    if (!queue_update_finish_time)
    {
        /// We have not updated queue even once yet (perhaps replica is readonly).
        /// As we have no info about the current state of replication log, return effectively infinite delay.
        return current_time;
    }
    else if (min_unprocessed_insert_time)
    {
        /// There are some unprocessed insert entries in queue.
        return (current_time > min_unprocessed_insert_time) ? (current_time - min_unprocessed_insert_time) : 0;
    }
    else if (queue_update_start_time > queue_update_finish_time)
    {
        /// Queue is empty, but there are some in-flight or failed queue update attempts
        /// (likely because of problems with connecting to ZooKeeper).
        /// Return the time passed since last attempt.
        return (current_time > queue_update_start_time) ? (current_time - queue_update_start_time) : 0;
    }
    else
    {
        /// Everything is up-to-date.
        return 0;
    }
}

void StorageReplicatedMergeTree::getReplicaDelays(time_t & out_absolute_delay, time_t & out_relative_delay)
{
    assertNotReadonly();

    time_t current_time = time(nullptr);

    out_absolute_delay = getAbsoluteDelay();
    out_relative_delay = 0;
    const auto storage_settings_ptr = getSettings();

    /** Relative delay is the maximum difference of absolute delay from any other replica,
      *  (if this replica lags behind any other live replica, or zero, otherwise).
      * Calculated only if the absolute delay is large enough.
      */

    if (out_absolute_delay < static_cast<time_t>(storage_settings_ptr->min_relative_delay_to_measure))
        return;

    auto zookeeper = getZooKeeper();

    time_t max_replicas_unprocessed_insert_time = 0;
    bool have_replica_with_nothing_unprocessed = false;

    Strings replicas = zookeeper->getChildren(fs::path(zookeeper_path) / "replicas");

    for (const auto & replica : replicas)
    {
        if (replica == replica_name)
            continue;

        /// Skip dead replicas.
        if (!zookeeper->exists(fs::path(zookeeper_path) / "replicas" / replica / "is_active"))
            continue;

        String value;
        if (!zookeeper->tryGet(fs::path(zookeeper_path) / "replicas" / replica / "min_unprocessed_insert_time", value))
            continue;

        time_t replica_time = value.empty() ? 0 : parse<time_t>(value);

        if (replica_time == 0)
        {
            /** Note
              * The conclusion that the replica does not lag may be incorrect,
              *  because the information about `min_unprocessed_insert_time` is taken
              *  only from that part of the log that has been moved to the queue.
              * If the replica for some reason has stalled `queueUpdatingTask`,
              *  then `min_unprocessed_insert_time` will be incorrect.
              */

            have_replica_with_nothing_unprocessed = true;
            break;
        }

        if (replica_time > max_replicas_unprocessed_insert_time)
            max_replicas_unprocessed_insert_time = replica_time;
    }

    if (have_replica_with_nothing_unprocessed)
        out_relative_delay = out_absolute_delay;
    else
    {
        max_replicas_unprocessed_insert_time = std::min(current_time, max_replicas_unprocessed_insert_time);
        time_t min_replicas_delay = current_time - max_replicas_unprocessed_insert_time;
        if (out_absolute_delay > min_replicas_delay)
            out_relative_delay = out_absolute_delay - min_replicas_delay;
    }
}

void StorageReplicatedMergeTree::fetchPartition(
    const ASTPtr & partition,
    const StorageMetadataPtr & metadata_snapshot,
    const String & from_,
    bool fetch_part,
    ContextPtr query_context)
{
    auto settings = getSettings();

    Macros::MacroExpansionInfo info;
    info.expand_special_macros_only = false;
    info.table_id = getStorageID();
    info.table_id.uuid = UUIDHelpers::Nil;
    auto expand_from = query_context->getMacros()->expand(from_, info);
    String from_zookeeper_name = zkutil::extractZooKeeperName(expand_from);
    String from = zkutil::extractZooKeeperPath(expand_from, /* check_starts_with_slash */ true);
    if (from.empty())
        throw Exception(ErrorCodes::ILLEGAL_TYPE_OF_ARGUMENT, "ZooKeeper path should not be empty");

    if (settings->disable_fetch_partition_for_zero_copy_replication
        && settings->allow_remote_fs_zero_copy_replication)
    {
        for (const auto & disk : getDisks())
        {
            if (disk->supportZeroCopyReplication())
                throw Exception(ErrorCodes::SUPPORT_IS_DISABLED, "FETCH PARTITION queries are disabled.");
        }
    }

    zkutil::ZooKeeperPtr zookeeper;
    if (from_zookeeper_name != default_zookeeper_name)
        zookeeper = getContext()->getAuxiliaryZooKeeper(from_zookeeper_name);
    else
        zookeeper = getZooKeeper();

    if (from.back() == '/')
        from.resize(from.size() - 1);

    if (fetch_part)
    {
        String part_name = partition->as<ASTLiteral &>().value.safeGet<String>();
        auto part_path = findReplicaHavingPart(part_name, from, zookeeper);

        if (part_path.empty())
            throw Exception(ErrorCodes::NO_REPLICA_HAS_PART, "Part {} does not exist on any replica", part_name);
        /** Let's check that there is no such part in the `detached` directory (where we will write the downloaded parts).
          * Unreliable (there is a race condition) - such a part may appear a little later.
          */
        if (checkIfDetachedPartExists(part_name))
            throw Exception(ErrorCodes::DUPLICATE_DATA_PART, "Detached part {} already exists.", part_name);
        LOG_INFO(log, "Will fetch part {} from shard {}", part_name, from_);

        try
        {
            /// part name, metadata, part_path, true, 0, zookeeper
            if (!fetchPart(part_name, metadata_snapshot, from_zookeeper_name, part_path, true, 0, zookeeper, /* try_fetch_shared = */ false))
                throw Exception(ErrorCodes::UNFINISHED, "Failed to fetch part {} from {}", part_name, from_);
        }
        catch (const DB::Exception & e)
        {
            if (e.code() != ErrorCodes::RECEIVED_ERROR_FROM_REMOTE_IO_SERVER && e.code() != ErrorCodes::RECEIVED_ERROR_TOO_MANY_REQUESTS
                && e.code() != ErrorCodes::CANNOT_READ_ALL_DATA)
                throw;

            LOG_INFO(log, getExceptionMessageAndPattern(e, /* with_stacktrace */ false));
        }
        return;
    }

    String partition_id = getPartitionIDFromQuery(partition, query_context);
    LOG_INFO(log, "Will fetch partition {} from shard {}", partition_id, from_);

    /** Let's check that there is no such partition in the `detached` directory (where we will write the downloaded parts).
      * Unreliable (there is a race condition) - such a partition may appear a little later.
      */
    if (checkIfDetachedPartitionExists(partition_id))
        throw Exception(ErrorCodes::PARTITION_ALREADY_EXISTS, "Detached partition {} already exists.", partition_id);

    zkutil::Strings replicas;
    zkutil::Strings active_replicas;
    String best_replica;

    {
        /// List of replicas of source shard.
        replicas = zookeeper->getChildren(fs::path(from) / "replicas");

        /// Leave only active replicas.
        active_replicas.reserve(replicas.size());

        for (const String & replica : replicas)
            if (zookeeper->exists(fs::path(from) / "replicas" / replica / "is_active"))
                active_replicas.push_back(replica);

        if (active_replicas.empty())
            throw Exception(ErrorCodes::NO_ACTIVE_REPLICAS, "No active replicas for shard {}", from_);

        /** You must select the best (most relevant) replica.
        * This is a replica with the maximum `log_pointer`, then with the minimum `queue` size.
        * NOTE This is not exactly the best criteria. It does not make sense to download old partitions,
        *  and it would be nice to be able to choose the replica closest by network.
        * NOTE Of course, there are data races here. You can solve it by retrying.
        */
        Int64 max_log_pointer = -1;
        UInt64 min_queue_size = std::numeric_limits<UInt64>::max();

        for (const String & replica : active_replicas)
        {
            String current_replica_path = fs::path(from) / "replicas" / replica;

            String log_pointer_str = zookeeper->get(fs::path(current_replica_path) / "log_pointer");
            Int64 log_pointer = log_pointer_str.empty() ? 0 : parse<UInt64>(log_pointer_str);

            Coordination::Stat stat;
            zookeeper->get(fs::path(current_replica_path) / "queue", &stat);
            size_t queue_size = stat.numChildren;

            if (log_pointer > max_log_pointer
                || (log_pointer == max_log_pointer && queue_size < min_queue_size))
            {
                max_log_pointer = log_pointer;
                min_queue_size = queue_size;
                best_replica = replica;
            }
        }
    }

    if (best_replica.empty())
        throw Exception(ErrorCodes::LOGICAL_ERROR, "Cannot choose best replica.");

    LOG_INFO(log, "Found {} replicas, {} of them are active. Selected {} to fetch from.", replicas.size(), active_replicas.size(), best_replica);

    String best_replica_path = fs::path(from) / "replicas" / best_replica;

    /// Let's find out which parts are on the best replica.

    /** Trying to download these parts.
      * Some of them could be deleted due to the merge.
      * In this case, update the information about the available parts and try again.
      */

    unsigned try_no = 0;
    Strings missing_parts;
    do
    {
        if (try_no)
            LOG_INFO(log, "Some of parts ({}) are missing. Will try to fetch covering parts.", missing_parts.size());

        if (try_no >= query_context->getSettings().max_fetch_partition_retries_count)
            throw Exception(ErrorCodes::TOO_MANY_RETRIES_TO_FETCH_PARTS,
                "Too many retries to fetch parts from {}:{}", from_zookeeper_name, best_replica_path);

        Strings parts = zookeeper->getChildren(fs::path(best_replica_path) / "parts");
        ActiveDataPartSet active_parts_set(format_version, parts);
        Strings parts_to_fetch;

        if (missing_parts.empty())
        {
            parts_to_fetch = active_parts_set.getParts();

            /// Leaving only the parts of the desired partition.
            Strings parts_to_fetch_partition;
            for (const String & part : parts_to_fetch)
            {
                if (MergeTreePartInfo::fromPartName(part, format_version).partition_id == partition_id)
                    parts_to_fetch_partition.push_back(part);
            }

            parts_to_fetch = std::move(parts_to_fetch_partition);

            if (parts_to_fetch.empty())
                throw Exception(ErrorCodes::PARTITION_DOESNT_EXIST,
                    "Partition {} on {}:{} doesn't exist", partition_id, from_zookeeper_name, best_replica_path);
        }
        else
        {
            for (const String & missing_part : missing_parts)
            {
                String containing_part = active_parts_set.getContainingPart(missing_part);
                if (!containing_part.empty())
                    parts_to_fetch.push_back(containing_part);
                else
                    LOG_WARNING(log, "Part {} on replica {}:{} has been vanished.", missing_part, from_zookeeper_name, best_replica_path);
            }
        }

        LOG_INFO(log, "Parts to fetch: {}", parts_to_fetch.size());

        missing_parts.clear();
        for (const String & part : parts_to_fetch)
        {
            bool fetched = false;

            try
            {
                fetched = fetchPart(part, metadata_snapshot, from_zookeeper_name, best_replica_path, true, 0, zookeeper, /* try_fetch_shared = */ false);
            }
            catch (const DB::Exception & e)
            {
                if (e.code() != ErrorCodes::RECEIVED_ERROR_FROM_REMOTE_IO_SERVER && e.code() != ErrorCodes::RECEIVED_ERROR_TOO_MANY_REQUESTS
                    && e.code() != ErrorCodes::CANNOT_READ_ALL_DATA)
                    throw;

                LOG_INFO(log, getExceptionMessageAndPattern(e, /* with_stacktrace */ false));
            }

            if (!fetched)
                missing_parts.push_back(part);
        }

        ++try_no;
    } while (!missing_parts.empty());
}


void StorageReplicatedMergeTree::forgetPartition(const ASTPtr & partition, ContextPtr query_context)
{
    zkutil::ZooKeeperPtr zookeeper = getZooKeeperAndAssertNotReadonly();

    String partition_id = getPartitionIDFromQuery(partition, query_context);
    String block_numbers_path = fs::path(zookeeper_path) / "block_numbers";
    String partition_path = fs::path(block_numbers_path) / partition_id;

    auto error_code = zookeeper->tryRemove(partition_path);
    if (error_code == Coordination::Error::ZOK)
        LOG_INFO(log, "Forget partition {}", partition_id);
    else if (error_code == Coordination::Error::ZNONODE)
        throw Exception(ErrorCodes::CANNOT_FORGET_PARTITION, "Partition {} is unknown", partition_id);
    else
        throw zkutil::KeeperException::fromPath(error_code, partition_path);
}


void StorageReplicatedMergeTree::mutate(const MutationCommands & commands, ContextPtr query_context)
{
    /// Overview of the mutation algorithm.
    ///
    /// When the client executes a mutation, this method is called. It acquires block numbers in all
    /// partitions, saves them in the mutation entry and writes the mutation entry to a new ZK node in
    /// the /mutations folder. This block numbers are needed to determine which parts should be mutated and
    /// which shouldn't (parts inserted after the mutation will have the block number higher than the
    /// block number acquired by the mutation in that partition and so will not be mutated).
    /// This block number is called "mutation version" in that partition.
    ///
    /// Mutation versions are acquired atomically in all partitions, so the case when an insert in some
    /// partition has the block number higher than the mutation version but the following insert into another
    /// partition acquires the block number lower than the mutation version in that partition is impossible.
    /// Another important invariant: mutation entries appear in /mutations in the order of their mutation
    /// versions (in any partition). This means that mutations form a sequence and we can execute them in
    /// the order of their mutation versions and not worry that some mutation with the smaller version
    /// will suddenly appear.
    ///
    /// During mutations individual parts are immutable - when we want to change the contents of a part
    /// we prepare the new part and add it to MergeTreeData (the original part gets replaced). The fact that
    /// we have mutated the part is recorded in the part->info.mutation field of MergeTreePartInfo.
    /// The relation with the original part is preserved because the new part covers the same block range
    /// as the original one.
    ///
    /// We then can for each part determine its "mutation version": the version of the last mutation in
    /// the mutation sequence that we regard as already applied to that part. All mutations with the greater
    /// version number will still need to be applied to that part.
    ///
    /// Execution of mutations is done asynchronously. All replicas watch the /mutations directory and
    /// load new mutation entries as they appear (see mutationsUpdatingTask()). Next we need to determine
    /// how to mutate individual parts consistently with part merges. This is done by the leader replica
    /// (see mergeSelectingTask() and class ReplicatedMergeTreeMergePredicate for details). Important
    /// invariants here are that a) all source parts for a single merge must have the same mutation version
    /// and b) any part can be mutated only once or merged only once (e.g. once we have decided to mutate
    /// a part then we need to execute that mutation and can assign merges only to the new part and not to the
    /// original part). Multiple consecutive mutations can be executed at once (without writing the
    /// intermediate result to a part).
    ///
    /// Leader replica records its decisions to the replication log (/log directory in ZK) in the form of
    /// MUTATE_PART entries and all replicas then execute them in the background pool
    /// (see MutateTask class). When a replica encounters a MUTATE_PART command, it is
    /// guaranteed that the corresponding mutation entry is already loaded (when we pull entries from
    /// replication log into the replica queue, we also load mutation entries). Note that just as with merges
    /// the replica can decide not to do the mutation locally and fetch the mutated part from another replica
    /// instead.
    ///
    /// Mutations of individual parts are in fact pretty similar to merges, e.g. their assignment and execution
    /// is governed by the same storage_settings. TODO: support a single "merge-mutation" operation when the data
    /// read from the the source parts is first mutated on the fly to some uniform mutation version and then
    /// merged to a resulting part.
    ///
    /// After all needed parts are mutated (i.e. all active parts have the mutation version greater than
    /// the version of this mutation), the mutation is considered done and can be deleted.

    delayMutationOrThrowIfNeeded(&partial_shutdown_event, query_context);

    ReplicatedMergeTreeMutationEntry mutation_entry;
    mutation_entry.source_replica = replica_name;
    mutation_entry.commands = commands;

    const String mutations_path = fs::path(zookeeper_path) / "mutations";
    const auto zookeeper = getZooKeeper();

    /// Update the mutations_path node when creating the mutation and check its version to ensure that
    /// nodes for mutations are created in the same order as the corresponding block numbers.
    /// Should work well if the number of concurrent mutation requests is small.
    while (true)
    {
        if (shutdown_called || partial_shutdown_called)
            throw Exception(ErrorCodes::ABORTED, "Cannot assign mutation because shutdown called");

        Coordination::Stat mutations_stat;
        zookeeper->get(mutations_path, &mutations_stat);

        PartitionBlockNumbersHolder partition_block_numbers_holder =
                allocateBlockNumbersInAffectedPartitions(mutation_entry.commands, query_context, zookeeper);

        mutation_entry.block_numbers = partition_block_numbers_holder.getBlockNumbers();
        mutation_entry.create_time = time(nullptr);

        /// The following version check guarantees the linearizability property for any pair of mutations:
        /// mutation with higher sequence number is guaranteed to have higher block numbers in every partition
        /// (and thus will be applied strictly according to sequence numbers of mutations)
        Coordination::Requests requests;
        requests.emplace_back(zkutil::makeSetRequest(mutations_path, String(), mutations_stat.version));
        requests.emplace_back(zkutil::makeCreateRequest(
            fs::path(mutations_path) / "", mutation_entry.toString(), zkutil::CreateMode::PersistentSequential));

        if (auto txn = query_context->getZooKeeperMetadataTransaction())
            txn->moveOpsTo(requests);

        Coordination::Responses responses;
        Coordination::Error rc = zookeeper->tryMulti(requests, responses);

        partition_block_numbers_holder.reset();

        if (rc == Coordination::Error::ZOK)
        {
            const String & path_created =
                dynamic_cast<const Coordination::CreateResponse *>(responses[1].get())->path_created;
            mutation_entry.znode_name = path_created.substr(path_created.find_last_of('/') + 1);
            LOG_TRACE(log, "Created mutation with ID {} (data versions: {})",
                      mutation_entry.znode_name, mutation_entry.getBlockNumbersForLogs());
            break;
        }
        else if (rc == Coordination::Error::ZBADVERSION)
        {
            /// Cannot retry automatically, because some zookeeper ops were lost on the first attempt. Will retry on DDLWorker-level.
            if (query_context->getZooKeeperMetadataTransaction())
                throw Exception(ErrorCodes::CANNOT_ASSIGN_ALTER,
                                "Cannot execute alter, because mutations version was suddenly changed due "
                                "to concurrent alter");
            LOG_TRACE(log, "Version conflict when trying to create a mutation node, retrying...");
            continue;
        }
        else
            throw Coordination::Exception::fromMessage(rc, "Unable to create a mutation znode");
    }

    merge_selecting_task->schedule();

    waitMutation(mutation_entry.znode_name, query_context->getSettingsRef().mutations_sync);
}

void StorageReplicatedMergeTree::waitMutation(const String & znode_name, size_t mutations_sync) const
{
    if (!mutations_sync)
        return;

    /// we have to wait
    auto zookeeper = getZooKeeper();
    Strings replicas;
    if (mutations_sync == 2) /// wait for all replicas
    {
        replicas = zookeeper->getChildren(fs::path(zookeeper_path) / "replicas");
        /// This replica should be first, to ensure that the mutation will be loaded into memory
        for (auto it = replicas.begin(); it != replicas.end(); ++it)
        {
            if (*it == replica_name)
            {
                std::iter_swap(it, replicas.begin());
                break;
            }
        }
    }
    else if (mutations_sync == 1) /// just wait for ourself
        replicas.push_back(replica_name);

    waitMutationToFinishOnReplicas(replicas, znode_name);
}

std::vector<MergeTreeMutationStatus> StorageReplicatedMergeTree::getMutationsStatus() const
{
    return queue.getMutationsStatus();
}

CancellationCode StorageReplicatedMergeTree::killMutation(const String & mutation_id)
{
    assertNotReadonly();

    zkutil::ZooKeeperPtr zookeeper = getZooKeeperAndAssertNotReadonly();

    LOG_INFO(log, "Killing mutation {}", mutation_id);

    auto mutation_entry = queue.removeMutation(zookeeper, mutation_id);
    if (!mutation_entry)
        return CancellationCode::NotFound;

    /// After this point no new part mutations will start and part mutations that still exist
    /// in the queue will be skipped.

    /// Cancel already running part mutations.
    for (const auto & pair : mutation_entry->block_numbers)
    {
        const String & partition_id = pair.first;
        Int64 block_number = pair.second;
        getContext()->getMergeList().cancelPartMutations(getStorageID(), partition_id, block_number);
    }
    mutation_backoff_policy.resetMutationFailures();
    return CancellationCode::CancelSent;
}

bool StorageReplicatedMergeTree::hasLightweightDeletedMask() const
{
    return has_lightweight_delete_parts.load(std::memory_order_relaxed);
}

size_t StorageReplicatedMergeTree::clearOldPartsAndRemoveFromZK()
{
    auto table_lock = lockForShare(RWLockImpl::NO_QUERY, getSettings()->lock_acquire_timeout_for_background_operations);
    auto zookeeper = getZooKeeper();

    /// Now these parts are in Deleting state. If we fail to remove some of them we must roll them back to Outdated state.
    /// Otherwise they will not be deleted.
    DataPartsVector parts = grabOldParts();
    size_t total_parts_to_remove = parts.size();
    if (parts.empty())
        return total_parts_to_remove;

    NOEXCEPT_SCOPE({ clearOldPartsAndRemoveFromZKImpl(zookeeper, std::move(parts)); });
    return total_parts_to_remove;
}

void StorageReplicatedMergeTree::clearOldPartsAndRemoveFromZKImpl(zkutil::ZooKeeperPtr zookeeper, DataPartsVector && parts)
{
    DataPartsVector parts_to_delete_only_from_filesystem;    // Only duplicates
    DataPartsVector parts_to_delete_completely;              // All parts except duplicates
    DataPartsVector parts_to_retry_deletion;                 // Parts that should be retried due to network problems
    DataPartsVector parts_to_remove_from_filesystem;         // Parts removed from ZK

    for (const auto & part : parts)
    {
        /// Broken part can be removed from zk by removePartAndEnqueueFetch(...) only.
        /// Removal without enqueueing a fetch leads to intersecting parts.
        if (part->is_duplicate || part->is_unexpected_local_part)
        {
            LOG_WARNING(log, "Will not remove part {} from ZooKeeper (is_duplicate: {}, is_unexpected_local_part: {})",
                        part->name, part->is_duplicate, part->is_unexpected_local_part);
            parts_to_delete_only_from_filesystem.emplace_back(part);
        }
        else
            parts_to_delete_completely.emplace_back(part);
    }
    parts.clear();

    auto delete_parts_from_fs_and_rollback_in_case_of_error = [this] (const DataPartsVector & parts_to_delete, const String & parts_type)
    {
        NameSet parts_failed_to_delete;
        clearPartsFromFilesystem(parts_to_delete, false, &parts_failed_to_delete);

        DataPartsVector finally_remove_parts;
        if (!parts_failed_to_delete.empty())
        {
            DataPartsVector rollback_parts;
            for (const auto & part : parts_to_delete)
            {
                if (!parts_failed_to_delete.contains(part->name))
                    finally_remove_parts.push_back(part);
                else
                    rollback_parts.push_back(part);
            }

            if (!rollback_parts.empty())
                rollbackDeletingParts(rollback_parts);
        }
        else  /// all parts were successfully removed
        {
            finally_remove_parts = parts_to_delete;
        }

        try
        {
            removePartsFinally(finally_remove_parts);
            LOG_DEBUG(log, "Removed {} {} parts", finally_remove_parts.size(), parts_type);
        }
        catch (...)
        {
            tryLogCurrentException(log, "Failed to remove some parts from memory, or write info about them into part log");
        }
    };

    /// Delete duplicate parts from filesystem
    if (!parts_to_delete_only_from_filesystem.empty())
    {
        /// It can happen that some error appear during part removal from FS.
        /// In case of such exception we have to change state of failed parts from Deleting to Outdated.
        /// Otherwise nobody will try to remove them again (see grabOldParts).
        delete_parts_from_fs_and_rollback_in_case_of_error(parts_to_delete_only_from_filesystem, "old duplicate");
    }

    /// Delete normal parts from ZooKeeper
    NameSet part_names_to_retry_deletion;
    try
    {
        Strings part_names_to_delete_completely;
        for (const auto & part : parts_to_delete_completely)
            part_names_to_delete_completely.emplace_back(part->name);

        LOG_DEBUG(log, "Removing {} old parts from ZooKeeper", parts_to_delete_completely.size());
        removePartsFromZooKeeper(zookeeper, part_names_to_delete_completely, &part_names_to_retry_deletion);
    }
    catch (...)
    {
        LOG_ERROR(log, "There is a problem with deleting parts from ZooKeeper: {}", getCurrentExceptionMessage(true));
    }

    /// Part names that were reliably deleted from ZooKeeper should be deleted from filesystem
    auto num_reliably_deleted_parts = parts_to_delete_completely.size() - part_names_to_retry_deletion.size();
    LOG_DEBUG(log, "Removed {} old parts from ZooKeeper. Removing them from filesystem.", num_reliably_deleted_parts);

    /// Delete normal parts on two sets
    for (auto & part : parts_to_delete_completely)
    {
        if (!part_names_to_retry_deletion.contains(part->name))
            parts_to_remove_from_filesystem.emplace_back(part);
        else
            parts_to_retry_deletion.emplace_back(part);
    }

    /// Will retry deletion
    if (!parts_to_retry_deletion.empty())
    {
        rollbackDeletingParts(parts_to_retry_deletion);
        LOG_DEBUG(log, "Will retry deletion of {} parts in the next time", parts_to_retry_deletion.size());
    }


    /// Remove parts from filesystem and finally from data_parts
    if (!parts_to_remove_from_filesystem.empty())
    {
        /// It can happen that some error appear during part removal from FS.
        /// In case of such exception we have to change state of failed parts from Deleting to Outdated.
        /// Otherwise nobody will try to remove them again (see grabOldParts).
        delete_parts_from_fs_and_rollback_in_case_of_error(parts_to_remove_from_filesystem, "old");
    }
}


void StorageReplicatedMergeTree::forcefullyRemoveBrokenOutdatedPartFromZooKeeperBeforeDetaching(const String & part_name)
{
    /// An outdated part is broken and we are going to move it do detached/
    /// But we need to remove it from ZooKeeper as well. Otherwise it will be considered as "lost forever".

    /// Since the part is Outdated, it should be safe to remove it, but it's still dangerous.
    /// It could became Outdated because it was merged/mutated (so we have a covering part) or because it was dropped.
    /// But DROP [PART]ITION waits for all Outdated parts to be loaded, so it's not the case.

    bool exists = false;
    String part_path = replica_path + "/parts/" + part_name;
    const auto & settings = getContext()->getSettingsRef();
    ZooKeeperRetriesInfo retries_info{settings.keeper_max_retries, settings.keeper_retry_initial_backoff_ms, settings.keeper_retry_max_backoff_ms};
    ZooKeeperRetriesControl retries_ctl("outdatedPartExists", log.load(), retries_info, nullptr);

    retries_ctl.retryLoop([&]() { exists = getZooKeeper()->exists(part_path); });
    if (!exists)
        return;

    auto part = getActiveContainingPart(part_name);
    if (!part)
        throw Exception(ErrorCodes::LOGICAL_ERROR, "Outdated part {} is broken and going to be detached, "
                        "but there's no active covering part, so we are not sure that it can be safely removed from ZooKeeper "
                        "(path: {})", part_name, part_path);

    LOG_WARNING(log, "Outdated part {} is broken and going to be detached, removing it from ZooKeeper. The part is covered by {}",
                part_name, part->name);
    removePartsFromZooKeeperWithRetries({part_name}, /* infinite retries */ 0);
}

void StorageReplicatedMergeTree::removePartsFromZooKeeperWithRetries(PartsToRemoveFromZooKeeper & parts, size_t max_retries)
{
    Strings part_names_to_remove;
    for (const auto & part : parts)
        part_names_to_remove.emplace_back(part.getPartName());

    return removePartsFromZooKeeperWithRetries(part_names_to_remove, max_retries);
}

void StorageReplicatedMergeTree::removePartsFromZooKeeperWithRetries(const Strings & part_names, size_t max_retries)
{
    auto zookeeper = getZooKeeper();
    NameSet parts_to_retry_set;
    removePartsFromZooKeeper(zookeeper, part_names, &parts_to_retry_set);

    size_t num_tries = 0;
    while (!parts_to_retry_set.empty() && (max_retries == 0 || num_tries < max_retries))
    {
        zookeeper = getZooKeeper();
        Strings parts_to_retry;
        std::move(parts_to_retry_set.begin(), parts_to_retry_set.end(), std::back_inserter(parts_to_retry));
        parts_to_retry_set.clear();
        removePartsFromZooKeeper(zookeeper, parts_to_retry, &parts_to_retry_set);
        ++num_tries;
    }

    if (!parts_to_retry_set.empty())
        throw Exception(ErrorCodes::UNFINISHED, "Failed to remove {} parts from ZooKeeper after {} retries", parts_to_retry_set.size(), num_tries);
}

void StorageReplicatedMergeTree::removePartsFromZooKeeper(
    zkutil::ZooKeeperPtr & zookeeper, const Strings & part_names, NameSet * parts_should_be_retried)
try
{
    Strings exists_paths;
    std::vector<std::future<Coordination::MultiResponse>> remove_futures;
    exists_paths.reserve(part_names.size());
    remove_futures.reserve(part_names.size());
    /// Exception can be thrown from loop
    /// if zk session will be dropped
    for (const String & part_name : part_names)
    {
        exists_paths.emplace_back(fs::path(replica_path) / "parts" / part_name);
    }

    auto exists_results = zookeeper->exists(exists_paths);

    for (size_t i = 0; i < part_names.size(); ++i)
    {
        auto exists_resp = exists_results[i];
        if (exists_resp.error == Coordination::Error::ZOK)
        {
            Coordination::Requests ops;
            getRemovePartFromZooKeeperOps(part_names[i], ops, exists_resp.stat.numChildren > 0);
            remove_futures.emplace_back(zookeeper->asyncTryMultiNoThrow(ops));
        }
        else
        {
            LOG_DEBUG(log, "There is no part {} in ZooKeeper, it was only in filesystem", part_names[i]);
            // emplace invalid future so that the total number of futures is the same as part_names.size();
            remove_futures.emplace_back();
        }
    }

    for (size_t i = 0; i < remove_futures.size(); ++i)
    {
        auto & future = remove_futures[i];

        if (!future.valid())
            continue;

        auto response = future.get();
        if (response.error == Coordination::Error::ZOK)
            continue;

        if (response.error == Coordination::Error::ZNONODE)
        {
            LOG_DEBUG(log, "There is no part {} in ZooKeeper, it was only in filesystem", part_names[i]);
        }
        else
        {
            if (parts_should_be_retried)
                parts_should_be_retried->insert(part_names[i]);

            if (!Coordination::isHardwareError(response.error))
                LOG_WARNING(log, "Cannot remove part {} from ZooKeeper: {}", part_names[i], Coordination::errorMessage(response.error));
        }
    }
}
catch (...)
{
    if (parts_should_be_retried)
        parts_should_be_retried->insert(part_names.begin(), part_names.end());
    throw;
}

void StorageReplicatedMergeTree::clearLockedBlockNumbersInPartition(
    zkutil::ZooKeeper & zookeeper, const String & partition_id, Int64 min_block_num, Int64 max_block_num)
{
    /// Imagine that some INSERT query has allocated block number 42, but it's still in progress.
    /// Some DROP PARTITION query gets block number 43 and commits DROP_RANGE all_0_42_999_999.
    /// And after that INSERT commits GET_PART all_42_42_0. Oops, intersecting parts.
    /// So we have to either wait for unfinished INSERTs or cancel them.
    /// It's totally fine to cancel since we are going to remove data anyway.
    /// We can safely cancel INSERT query by removing its ephemeral block number.
    /// Usually it's bad idea to remove ephemeral nodes owned by someone else,
    /// but INSERTs remove such nodes atomically with part commit, so INSERT will fail if node does not exist.

    fs::path partition_path = fs::path(zookeeper_path) / "block_numbers" / partition_id;
    Strings queries_in_progress = zookeeper.getChildren(partition_path);
    if (queries_in_progress.empty())
        return;

    Strings paths_to_get;
    for (const auto & block : queries_in_progress)
    {
        if (!startsWith(block, "block-"))
            continue;
        Int64 block_number = parse<Int64>(block.substr(strlen("block-")));
        if (min_block_num <= block_number && block_number <= max_block_num)
            paths_to_get.push_back(partition_path / block);
    }

    auto results = zookeeper.tryGet(paths_to_get);
    for (size_t i = 0; i < paths_to_get.size(); ++i)
    {
        auto & result = results[i];

        /// The query already finished
        if (result.error == Coordination::Error::ZNONODE)
            continue;

        /// The query is not an insert (it does not have block_id)
        if (result.data.ends_with(EphemeralLockInZooKeeper::LEGACY_LOCK_OTHER))
            continue;

        if (result.data.ends_with(EphemeralLockInZooKeeper::LEGACY_LOCK_INSERT))
        {
            /// Remove block number, so insert will fail to commit (it will try to remove this node too)
            LOG_WARNING(log, "Some query is trying to concurrently insert block {}, will cancel it", paths_to_get[i]);
            zookeeper.tryRemove(paths_to_get[i]);
        }
        else
        {
            constexpr const char * old_version_warning = "Ephemeral lock {} (referencing {}) is created by a replica "
                "that running old version of ClickHouse (< 22.11). Cannot remove it, will wait for this lock to disappear. "
                "Upgrade remaining hosts in the cluster to address this warning.";
            constexpr const char * new_version_warning = "Ephemeral lock {} has unexpected content ({}), "
                "probably it is created by a replica that running newer version of ClickHouse. "
                "Cannot remove it, will wait for this lock to disappear. Upgrade remaining hosts in the cluster to address this warning.";

            if (result.data.starts_with(zookeeper_path + EphemeralLockInZooKeeper::LEGACY_LOCK_PREFIX))
                LOG_WARNING(log, old_version_warning, paths_to_get[i], result.data);
            else
                LOG_WARNING(log, new_version_warning, paths_to_get[i], result.data);

            Stopwatch time_waiting;
            const auto & stop_waiting = [this, &time_waiting]()
            {
                auto timeout = getContext()->getSettingsRef().lock_acquire_timeout.value.seconds();
                return partial_shutdown_called || (timeout < time_waiting.elapsedSeconds());
            };
            zookeeper.waitForDisappear(paths_to_get[i], stop_waiting);
        }
    }
}

void StorageReplicatedMergeTree::getClearBlocksInPartitionOps(
    Coordination::Requests & ops, zkutil::ZooKeeper & zookeeper, const String & partition_id, Int64 min_block_num, Int64 max_block_num)
{
    getClearBlocksInPartitionOpsImpl(ops, zookeeper, partition_id, min_block_num, max_block_num, "blocks");
    getClearBlocksInPartitionOpsImpl(ops, zookeeper, partition_id, min_block_num, max_block_num, "async_blocks");
}

void StorageReplicatedMergeTree::getClearBlocksInPartitionOpsImpl(
    Coordination::Requests & ops, zkutil::ZooKeeper & zookeeper, const String & partition_id, Int64 min_block_num, Int64 max_block_num, const String & blocks_dir_name)
{
    Strings blocks;
    if (Coordination::Error::ZOK != zookeeper.tryGetChildren(fs::path(zookeeper_path) / blocks_dir_name, blocks))
        throw Exception(ErrorCodes::NOT_FOUND_NODE, "Node {}/{} doesn't exist", zookeeper_path, blocks_dir_name);

    String partition_prefix = partition_id + "_";
    Strings paths_to_get;

    for (const String & block_id : blocks)
        if (startsWith(block_id, partition_prefix))
            paths_to_get.push_back(fs::path(zookeeper_path) / blocks_dir_name / block_id);

    auto results = zookeeper.tryGet(paths_to_get);

    for (size_t i = 0; i < paths_to_get.size(); ++i)
    {
        const String & path = paths_to_get[i];
        auto & result = results[i];

        if (result.error == Coordination::Error::ZNONODE)
            continue;

        ReadBufferFromString buf(result.data);

        const auto part_info = MergeTreePartInfo::tryParsePartName(result.data, format_version);

        if (!part_info || (min_block_num <= part_info->min_block && part_info->max_block <= max_block_num))
            ops.emplace_back(zkutil::makeRemoveRequest(path, -1));
    }
}

void StorageReplicatedMergeTree::clearBlocksInPartition(
    zkutil::ZooKeeper & zookeeper, const String & partition_id, Int64 min_block_num, Int64 max_block_num)
{
    Coordination::Requests delete_requests;
    getClearBlocksInPartitionOps(delete_requests, zookeeper, partition_id, min_block_num, max_block_num);
    Coordination::Responses delete_responses;
    auto code = zookeeper.tryMulti(delete_requests, delete_responses);
    if (code != Coordination::Error::ZOK)
    {
        for (size_t i = 0; i < delete_requests.size(); ++i)
            if (delete_responses[i]->error != Coordination::Error::ZOK)
                LOG_WARNING(log, "Error while deleting ZooKeeper path `{}`: {}, ignoring.", delete_requests[i]->getPath(), delete_responses[i]->error);
    }

    LOG_TRACE(log, "Deleted {} deduplication block IDs in partition ID {} in range [{}, {}]",
              delete_requests.size(), partition_id, min_block_num, max_block_num);
}

void StorageReplicatedMergeTree::replacePartitionFrom(
    const StoragePtr & source_table, const ASTPtr & partition, bool replace, ContextPtr query_context)
{
    /// First argument is true, because we possibly will add new data to current table.
    auto lock1 = lockForShare(query_context->getCurrentQueryId(), query_context->getSettingsRef().lock_acquire_timeout);
    auto lock2 = source_table->lockForShare(query_context->getCurrentQueryId(), query_context->getSettingsRef().lock_acquire_timeout);
    auto storage_settings_ptr = getSettings();

    auto source_metadata_snapshot = source_table->getInMemoryMetadataPtr();
    auto metadata_snapshot = getInMemoryMetadataPtr();

    Stopwatch watch;
    ProfileEventsScope profile_events_scope;

    MergeTreeData & src_data = checkStructureAndGetMergeTreeData(source_table, source_metadata_snapshot, metadata_snapshot);
    String partition_id = getPartitionIDFromQuery(partition, query_context);

    /// NOTE: Some covered parts may be missing in src_all_parts if corresponding log entries are not executed yet.
    DataPartsVector src_all_parts = src_data.getVisibleDataPartsVectorInPartition(query_context, partition_id);

    LOG_DEBUG(log, "Cloning {} parts", src_all_parts.size());

    static const String TMP_PREFIX = "tmp_replace_from_";
    auto zookeeper = getZooKeeper();

    /// Retry if alter_partition_version changes
    for (size_t retry = 0; retry < 1000; ++retry)
    {
        DataPartsVector src_parts;
        MutableDataPartsVector dst_parts;
        std::vector<scope_guard> dst_parts_locks;
        Strings block_id_paths;
        Strings part_checksums;
        std::vector<EphemeralLockInZooKeeper> ephemeral_locks;
        String alter_partition_version_path = zookeeper_path + "/alter_partition_version";
        Coordination::Stat alter_partition_version_stat;
        zookeeper->get(alter_partition_version_path, &alter_partition_version_stat);

        /// Firstly, generate last block number and compute drop_range
        /// NOTE: Even if we make ATTACH PARTITION instead of REPLACE PARTITION drop_range will not be empty, it will contain a block.
        /// So, such case has special meaning, if drop_range contains only one block it means that nothing to drop.
        /// TODO why not to add normal DROP_RANGE entry to replication queue if `replace` is true?
        MergeTreePartInfo drop_range;
        std::optional<EphemeralLockInZooKeeper> delimiting_block_lock;
        bool partition_was_empty = !getFakePartCoveringAllPartsInPartition(partition_id, drop_range, delimiting_block_lock, true);
        if (replace && partition_was_empty)
        {
            /// Nothing to drop, will just attach new parts
            LOG_INFO(log, "Partition {} was empty, REPLACE PARTITION will work as ATTACH PARTITION FROM", drop_range.partition_id);
            replace = false;
        }

        if (!replace)
        {
            /// It's ATTACH PARTITION FROM, not REPLACE PARTITION. We have to reset drop range
            drop_range = makeDummyDropRangeForMovePartitionOrAttachPartitionFrom(partition_id);
        }

        assert(replace == !LogEntry::ReplaceRangeEntry::isMovePartitionOrAttachFrom(drop_range));

        String drop_range_fake_part_name = getPartNamePossiblyFake(format_version, drop_range);

        std::set<String> replaced_parts;
        for (const auto & src_part : src_all_parts)
        {
            /// We also make some kind of deduplication to avoid duplicated parts in case of ATTACH PARTITION
            /// Assume that merges in the partition are quite rare
            /// Save deduplication block ids with special prefix replace_partition

            if (!canReplacePartition(src_part))
                throw Exception(ErrorCodes::LOGICAL_ERROR,
                                "Cannot replace partition '{}' because part '{}"
                                "' has inconsistent granularity with table", partition_id, src_part->name);

            String hash_hex = src_part->checksums.getTotalChecksumHex();
            const bool is_duplicated_part = replaced_parts.contains(hash_hex);
            replaced_parts.insert(hash_hex);

            if (replace)
                LOG_INFO(log, "Trying to replace {} with hash_hex {}", src_part->name, hash_hex);
            else
                LOG_INFO(log, "Trying to attach {} with hash_hex {}", src_part->name, hash_hex);

            String block_id_path = (replace || is_duplicated_part) ? "" : (fs::path(zookeeper_path) / "blocks" / (partition_id + "_replace_from_" + hash_hex));

            auto lock = allocateBlockNumber(partition_id, zookeeper, block_id_path);
            if (!lock)
            {
                LOG_INFO(log, "Part {} (hash {}) has been already attached", src_part->name, hash_hex);
                continue;
            }

            UInt64 index = lock->getNumber();
            MergeTreePartInfo dst_part_info(partition_id, index, index, src_part->info.level);

            bool zero_copy_enabled = storage_settings_ptr->allow_remote_fs_zero_copy_replication
                || dynamic_cast<const MergeTreeData *>(source_table.get())->getSettings()->allow_remote_fs_zero_copy_replication;

            IDataPartStorage::ClonePartParams clone_params
            {
                .copy_instead_of_hardlink = storage_settings_ptr->always_use_copy_instead_of_hardlinks || (zero_copy_enabled && src_part->isStoredOnRemoteDiskWithZeroCopySupport()),
                .metadata_version_to_write = metadata_snapshot->getMetadataVersion()
            };

            auto [dst_part, part_lock] = cloneAndLoadDataPart(
                src_part,
                TMP_PREFIX,
                dst_part_info,
                metadata_snapshot,
                clone_params,
                query_context->getReadSettings(),
                query_context->getWriteSettings());

            dst_parts.emplace_back(std::move(dst_part));
            dst_parts_locks.emplace_back(std::move(part_lock));
            src_parts.emplace_back(src_part);
            ephemeral_locks.emplace_back(std::move(*lock));
            block_id_paths.emplace_back(block_id_path);
            part_checksums.emplace_back(hash_hex);
        }

        ReplicatedMergeTreeLogEntryData entry;
        {
            auto src_table_id = src_data.getStorageID();
            entry.type = ReplicatedMergeTreeLogEntryData::REPLACE_RANGE;
            entry.source_replica = replica_name;
            entry.create_time = time(nullptr);
            entry.replace_range_entry = std::make_shared<ReplicatedMergeTreeLogEntryData::ReplaceRangeEntry>();

            auto & entry_replace = *entry.replace_range_entry;
            entry_replace.drop_range_part_name = drop_range_fake_part_name;
            entry_replace.from_database = src_table_id.database_name;
            entry_replace.from_table = src_table_id.table_name;
            for (const auto & part : src_parts)
                entry_replace.src_part_names.emplace_back(part->name);
            for (const auto & part : dst_parts)
                entry_replace.new_part_names.emplace_back(part->name);
            for (const String & checksum : part_checksums)
                entry_replace.part_names_checksums.emplace_back(checksum);
            entry_replace.columns_version = -1;
        }

        if (replace)
        {
            /// Cancel concurrent inserts in range
            clearLockedBlockNumbersInPartition(*zookeeper, drop_range.partition_id, drop_range.min_block, drop_range.max_block);
            /// Remove deduplication block_ids of replacing parts
            clearBlocksInPartition(*zookeeper, drop_range.partition_id, drop_range.min_block, drop_range.max_block);
        }

        Coordination::Responses op_results;
        DataPartsVector parts_holder;

        try
        {
            Coordination::Requests ops;
            for (size_t i = 0; i < dst_parts.size(); ++i)
            {
                getCommitPartOps(ops, dst_parts[i], block_id_paths[i]);
                ephemeral_locks[i].getUnlockOp(ops);
            }

            if (auto txn = query_context->getZooKeeperMetadataTransaction())
                txn->moveOpsTo(ops);

            delimiting_block_lock->getUnlockOp(ops);
            /// Check and update version to avoid race with DROP_RANGE
            ops.emplace_back(zkutil::makeSetRequest(alter_partition_version_path, "", alter_partition_version_stat.version));
            /// Just update version, because merges assignment relies on it
            ops.emplace_back(zkutil::makeSetRequest(fs::path(zookeeper_path) / "log", "", -1));
            ops.emplace_back(zkutil::makeCreateRequest(fs::path(zookeeper_path) / "log/log-", entry.toString(), zkutil::CreateMode::PersistentSequential));

            Transaction transaction(*this, NO_TRANSACTION_RAW);
            {
                auto data_parts_lock = lockParts();
                for (auto & part : dst_parts)
                    renameTempPartAndReplaceUnlocked(part, transaction, data_parts_lock);
            }

            for (const auto & dst_part : dst_parts)
                lockSharedData(*dst_part, false, /*hardlinked_files*/ {});

            Coordination::Error code = zookeeper->tryMulti(ops, op_results);
            if (code == Coordination::Error::ZOK)
                delimiting_block_lock->assumeUnlocked();
            else if (code == Coordination::Error::ZBADVERSION)
            {
                /// Cannot retry automatically, because some zookeeper ops were lost on the first attempt. Will retry on DDLWorker-level.
                if (query_context->getZooKeeperMetadataTransaction())
                    throw Exception(ErrorCodes::CANNOT_ASSIGN_ALTER,
                                    "Cannot execute alter, because alter partition version was suddenly changed due "
                                    "to concurrent alter");
                continue;
            }
            else
                zkutil::KeeperMultiException::check(code, ops, op_results);

            {
                auto data_parts_lock = lockParts();
                transaction.commit(&data_parts_lock);
                if (replace)
                {
                    parts_holder = getDataPartsVectorInPartitionForInternalUsage(MergeTreeDataPartState::Active, drop_range.partition_id, &data_parts_lock);
                    /// We ignore the list of parts returned from the function below. We will remove them from zk when executing REPLACE_RANGE
                    removePartsInRangeFromWorkingSetAndGetPartsToRemoveFromZooKeeper(NO_TRANSACTION_RAW, drop_range, data_parts_lock);
                }
            }

            PartLog::addNewParts(getContext(), PartLog::createPartLogEntries(dst_parts, watch.elapsed(), profile_events_scope.getSnapshot()));
        }
        catch (...)
        {
            PartLog::addNewParts(getContext(), PartLog::createPartLogEntries(dst_parts, watch.elapsed()), ExecutionStatus::fromCurrentException("", true));
            for (const auto & dst_part : dst_parts)
                unlockSharedData(*dst_part);

            throw;
        }

        String log_znode_path = dynamic_cast<const Coordination::CreateResponse &>(*op_results.back()).path_created;
        entry.znode_name = log_znode_path.substr(log_znode_path.find_last_of('/') + 1);

        for (auto & lock : ephemeral_locks)
            lock.assumeUnlocked();

        lock2.reset();
        lock1.reset();

        /// We need to pull the DROP_RANGE before cleaning the replaced parts (otherwise CHeckThread may decide that parts are lost)
        queue.pullLogsToQueue(getZooKeeperAndAssertNotReadonly(), {}, ReplicatedMergeTreeQueue::SYNC);
        parts_holder.clear();
        cleanup_thread.wakeup();


        waitForLogEntryToBeProcessedIfNecessary(entry, query_context);

        return;
    }

    throw Exception(
        ErrorCodes::CANNOT_ASSIGN_ALTER, "Cannot assign ALTER PARTITION, because another ALTER PARTITION query was concurrently executed");
}

void StorageReplicatedMergeTree::movePartitionToTable(const StoragePtr & dest_table, const ASTPtr & partition, ContextPtr query_context)
{
    auto lock1 = lockForShare(query_context->getCurrentQueryId(), query_context->getSettingsRef().lock_acquire_timeout);
    auto lock2 = dest_table->lockForShare(query_context->getCurrentQueryId(), query_context->getSettingsRef().lock_acquire_timeout);
    auto storage_settings_ptr = getSettings();

    auto dest_table_storage = std::dynamic_pointer_cast<StorageReplicatedMergeTree>(dest_table);
    if (!dest_table_storage)
        throw Exception(ErrorCodes::NOT_IMPLEMENTED,
                        "Table {} supports movePartitionToTable only for ReplicatedMergeTree family of table engines. "
                        "Got {}", getStorageID().getNameForLogs(), dest_table->getName());
    if (dest_table_storage->getStoragePolicy() != this->getStoragePolicy())
        throw Exception(ErrorCodes::UNKNOWN_POLICY,
                        "Destination table {} should have the same storage policy of source table {}. {}: {}, {}: {}",
                        dest_table_storage->getStorageID().getNameForLogs(),
                        getStorageID().getNameForLogs(), getStorageID().getNameForLogs(),
                        this->getStoragePolicy()->getName(), getStorageID().getNameForLogs(),
                        dest_table_storage->getStoragePolicy()->getName());

    auto dest_metadata_snapshot = dest_table->getInMemoryMetadataPtr();
    auto metadata_snapshot = getInMemoryMetadataPtr();

    Stopwatch watch;
    ProfileEventsScope profile_events_scope;

    MergeTreeData & src_data = dest_table_storage->checkStructureAndGetMergeTreeData(*this, metadata_snapshot, dest_metadata_snapshot);
    auto src_data_id = src_data.getStorageID();
    String partition_id = getPartitionIDFromQuery(partition, query_context);

    /// A range for log entry to remove parts from the source table (myself).
    auto zookeeper = getZooKeeper();
    /// Retry if alter_partition_version changes
    for (size_t retry = 0; retry < 1000; ++retry)
    {
        String alter_partition_version_path = zookeeper_path + "/alter_partition_version";
        Coordination::Stat alter_partition_version_stat;
        zookeeper->get(alter_partition_version_path, &alter_partition_version_stat);

        MergeTreePartInfo drop_range;
        std::optional<EphemeralLockInZooKeeper> delimiting_block_lock;
        getFakePartCoveringAllPartsInPartition(partition_id, drop_range, delimiting_block_lock, true);
        String drop_range_fake_part_name = getPartNamePossiblyFake(format_version, drop_range);

        DataPartPtr covering_part;
        DataPartsVector src_all_parts;
        {
            /// NOTE: Some covered parts may be missing in src_all_parts if corresponding log entries are not executed yet.
            auto parts_lock = src_data.lockParts();
            src_all_parts = src_data.getActivePartsToReplace(drop_range, drop_range_fake_part_name, covering_part, parts_lock);
        }

        if (covering_part)
            throw Exception(ErrorCodes::LOGICAL_ERROR, "Got part {} covering drop range {}, it's a bug",
                            covering_part->name, drop_range_fake_part_name);

        /// After allocating block number for drop_range we must ensure that it does not intersect block numbers
        /// allocated by concurrent REPLACE query.
        /// We could check it in multi-request atomically with creation of DROP_RANGE entry in source table log,
        /// but it's better to check it here and fail as early as possible (before we have done something to destination table).
        Coordination::Error version_check_code = zookeeper->trySet(alter_partition_version_path, "", alter_partition_version_stat.version);
        if (version_check_code != Coordination::Error::ZOK)
            throw Exception(ErrorCodes::CANNOT_ASSIGN_ALTER, "Cannot DROP PARTITION in {} after copying partition to {}, "
                            "because another ALTER PARTITION query was concurrently executed",
                            getStorageID().getFullTableName(), dest_table_storage->getStorageID().getFullTableName());

        DataPartsVector src_parts;
        MutableDataPartsVector dst_parts;
        Strings block_id_paths;
        Strings part_checksums;
        std::vector<EphemeralLockInZooKeeper> ephemeral_locks;

        LOG_DEBUG(log, "Cloning {} parts", src_all_parts.size());

        static const String TMP_PREFIX = "tmp_move_from_";

        /// Clone parts into destination table.
        String dest_alter_partition_version_path = dest_table_storage->zookeeper_path + "/alter_partition_version";
        Coordination::Stat dest_alter_partition_version_stat;
        zookeeper->get(dest_alter_partition_version_path, &dest_alter_partition_version_stat);
        std::vector<scope_guard> temporary_parts_locks;

        for (const auto & src_part : src_all_parts)
        {
            if (!dest_table_storage->canReplacePartition(src_part))
                throw Exception(ErrorCodes::LOGICAL_ERROR,
                                "Cannot move partition '{}' because part '{}"
                                "' has inconsistent granularity with table", partition_id, src_part->name);

            String hash_hex = src_part->checksums.getTotalChecksumHex();
            String block_id_path;

            auto lock = dest_table_storage->allocateBlockNumber(partition_id, zookeeper, block_id_path);
            if (!lock)
            {
                LOG_INFO(log, "Part {} (hash {}) has been already attached", src_part->name, hash_hex);
                continue;
            }

            UInt64 index = lock->getNumber();
            MergeTreePartInfo dst_part_info(partition_id, index, index, src_part->info.level);

            /// Don't do hardlinks in case of zero-copy at any side (defensive programming)
            bool zero_copy_enabled = storage_settings_ptr->allow_remote_fs_zero_copy_replication
                || dynamic_cast<const MergeTreeData *>(dest_table.get())->getSettings()->allow_remote_fs_zero_copy_replication;

            IDataPartStorage::ClonePartParams clone_params
            {
                .copy_instead_of_hardlink = storage_settings_ptr->always_use_copy_instead_of_hardlinks || (zero_copy_enabled && src_part->isStoredOnRemoteDiskWithZeroCopySupport()),
                .metadata_version_to_write = dest_metadata_snapshot->getMetadataVersion()
            };
            auto [dst_part, dst_part_lock] = dest_table_storage->cloneAndLoadDataPart(
                src_part,
                TMP_PREFIX,
                dst_part_info,
                dest_metadata_snapshot,
                clone_params,
                query_context->getReadSettings(),
                query_context->getWriteSettings());

            src_parts.emplace_back(src_part);
            dst_parts.emplace_back(dst_part);
            temporary_parts_locks.emplace_back(std::move(dst_part_lock));
            ephemeral_locks.emplace_back(std::move(*lock));
            block_id_paths.emplace_back(block_id_path);
            part_checksums.emplace_back(hash_hex);
        }

        ReplicatedMergeTreeLogEntryData entry_delete;
        {
            entry_delete.type = LogEntry::DROP_RANGE;
            entry_delete.source_replica = replica_name;
            entry_delete.new_part_name = drop_range_fake_part_name;
            entry_delete.detach = false;
            entry_delete.create_time = time(nullptr);
        }

        ReplicatedMergeTreeLogEntryData entry;
        {
            MergeTreePartInfo drop_range_dest = makeDummyDropRangeForMovePartitionOrAttachPartitionFrom(partition_id);

            entry.type = ReplicatedMergeTreeLogEntryData::REPLACE_RANGE;
            entry.source_replica = dest_table_storage->replica_name;
            entry.create_time = time(nullptr);
            entry.replace_range_entry = std::make_shared<ReplicatedMergeTreeLogEntryData::ReplaceRangeEntry>();

            auto & entry_replace = *entry.replace_range_entry;
            entry_replace.drop_range_part_name = getPartNamePossiblyFake(format_version, drop_range_dest);
            entry_replace.from_database = src_data_id.database_name;
            entry_replace.from_table = src_data_id.table_name;
            for (const auto & part : src_parts)
                entry_replace.src_part_names.emplace_back(part->name);
            for (const auto & part : dst_parts)
                entry_replace.new_part_names.emplace_back(part->name);
            for (const String & checksum : part_checksums)
                entry_replace.part_names_checksums.emplace_back(checksum);
            entry_replace.columns_version = -1;
        }

        /// Cancel concurrent inserts in range
        clearLockedBlockNumbersInPartition(*zookeeper, drop_range.partition_id, drop_range.min_block, drop_range.max_block);

        clearBlocksInPartition(*zookeeper, drop_range.partition_id, drop_range.min_block, drop_range.max_block);

        Coordination::Responses op_results;

        /// We should hold replaced parts until we actually create DROP_RANGE in ZooKeeper
        DataPartsVector parts_holder;
        try
        {
            Coordination::Requests ops;
            for (size_t i = 0; i < dst_parts.size(); ++i)
            {
                dest_table_storage->getCommitPartOps(ops, dst_parts[i], block_id_paths[i]);
                ephemeral_locks[i].getUnlockOp(ops);
            }

            /// Check and update version to avoid race with DROP_RANGE
            ops.emplace_back(zkutil::makeSetRequest(dest_alter_partition_version_path, "", dest_alter_partition_version_stat.version));
            /// Just update version, because merges assignment relies on it
            ops.emplace_back(zkutil::makeSetRequest(fs::path(dest_table_storage->zookeeper_path) / "log", "", -1));
            ops.emplace_back(zkutil::makeCreateRequest(fs::path(dest_table_storage->zookeeper_path) / "log/log-",
                                                       entry.toString(), zkutil::CreateMode::PersistentSequential));

            {
                Transaction transaction(*dest_table_storage, NO_TRANSACTION_RAW);

                auto src_data_parts_lock = lockParts();
                auto dest_data_parts_lock = dest_table_storage->lockParts();

                for (auto & part : dst_parts)
                    dest_table_storage->renameTempPartAndReplaceUnlocked(part, transaction, dest_data_parts_lock);

                for (const auto & dst_part : dst_parts)
                    dest_table_storage->lockSharedData(*dst_part, false, /*hardlinked_files*/ {});

                Coordination::Error code = zookeeper->tryMulti(ops, op_results);
                if (code == Coordination::Error::ZBADVERSION)
                    continue;
                else
                    zkutil::KeeperMultiException::check(code, ops, op_results);

                parts_holder = getDataPartsVectorInPartitionForInternalUsage(MergeTreeDataPartState::Active, drop_range.partition_id, &src_data_parts_lock);
                /// We ignore the list of parts returned from the function below because we cannot remove them from zk
                /// because we have not created the DROP_RANGE yet. Yes, MOVE PARTITION is trash.
                removePartsInRangeFromWorkingSetAndGetPartsToRemoveFromZooKeeper(NO_TRANSACTION_RAW, drop_range, src_data_parts_lock);
                transaction.commit(&src_data_parts_lock);
            }

            PartLog::addNewParts(getContext(), PartLog::createPartLogEntries(dst_parts, watch.elapsed(), profile_events_scope.getSnapshot()));
        }
        catch (...)
        {
            PartLog::addNewParts(getContext(), PartLog::createPartLogEntries(dst_parts, watch.elapsed()), ExecutionStatus::fromCurrentException("", true));

            for (const auto & dst_part : dst_parts)
                dest_table_storage->unlockSharedData(*dst_part);

            throw;
        }

        String log_znode_path = dynamic_cast<const Coordination::CreateResponse &>(*op_results.back()).path_created;
        entry.znode_name = log_znode_path.substr(log_znode_path.find_last_of('/') + 1);

        for (auto & lock : ephemeral_locks)
            lock.assumeUnlocked();

        lock2.reset();

        dest_table_storage->waitForLogEntryToBeProcessedIfNecessary(entry, query_context);

        /// Create DROP_RANGE for the source table
        Coordination::Requests ops_src;
        ops_src.emplace_back(zkutil::makeCreateRequest(
            fs::path(zookeeper_path) / "log/log-", entry_delete.toString(), zkutil::CreateMode::PersistentSequential));
        /// Just update version, because merges assignment relies on it
        ops_src.emplace_back(zkutil::makeSetRequest(fs::path(zookeeper_path) / "log", "", -1));
        delimiting_block_lock->getUnlockOp(ops_src);

        op_results = zookeeper->multi(ops_src);

        log_znode_path = dynamic_cast<const Coordination::CreateResponse &>(*op_results.front()).path_created;
        entry_delete.znode_name = log_znode_path.substr(log_znode_path.find_last_of('/') + 1);

        lock1.reset();

        /// We need to pull the DROP_RANGE before cleaning the replaced parts (otherwise CHeckThread may decide that parts are lost)
        queue.pullLogsToQueue(getZooKeeperAndAssertNotReadonly(), {}, ReplicatedMergeTreeQueue::SYNC);
        parts_holder.clear();
        cleanup_thread.wakeup();

        waitForLogEntryToBeProcessedIfNecessary(entry_delete, query_context);

        /// Cleaning possibly stored information about parts from /quorum/last_part node in ZooKeeper.
        cleanLastPartNode(partition_id);

        return;
    }

    throw Exception(ErrorCodes::CANNOT_ASSIGN_ALTER,
                    "Cannot assign ALTER PARTITION, because another ALTER PARTITION query was concurrently executed");
}

void StorageReplicatedMergeTree::movePartitionToShard(
    const ASTPtr & partition, bool move_part, const String & to, ContextPtr /*query_context*/)
{
    /// This is a lightweight operation that only optimistically checks if it could succeed and queues tasks.

    if (!move_part)
        throw Exception(ErrorCodes::NOT_IMPLEMENTED, "MOVE PARTITION TO SHARD is not supported, use MOVE PART instead");

    if (zkutil::normalizeZooKeeperPath(zookeeper_path, /* check_starts_with_slash */ true) == zkutil::normalizeZooKeeperPath(to, /* check_starts_with_slash */ true))
        throw Exception(ErrorCodes::BAD_ARGUMENTS, "Source and destination are the same");

    auto zookeeper = getZooKeeperAndAssertNotReadonly();

    String part_name = partition->as<ASTLiteral &>().value.safeGet<String>();
    auto part_info = MergeTreePartInfo::fromPartName(part_name, format_version);

    auto part = getPartIfExists(part_info, {MergeTreeDataPartState::Active});
    if (!part)
        throw Exception(ErrorCodes::NO_SUCH_DATA_PART, "Part {} not found locally", part_name);

    if (part->uuid == UUIDHelpers::Nil)
        throw Exception(ErrorCodes::NOT_IMPLEMENTED, "Part {} does not have an uuid assigned and it can't be moved between shards", part_name);


    ReplicatedMergeTreeMergePredicate merge_pred = queue.getMergePredicate(zookeeper, PartitionIdsHint{part_info.partition_id});

    /// The following block is pretty much copy & paste from StorageReplicatedMergeTree::dropPart to avoid conflicts while this is WIP.
    /// Extract it to a common method and re-use it before merging.
    {
        if (partIsLastQuorumPart(part->info))
        {
            throw Exception(ErrorCodes::NOT_IMPLEMENTED,
                            "Part {} is last inserted part with quorum in partition. Would not be able to drop",
                            part_name);
        }

        /// canMergeSinglePart is overlapping with dropPart, let's try to use the same code.
        PreformattedMessage out_reason;
        if (!merge_pred.canMergeSinglePart(part, out_reason))
            throw Exception(ErrorCodes::PART_IS_TEMPORARILY_LOCKED, "Part is busy, reason: {}", out_reason.text);
    }

    {
        /// Optimistic check that for compatible destination table structure.
        checkTableStructure(to, getInMemoryMetadataPtr());
    }

    PinnedPartUUIDs src_pins;
    PinnedPartUUIDs dst_pins;

    {
        String s = zookeeper->get(zookeeper_path + "/pinned_part_uuids", &src_pins.stat);
        src_pins.fromString(s);
    }

    {
        String s = zookeeper->get(to + "/pinned_part_uuids", &dst_pins.stat);
        dst_pins.fromString(s);
    }

    if (src_pins.part_uuids.contains(part->uuid) || dst_pins.part_uuids.contains(part->uuid))
        throw Exception(ErrorCodes::PART_IS_TEMPORARILY_LOCKED, "Part {} has it's uuid ({}) already pinned.", part_name, part->uuid);

    src_pins.part_uuids.insert(part->uuid);
    dst_pins.part_uuids.insert(part->uuid);

    PartMovesBetweenShardsOrchestrator::Entry part_move_entry;
    part_move_entry.state = PartMovesBetweenShardsOrchestrator::EntryState::SYNC_SOURCE;
    part_move_entry.create_time = std::time(nullptr);
    part_move_entry.update_time = part_move_entry.create_time;
    part_move_entry.task_uuid = UUIDHelpers::generateV4();
    part_move_entry.part_name = part->name;
    part_move_entry.part_uuid = part->uuid;
    part_move_entry.to_shard = to;

    Coordination::Requests ops;
    ops.emplace_back(zkutil::makeCheckRequest(zookeeper_path + "/log", merge_pred.getVersion())); /// Make sure no new events were added to the log.
    ops.emplace_back(zkutil::makeSetRequest(zookeeper_path + "/pinned_part_uuids", src_pins.toString(), src_pins.stat.version));
    ops.emplace_back(zkutil::makeSetRequest(to + "/pinned_part_uuids", dst_pins.toString(), dst_pins.stat.version));
    ops.emplace_back(zkutil::makeCreateRequest(
        part_moves_between_shards_orchestrator.entries_znode_path + "/task-",
        part_move_entry.toString(),
        zkutil::CreateMode::PersistentSequential));

    Coordination::Responses responses;
    Coordination::Error rc = zookeeper->tryMulti(ops, responses);
    zkutil::KeeperMultiException::check(rc, ops, responses);

    String task_znode_path = dynamic_cast<const Coordination::CreateResponse &>(*responses.back()).path_created;
    LOG_DEBUG(log, "Created task for part movement between shards at {}", task_znode_path);

    /// TODO(nv): Nice to have support for `alter_sync`.
    ///     For now use the system.part_moves_between_shards table for status.
}

CancellationCode StorageReplicatedMergeTree::killPartMoveToShard(const UUID & task_uuid)
{
    return part_moves_between_shards_orchestrator.killPartMoveToShard(task_uuid);
}

void StorageReplicatedMergeTree::getCommitPartOps(
    Coordination::Requests & ops,
    const DataPartPtr & part,
    const String & block_id_path) const
{
    if (block_id_path.empty())
        return getCommitPartOps(ops, part, std::vector<String>());
    else
        return getCommitPartOps(ops, part, std::vector<String>({block_id_path}));
}

void StorageReplicatedMergeTree::getCommitPartOps(
    Coordination::Requests & ops,
    const DataPartPtr & part,
    const std::vector<String> & block_id_paths) const
{
    const String & part_name = part->name;
    const auto storage_settings_ptr = getSettings();
    for (const String & block_id_path : block_id_paths)
    {
        /// Make final duplicate check and commit block_id
        ops.emplace_back(
            zkutil::makeCreateRequest(
                block_id_path,
                part_name,  /// We will be able to know original part number for duplicate blocks, if we want.
                zkutil::CreateMode::Persistent));
    }

    /// Information about the part, in the replica
    if (storage_settings_ptr->use_minimalistic_part_header_in_zookeeper)
    {
        ops.emplace_back(zkutil::makeCreateRequest(
            fs::path(replica_path) / "parts" / part->name,
            ReplicatedMergeTreePartHeader::fromColumnsAndChecksums(part->getColumns(), part->checksums).toString(),
            zkutil::CreateMode::Persistent));
    }
    else
    {
        ops.emplace_back(zkutil::makeCreateRequest(
            fs::path(replica_path) / "parts" / part->name,
            "",
            zkutil::CreateMode::Persistent));
        ops.emplace_back(zkutil::makeCreateRequest(
            fs::path(replica_path) / "parts" / part->name / "columns",
            part->getColumns().toString(),
            zkutil::CreateMode::Persistent));
        ops.emplace_back(zkutil::makeCreateRequest(
            fs::path(replica_path) / "parts" / part->name / "checksums",
            getChecksumsForZooKeeper(part->checksums),
            zkutil::CreateMode::Persistent));
    }
}

ReplicatedMergeTreeAddress StorageReplicatedMergeTree::getReplicatedMergeTreeAddress() const
{
    auto host_port = getContext()->getInterserverIOAddress();
    auto table_id = getStorageID();

    ReplicatedMergeTreeAddress res;
    res.host = host_port.first;
    res.replication_port = host_port.second;
    res.queries_port = getContext()->getTCPPort();
    res.database = table_id.database_name;
    res.table = table_id.table_name;
    res.scheme = getContext()->getInterserverScheme();
    return res;
}

ActionLock StorageReplicatedMergeTree::getActionLock(StorageActionBlockType action_type)
{
    if (action_type == ActionLocks::PartsMerge)
        return merger_mutator.merges_blocker.cancel();

    if (action_type == ActionLocks::PartsTTLMerge)
        return merger_mutator.ttl_merges_blocker.cancel();

    if (action_type == ActionLocks::PartsFetch)
        return fetcher.blocker.cancel();

    if (action_type == ActionLocks::PartsSend)
    {
        auto data_parts_exchange_ptr = std::atomic_load(&data_parts_exchange_endpoint);
        return data_parts_exchange_ptr ? data_parts_exchange_ptr->blocker.cancel() : ActionLock();
    }

    if (action_type == ActionLocks::ReplicationQueue)
        return queue.actions_blocker.cancel();

    if (action_type == ActionLocks::PartsMove)
        return parts_mover.moves_blocker.cancel();

    if (action_type == ActionLocks::PullReplicationLog)
        return queue.pull_log_blocker.cancel();

    if (action_type == ActionLocks::Cleanup)
        return cleanup_thread.getCleanupLock();

    return {};
}

void StorageReplicatedMergeTree::onActionLockRemove(StorageActionBlockType action_type)
{
    if (action_type == ActionLocks::PartsMerge || action_type == ActionLocks::PartsTTLMerge
        || action_type == ActionLocks::PartsFetch || action_type == ActionLocks::PartsSend
        || action_type == ActionLocks::ReplicationQueue)
        background_operations_assignee.trigger();
    else if (action_type == ActionLocks::PartsMove)
        background_moves_assignee.trigger();
    else if (action_type == ActionLocks::Cleanup)
        cleanup_thread.wakeup();
}

bool StorageReplicatedMergeTree::waitForProcessingQueue(UInt64 max_wait_milliseconds, SyncReplicaMode sync_mode, std::unordered_set<String> source_replicas)
{
    /// Let's fetch new log entries firstly
    queue.pullLogsToQueue(getZooKeeperAndAssertNotReadonly(), {}, ReplicatedMergeTreeQueue::SYNC);

    if (sync_mode == SyncReplicaMode::PULL)
        return true;

    /// This is significant, because the execution of this task could be delayed at BackgroundPool.
    /// And we force it to be executed.
    background_operations_assignee.trigger();

    std::unordered_set<String> wait_for_ids;
    std::atomic_bool was_interrupted = false;

    Poco::Event target_entry_event;
    auto callback = [this, &target_entry_event, &wait_for_ids, &was_interrupted, sync_mode]
        (size_t new_queue_size, const String * removed_log_entry_id)
    {
        if (partial_shutdown_called)
        {
            was_interrupted = true;
            target_entry_event.set();
            return;
        }

        if (sync_mode == SyncReplicaMode::STRICT)
        {
            /// Wait for queue to become empty
            if (new_queue_size == 0)
                target_entry_event.set();
            return;
        }

        if (removed_log_entry_id)
            wait_for_ids.erase(*removed_log_entry_id);

        if (wait_for_ids.empty())
            target_entry_event.set();
    };

    const auto handler = queue.addSubscriber(std::move(callback), wait_for_ids, sync_mode, source_replicas);

    if (!target_entry_event.tryWait(max_wait_milliseconds))
        return false;

    if (was_interrupted)
        throw Exception(ErrorCodes::ABORTED, "Shutdown is called for table");

    return true;
}

bool StorageReplicatedMergeTree::dropPartImpl(
    zkutil::ZooKeeperPtr & zookeeper, String part_name, LogEntry & entry, bool detach, bool throw_if_noop)
{
    LOG_TRACE(log, "Will try to insert a log entry to DROP_PART for part {}", part_name);

    auto part_info = MergeTreePartInfo::fromPartName(part_name, format_version);

    while (true)
    {
        if (shutdown_called || partial_shutdown_called)
            throw Exception(ErrorCodes::ABORTED, "Cannot drop part because shutdown called");

        ReplicatedMergeTreeMergePredicate merge_pred = queue.getMergePredicate(zookeeper, PartitionIdsHint{part_info.partition_id});

        auto part = getPartIfExists(part_info, {MergeTreeDataPartState::Active});

        if (!part)
        {
            if (throw_if_noop)
                throw Exception(ErrorCodes::NO_SUCH_DATA_PART, "Part {} not found locally, won't try to drop it.", part_name);
            return false;
        }

        if (merge_pred.isGoingToBeDropped(part->info))
        {
            if (throw_if_noop)
                throw Exception(ErrorCodes::PART_IS_TEMPORARILY_LOCKED, "Already has DROP RANGE for part {} in queue.", part_name);

            return false;
        }

        /// There isn't a lot we can do otherwise. Can't cancel merges because it is possible that a replica already
        /// finished the merge.
        PreformattedMessage out_reason;
        if (!merge_pred.canMergeSinglePart(part, out_reason))
        {
            if (throw_if_noop)
                throw Exception(out_reason, ErrorCodes::PART_IS_TEMPORARILY_LOCKED);
            return false;
        }

        if (merge_pred.partParticipatesInReplaceRange(part, out_reason))
        {
            if (throw_if_noop)
                throw Exception(out_reason, ErrorCodes::PART_IS_TEMPORARILY_LOCKED);
            return false;
        }

        if (partIsLastQuorumPart(part->info))
        {
            if (throw_if_noop)
                throw Exception(ErrorCodes::NOT_IMPLEMENTED, "Part {} is last inserted part with quorum in partition. Cannot drop", part_name);
            return false;
        }

        if (partIsInsertingWithParallelQuorum(part->info))
        {
            if (throw_if_noop)
                throw Exception(ErrorCodes::NOT_IMPLEMENTED, "Part {} is inserting with parallel quorum. Cannot drop", part_name);
            return false;
        }

        Coordination::Requests ops;
        /// NOTE Don't need to remove block numbers too, because no in-progress inserts in the range are possible
        getClearBlocksInPartitionOps(ops, *zookeeper, part_info.partition_id, part_info.min_block, part_info.max_block);
        size_t clear_block_ops_size = ops.size();

        /// If `part_name` is result of a recent merge and source parts are still available then
        /// DROP_PART with detach will move this part together with source parts to `detached/` dir.
        entry.type = LogEntry::DROP_PART;
        entry.source_replica = replica_name;
        /// We don't set fake drop level (999999999) for the single part drop range.
        /// First of all we don't guarantee anything other than the part will not be
        /// active after DROP_PART, but covering part (without data of dropped part) can exist.
        /// If we add part with 9999999 level than we can break invariant in virtual_parts of
        /// the queue.
        entry.new_part_name = getPartNamePossiblyFake(format_version, part->info);
        entry.detach = detach;
        entry.create_time = time(nullptr);

        ops.emplace_back(zkutil::makeCheckRequest(fs::path(zookeeper_path) / "log", merge_pred.getVersion())); /// Make sure no new events were added to the log.
        ops.emplace_back(zkutil::makeCreateRequest(fs::path(zookeeper_path) / "log/log-", entry.toString(), zkutil::CreateMode::PersistentSequential));
        /// Just update version, because merges assignment relies on it
        ops.emplace_back(zkutil::makeSetRequest(fs::path(zookeeper_path) / "log", "", -1));
        Coordination::Responses responses;
        Coordination::Error rc = zookeeper->tryMulti(ops, responses);

        if (rc == Coordination::Error::ZBADVERSION)
        {
            LOG_TRACE(log, "A new log entry appeared while trying to commit DROP RANGE. Retry.");
            continue;
        }
        else if (rc == Coordination::Error::ZNONODE)
        {
            LOG_TRACE(log, "Other replica already removing same part {} or part deduplication node was removed by background thread. Retry.", part_name);
            continue;
        }
        else
            zkutil::KeeperMultiException::check(rc, ops, responses);

        String log_znode_path = dynamic_cast<const Coordination::CreateResponse &>(*responses[clear_block_ops_size + 1]).path_created;
        entry.znode_name = log_znode_path.substr(log_znode_path.find_last_of('/') + 1);

        LOG_TRACE(log, "DROP RANGE for part {} inserted with znode name {}", part_name, entry.znode_name);
        return true;
    }
}

bool StorageReplicatedMergeTree::addOpsToDropAllPartsInPartition(
    zkutil::ZooKeeper & zookeeper, const String & partition_id, bool detach,
    Coordination::Requests & ops, std::vector<LogEntryPtr> & entries,
    std::vector<EphemeralLockInZooKeeper> & delimiting_block_locks,
    std::vector<size_t> & log_entry_ops_idx)
{
    MergeTreePartInfo drop_range_info;

    /// It would prevent other replicas from assigning merges which intersect locked block number.
    std::optional<EphemeralLockInZooKeeper> delimiting_block_lock;

    if (!getFakePartCoveringAllPartsInPartition(partition_id, drop_range_info, delimiting_block_lock))
    {
        LOG_INFO(log, "Will not drop partition {}, it is empty.", partition_id);
        return false;
    }

    /// Cancel concurrent inserts in range
    clearLockedBlockNumbersInPartition(zookeeper, partition_id, drop_range_info.min_block, drop_range_info.max_block);

    clearBlocksInPartition(zookeeper, partition_id, drop_range_info.min_block, drop_range_info.max_block);

    String drop_range_fake_part_name = getPartNamePossiblyFake(format_version, drop_range_info);

    LOG_DEBUG(log, "Disabled merges covered by range {}", drop_range_fake_part_name);

    /// Finally, having achieved the necessary invariants, you can put an entry in the log.
    auto entry = std::make_shared<LogEntry>();
    entry->type = LogEntry::DROP_RANGE;
    entry->source_replica = replica_name;
    entry->new_part_name = drop_range_fake_part_name;
    entry->detach = detach;
    entry->create_time = time(nullptr);

    log_entry_ops_idx.push_back(ops.size());
    ops.emplace_back(zkutil::makeCreateRequest(fs::path(zookeeper_path) / "log/log-", entry->toString(),
                                               zkutil::CreateMode::PersistentSequential));
    delimiting_block_lock->getUnlockOp(ops);
    delimiting_block_locks.push_back(std::move(*delimiting_block_lock));
    entries.push_back(std::move(entry));
    return true;
}

void StorageReplicatedMergeTree::dropAllPartsInPartitions(
    zkutil::ZooKeeper & zookeeper, const Strings & partition_ids, std::vector<LogEntryPtr> & entries, ContextPtr query_context, bool detach)
{
    entries.reserve(partition_ids.size());

    /// Retry if alter_partition_version changes
    for (size_t retry = 0; retry < 1000; ++retry)
    {
        entries.clear();
        String alter_partition_version_path = zookeeper_path + "/alter_partition_version";
        Coordination::Stat alter_partition_version_stat;
        zookeeper.get(alter_partition_version_path, &alter_partition_version_stat);

        Coordination::Requests ops;
        std::vector<EphemeralLockInZooKeeper> delimiting_block_locks;
        std::vector<size_t> log_entry_ops_idx;
        ops.reserve(partition_ids.size() * 2);
        delimiting_block_locks.reserve(partition_ids.size());
        log_entry_ops_idx.reserve(partition_ids.size());
        for (const auto & partition_id : partition_ids)
            addOpsToDropAllPartsInPartition(zookeeper, partition_id, detach, ops, entries, delimiting_block_locks, log_entry_ops_idx);

        /// Check and update version to avoid race with REPLACE_RANGE.
        /// Otherwise new parts covered by drop_range_info may appear after execution of current DROP_RANGE entry
        /// as a result of execution of concurrently created REPLACE_RANGE entry.
        ops.emplace_back(zkutil::makeSetRequest(alter_partition_version_path, "", alter_partition_version_stat.version));

        /// Just update version, because merges assignment relies on it
        ops.emplace_back(zkutil::makeSetRequest(fs::path(zookeeper_path) / "log", "", -1));

        if (auto txn = query_context->getZooKeeperMetadataTransaction())
            txn->moveOpsTo(ops);

        Coordination::Responses responses;
        Coordination::Error code = zookeeper.tryMulti(ops, responses);

        if (code == Coordination::Error::ZOK)
        {
            for (auto & lock : delimiting_block_locks)
                lock.assumeUnlocked();
        }
        else if (code == Coordination::Error::ZBADVERSION)
        {
            /// Cannot retry automatically, because some zookeeper ops were lost on the first attempt. Will retry on DDLWorker-level.
            if (query_context->getZooKeeperMetadataTransaction())
                throw Exception(ErrorCodes::CANNOT_ASSIGN_ALTER,
                                    "Cannot execute alter, because alter partition version was suddenly changed due "
                                    "to concurrent alter");
            continue;
        }
        else
            zkutil::KeeperMultiException::check(code, ops, responses);

        assert(entries.size() == log_entry_ops_idx.size());
        for (size_t i = 0; i < entries.size(); ++i)
        {
            String log_znode_path = dynamic_cast<const Coordination::CreateResponse &>(*responses[log_entry_ops_idx[i]]).path_created;
            entries[i]->znode_name = log_znode_path.substr(log_znode_path.find_last_of('/') + 1);

            auto drop_range_info = MergeTreePartInfo::fromPartName(entries[i]->new_part_name, format_version);
            getContext()->getMergeList().cancelInPartition(getStorageID(), drop_range_info.partition_id, drop_range_info.max_block);
        }

        return;
    }
    throw Exception(ErrorCodes::CANNOT_ASSIGN_ALTER,
                    "Cannot assign ALTER PARTITION because another ALTER PARTITION query was concurrently executed");
}

StorageReplicatedMergeTree::LogEntryPtr StorageReplicatedMergeTree::dropAllPartsInPartition(
    zkutil::ZooKeeper & zookeeper, const String & partition_id, ContextPtr query_context, bool detach)
{
    Strings partition_ids = {partition_id};
    std::vector<LogEntryPtr> entries;
    dropAllPartsInPartitions(zookeeper, partition_ids, entries, query_context, detach);
    if (entries.empty())
        return {};
    return entries[0];
}

void StorageReplicatedMergeTree::enqueuePartForCheck(const String & part_name, time_t delay_to_check_seconds)
{
    MergeTreePartInfo covering_drop_range;
    /// NOTE This check is just an optimization, it's not reliable because drop entry could be removed concurrently.
    /// See also ReplicatedMergeTreePartCheckThread::cancelRemovedPartsCheck
    if (queue.isGoingToBeDropped(MergeTreePartInfo::fromPartName(part_name, format_version), &covering_drop_range))
    {
        LOG_WARNING(log, "Do not enqueue part {} for check because it's covered by drop range {} and going to be removed",
                    part_name, covering_drop_range.getPartNameForLogs());
        return;
    }
    part_check_thread.enqueuePart(part_name, delay_to_check_seconds);
}

IStorage::DataValidationTasksPtr StorageReplicatedMergeTree::getCheckTaskList(
    const std::variant<std::monostate, ASTPtr, String> & check_task_filter, ContextPtr local_context)
{
    DataPartsVector data_parts;
    if (const auto * partition_opt = std::get_if<ASTPtr>(&check_task_filter))
    {
        const auto & partition = *partition_opt;
        if (!partition->as<ASTPartition>())
            throw Exception(ErrorCodes::LOGICAL_ERROR, "Expected partition, got {}", partition->formatForErrorMessage());

        String partition_id = getPartitionIDFromQuery(partition, local_context);
        data_parts = getVisibleDataPartsVectorInPartition(local_context, partition_id);
    }
    else if (const auto * part_name = std::get_if<String>(&check_task_filter))
    {
        auto part = getPartIfExists(*part_name, {MergeTreeDataPartState::Active, MergeTreeDataPartState::Outdated});
        if (!part)
            throw Exception(ErrorCodes::NO_SUCH_DATA_PART, "No such data part '{}' to check in table '{}'",
                            *part_name, getStorageID().getFullTableName());
        data_parts.emplace_back(std::move(part));
    }
    else
        data_parts = getVisibleDataPartsVector(local_context);

    auto part_check_lock = part_check_thread.pausePartsCheck();
    return std::make_unique<DataValidationTasks>(std::move(data_parts), std::move(part_check_lock));
}

std::optional<CheckResult> StorageReplicatedMergeTree::checkDataNext(DataValidationTasksPtr & check_task_list)
{
    if (auto part = assert_cast<DataValidationTasks *>(check_task_list.get())->next())
    {
        try
        {
            return part_check_thread.checkPartAndFix(part->name, /* recheck_after */nullptr, /* throw_on_broken_projection */true);
        }
        catch (const Exception & ex)
        {
            tryLogCurrentException(log, __PRETTY_FUNCTION__);
            return CheckResult(part->name, false, "Check of part finished with error: '" + ex.message() + "'");
        }
    }

    return {};
}


bool StorageReplicatedMergeTree::canUseZeroCopyReplication() const
{
    auto settings_ptr = getSettings();
    if (!settings_ptr->allow_remote_fs_zero_copy_replication)
        return false;

    auto disks = getStoragePolicy()->getDisks();
    for (const auto & disk : disks)
    {
        if (disk->supportZeroCopyReplication())
            return true;
    }
    return false;
}

void StorageReplicatedMergeTree::checkBrokenDisks()
{
    auto disks = getStoragePolicy()->getDisks();
    std::unique_ptr<DataPartsVector> parts;

    for (auto disk_it = disks.rbegin(); disk_it != disks.rend(); ++disk_it)
    {
        auto disk_ptr = *disk_it;
        if (disk_ptr->isBroken())
        {
            {
                std::lock_guard lock(last_broken_disks_mutex);
                if (!last_broken_disks.insert(disk_ptr->getName()).second)
                    continue;
            }

            LOG_INFO(log, "Scanning parts to recover on broken disk {} with path {}", disk_ptr->getName(), disk_ptr->getPath());

            if (!parts)
                parts = std::make_unique<DataPartsVector>(getDataPartsVectorForInternalUsage());

            for (auto & part : *parts)
            {
                if (part->getDataPartStorage().getDiskName() == disk_ptr->getName())
                    broken_part_callback(part->name);
            }
            continue;
        }
        else
        {
            {
                std::lock_guard lock(last_broken_disks_mutex);
                if (last_broken_disks.erase(disk_ptr->getName()) > 0)
                    LOG_INFO(
                        log,
                        "Disk {} with path {} is recovered. Exclude it from last_broken_disks",
                        disk_ptr->getName(),
                        disk_ptr->getPath());
            }
        }
    }
}


bool StorageReplicatedMergeTree::canUseAdaptiveGranularity() const
{
    const auto storage_settings_ptr = getSettings();
    return storage_settings_ptr->index_granularity_bytes != 0 &&
        (storage_settings_ptr->enable_mixed_granularity_parts ||
            (!has_non_adaptive_index_granularity_parts && !other_replicas_fixed_granularity));
}


MutationCommands StorageReplicatedMergeTree::getAlterMutationCommandsForPart(const DataPartPtr & part) const
{
    return queue.getAlterMutationCommandsForPart(part);
}


void StorageReplicatedMergeTree::startBackgroundMovesIfNeeded()
{
    if (areBackgroundMovesNeeded())
        background_moves_assignee.start();
}


std::unique_ptr<MergeTreeSettings> StorageReplicatedMergeTree::getDefaultSettings() const
{
    return std::make_unique<MergeTreeSettings>(getContext()->getReplicatedMergeTreeSettings());
}

String StorageReplicatedMergeTree::getTableSharedID() const
{
    std::lock_guard lock(table_shared_id_mutex);

    /// If we has metadata or, we don't know about metadata -- try to create shared ID
    /// Otherwise table is already dropped, doesn't make sense to do anything with shared ID
    if (has_metadata_in_zookeeper.value_or(true))
    {
        /// Can happen if table was partially initialized before drop by DatabaseCatalog
        if (table_shared_id == UUIDHelpers::Nil)
            createTableSharedID();
    }
    else
    {
        return toString(UUIDHelpers::Nil);
    }

    return toString(table_shared_id);
}

std::map<std::string, MutationCommands> StorageReplicatedMergeTree::getUnfinishedMutationCommands() const
{
    return queue.getUnfinishedMutations();
}

void StorageReplicatedMergeTree::createTableSharedID() const
{
    LOG_DEBUG(log, "Creating shared ID for table {}", getStorageID().getNameForLogs());
    // can be set by the call to getTableSharedID
    if (table_shared_id != UUIDHelpers::Nil)
    {
        LOG_INFO(log, "Shared ID already set to {}", table_shared_id);
        return;
    }

    /// We may call getTableSharedID when table is shut down. If exception happen, restarting thread will be already turned
    /// off and nobody will reconnect our zookeeper connection. In this case we use zookeeper connection from
    /// context.
    ZooKeeperPtr zookeeper;
    if (shutdown_called.load())
        zookeeper = getZooKeeperIfTableShutDown();
    else
        zookeeper = getZooKeeper();

    String zookeeper_table_id_path = fs::path(zookeeper_path) / "table_shared_id";
    String id;
    if (!zookeeper->tryGet(zookeeper_table_id_path, id))
    {
        LOG_DEBUG(log, "Shared ID for table {} doesn't exist in ZooKeeper on path {}", getStorageID().getNameForLogs(), zookeeper_table_id_path);
        UUID table_id_candidate;
        auto local_storage_id = getStorageID();
        if (local_storage_id.uuid != UUIDHelpers::Nil)
            table_id_candidate = local_storage_id.uuid;
        else
            table_id_candidate = UUIDHelpers::generateV4();

        id = toString(table_id_candidate);
        LOG_DEBUG(log, "Got candidate ID {}, will try to create it in ZooKeeper on path {}", id, zookeeper_table_id_path);

        auto code = zookeeper->tryCreate(zookeeper_table_id_path, id, zkutil::CreateMode::Persistent);
        if (code == Coordination::Error::ZNODEEXISTS)
        { /// Other replica create node early
            id = zookeeper->get(zookeeper_table_id_path);
            LOG_DEBUG(log, "Shared ID on path {} concurrently created, will set ID {}", zookeeper_table_id_path, id);
        }
        else if (code == Coordination::Error::ZNONODE) /// table completely dropped, we can choose any id we want
        {
            id = toString(UUIDHelpers::Nil);
            LOG_DEBUG(log, "Table was completely dropped, and we can use anything as ID (will use {})", id);
        }
        else if (code != Coordination::Error::ZOK)
        {
            throw zkutil::KeeperException::fromPath(code, zookeeper_table_id_path);
        }
    }

    LOG_DEBUG(log, "Initializing table shared ID with {}", id);
    table_shared_id = parseFromString<UUID>(id);
}


std::optional<String> StorageReplicatedMergeTree::tryGetTableSharedIDFromCreateQuery(const IAST & create_query, const ContextPtr & global_context)
{
    auto zk_path = tryExtractZkPathFromCreateQuery(create_query, global_context);
    if (!zk_path)
        return {};

    String zk_name = zkutil::extractZooKeeperName(*zk_path);
    zk_path = zkutil::extractZooKeeperPath(*zk_path, false, nullptr);
    zkutil::ZooKeeperPtr zookeeper = (zk_name == getDefaultZooKeeperName()) ? global_context->getZooKeeper() : global_context->getAuxiliaryZooKeeper(zk_name);

    String id;
    if (!zookeeper->tryGet(fs::path(*zk_path) / "table_shared_id", id))
        return {};

    return id;
}


zkutil::EphemeralNodeHolderPtr StorageReplicatedMergeTree::lockSharedDataTemporary(const String & part_name, const String & part_id, const DiskPtr & disk) const
{
    auto settings = getSettings();

    if (!disk || !disk->supportZeroCopyReplication() || !settings->allow_remote_fs_zero_copy_replication)
        return {};

    zkutil::ZooKeeperPtr zookeeper = tryGetZooKeeper();
    if (!zookeeper)
        return {};

    String id = part_id;
    boost::replace_all(id, "/", "_");

    String zc_zookeeper_path = getZeroCopyPartPath(*getSettings(), disk->getDataSourceDescription().toString(), getTableSharedID(),
        part_name, zookeeper_path)[0];

    String zookeeper_node = fs::path(zc_zookeeper_path) / id / replica_name;

    LOG_TRACE(log, "Set zookeeper temporary ephemeral lock {}", zookeeper_node);
    createZeroCopyLockNode(
        std::make_shared<ZooKeeperWithFaultInjection>(zookeeper), zookeeper_node, zkutil::CreateMode::Ephemeral, false);

    LOG_TRACE(log, "Zookeeper temporary ephemeral lock {} created", zookeeper_node);
    return zkutil::EphemeralNodeHolder::existing(zookeeper_node, *zookeeper);
}

void StorageReplicatedMergeTree::lockSharedData(
    const IMergeTreeDataPart & part,
    bool replace_existing_lock,
    std::optional<HardlinkedFiles> hardlinked_files) const
{
    LOG_DEBUG(log, "Trying to create zero-copy lock for part {}", part.name);
    auto zookeeper = tryGetZooKeeper();
    if (zookeeper)
        lockSharedData(part, std::make_shared<ZooKeeperWithFaultInjection>(zookeeper), replace_existing_lock, hardlinked_files);
}

void StorageReplicatedMergeTree::getLockSharedDataOps(
    const IMergeTreeDataPart & part,
    const ZooKeeperWithFaultInjectionPtr & zookeeper,
    bool replace_existing_lock,
    std::optional<HardlinkedFiles> hardlinked_files,
    Coordination::Requests & requests) const
{
    auto settings = getSettings();

    if (!part.isStoredOnDisk() || !settings->allow_remote_fs_zero_copy_replication)
        return;

    if (!part.getDataPartStorage().supportZeroCopyReplication())
        return;

    if (zookeeper->isNull())
        return;

    String id = part.getUniqueId();
    boost::replace_all(id, "/", "_");

    Strings zc_zookeeper_paths = getZeroCopyPartPath(
        *getSettings(), part.getDataPartStorage().getDiskType(), getTableSharedID(),
        part.name, zookeeper_path);

    String path_to_set_hardlinked_files;
    NameSet hardlinks;

    if (hardlinked_files.has_value() && !hardlinked_files->hardlinks_from_source_part.empty())
    {
        path_to_set_hardlinked_files = getZeroCopyPartPath(
            *getSettings(), part.getDataPartStorage().getDiskType(), hardlinked_files->source_table_shared_id,
            hardlinked_files->source_part_name, zookeeper_path)[0];

        hardlinks = hardlinked_files->hardlinks_from_source_part;
    }

    for (const auto & zc_zookeeper_path : zc_zookeeper_paths)
    {
        String zookeeper_node = fs::path(zc_zookeeper_path) / id / replica_name;

        if (!path_to_set_hardlinked_files.empty() && !hardlinks.empty())
        {
            LOG_DEBUG(log, "Locking shared node {} with hardlinks from the other shared node {}, "
                           "hardlinks: [{}]",
                      zookeeper_node, path_to_set_hardlinked_files,
                      boost::algorithm::join(hardlinks, ","));
        }

        getZeroCopyLockNodeCreateOps(
            zookeeper, zookeeper_node, requests, zkutil::CreateMode::Persistent,
            replace_existing_lock, path_to_set_hardlinked_files, hardlinks);
    }
}


void StorageReplicatedMergeTree::lockSharedData(
    const IMergeTreeDataPart & part,
    const ZooKeeperWithFaultInjectionPtr & zookeeper,
    bool replace_existing_lock,
    std::optional<HardlinkedFiles> hardlinked_files) const
{
    auto settings = getSettings();

    if (!part.isStoredOnDisk() || !settings->allow_remote_fs_zero_copy_replication)
        return;

    if (!part.getDataPartStorage().supportZeroCopyReplication())
        return;

    if (zookeeper->isNull())
        return;

    String id = part.getUniqueId();
    boost::replace_all(id, "/", "_");

    Strings zc_zookeeper_paths = getZeroCopyPartPath(
        *getSettings(), part.getDataPartStorage().getDiskType(), getTableSharedID(),
        part.name, zookeeper_path);

    String path_to_set_hardlinked_files;
    NameSet hardlinks;

    if (hardlinked_files.has_value() && !hardlinked_files->hardlinks_from_source_part.empty())
    {
        path_to_set_hardlinked_files = getZeroCopyPartPath(
            *getSettings(), part.getDataPartStorage().getDiskType(), hardlinked_files->source_table_shared_id,
            hardlinked_files->source_part_name, zookeeper_path)[0];

        hardlinks = hardlinked_files->hardlinks_from_source_part;
    }

    for (const auto & zc_zookeeper_path : zc_zookeeper_paths)
    {
        String zookeeper_node = fs::path(zc_zookeeper_path) / id / replica_name;

        LOG_TRACE(log, "Trying to create zookeeper persistent lock {} with hardlinks [{}]", zookeeper_node, fmt::join(hardlinks, ", "));

        createZeroCopyLockNode(
            zookeeper, zookeeper_node, zkutil::CreateMode::Persistent,
            replace_existing_lock, path_to_set_hardlinked_files, hardlinks);

        LOG_TRACE(log, "Zookeeper persistent lock {} created", zookeeper_node);
    }
}

std::pair<bool, NameSet>
StorageReplicatedMergeTree::unlockSharedData(const IMergeTreeDataPart & part) const
{
    return unlockSharedData(part, std::make_shared<ZooKeeperWithFaultInjection>(nullptr));
}

std::pair<bool, NameSet>
StorageReplicatedMergeTree::unlockSharedData(const IMergeTreeDataPart & part, const ZooKeeperWithFaultInjectionPtr & zookeeper) const
{
    auto settings = getSettings();
    if (!settings->allow_remote_fs_zero_copy_replication)
        return std::make_pair(true, NameSet{});

    if (!part.isStoredOnDisk())
    {
        LOG_TRACE(log, "Part {} is not stored on disk, blobs can be removed", part.name);
        return std::make_pair(true, NameSet{});
    }

    if (!part.getDataPartStorage().supportZeroCopyReplication())
    {
        LOG_TRACE(log, "Part {} is not stored on zero-copy replicated disk, blobs can be removed", part.name);
        return std::make_pair(true, NameSet{});
    }

    auto shared_id = getTableSharedID();
    if (shared_id == toString(UUIDHelpers::Nil))
    {
        if (zookeeper->exists(zookeeper_path))
        {
            LOG_WARNING(log, "Not removing shared data for part {} because replica does not have metadata in ZooKeeper, "
                             "but table path exist and other replicas may exist. It may leave some garbage on S3", part.name);
            return std::make_pair(false, NameSet{});
        }
        LOG_TRACE(log, "Part {} blobs can be removed, because table {} completely dropped", part.name, getStorageID().getNameForLogs());
        return std::make_pair(true, NameSet{});
    }

    /// If part is temporary refcount file may be absent
    if (part.getDataPartStorage().exists(IMergeTreeDataPart::FILE_FOR_REFERENCES_CHECK))
    {
        auto ref_count = part.getDataPartStorage().getRefCount(IMergeTreeDataPart::FILE_FOR_REFERENCES_CHECK);
        if (ref_count > 0) /// Keep part shard info for frozen backups
        {
            LOG_TRACE(log, "Part {} has more than zero local references ({}), blobs cannot be removed", part.name, ref_count);
            return std::make_pair(false, NameSet{});
        }
        else
        {
            LOG_TRACE(log, "Part {} local references is zero, will check blobs can be removed in zookeeper", part.name);
        }
    }
    else
    {
        LOG_TRACE(log, "Part {} looks temporary, because {} file doesn't exists, blobs can be removed", part.name, IMergeTreeDataPart::FILE_FOR_REFERENCES_CHECK);
        /// Temporary part with some absent file cannot be locked in shared mode
        return std::make_pair(true, NameSet{});
    }

    if (part.getState() == MergeTreeDataPartState::Temporary && part.is_temp)
    {
        /// Part {} is in temporary state and has it_temp flag. it means that it is under construction.
        /// That path hasn't been added to active set, no commit procedure has begun.
        /// The metadata files is about to delete now. Clichouse has to make a decision remove or preserve blobs on remote FS.
        /// In general remote data might be shared and has to be unlocked in the keeper before removing.
        /// However there are some cases when decision is clear without asking keeper:
        /// When the part has been fetched then remote data has to be preserved, part doesn't own it.
        /// When the part has been merged then remote data can be removed, part owns it.
        /// In opposition, when the part has been mutated in generally it hardlinks the files from source part.
        /// Therefore remote data could be shared, it has to be unlocked in the keeper.
        /// In order to track all that cases remove_tmp_policy is used.
        /// Clickhouse set that field as REMOVE_BLOBS or PRESERVE_BLOBS when it sure about the decision without asking keeper.

        if (part.remove_tmp_policy == IMergeTreeDataPart::BlobsRemovalPolicyForTemporaryParts::REMOVE_BLOBS
            || part.remove_tmp_policy == IMergeTreeDataPart::BlobsRemovalPolicyForTemporaryParts::PRESERVE_BLOBS)
        {
            bool can_remove_blobs = part.remove_tmp_policy == IMergeTreeDataPart::BlobsRemovalPolicyForTemporaryParts::REMOVE_BLOBS;
            LOG_INFO(log, "Looks like CH knows the origin of that part. "
                          "Part {} can be deleted without unlocking shared data in zookeeper. "
                          "Part blobs {}.",
                     part.name,
                     can_remove_blobs ? "will be removed" : "have to be preserved");
            return std::make_pair(can_remove_blobs, NameSet{});
        }
    }

    if (part.rows_count == 0 && part.remove_tmp_policy == IMergeTreeDataPart::BlobsRemovalPolicyForTemporaryParts::REMOVE_BLOBS_OF_NOT_TEMPORARY)
    {
        /// It's a non-replicated empty part that was created to avoid unexpected parts after DROP_RANGE
        LOG_INFO(log, "Looks like {} is a non-replicated empty part that was created to avoid unexpected parts after DROP_RANGE, "
                      "blobs can be removed", part.name);
        return std::make_pair(true, NameSet{});
    }

    if (has_metadata_in_zookeeper.has_value() && !has_metadata_in_zookeeper)
    {
        if (zookeeper->exists(zookeeper_path))
        {
            LOG_WARNING(log, "Not removing shared data for part {} because replica does not have metadata in ZooKeeper, "
                             "but table path exist and other replicas may exist. It may leave some garbage on S3", part.name);
            return std::make_pair(false, NameSet{});
        }

        /// If table was completely dropped (no meta in zookeeper) we can safely remove parts
        return std::make_pair(true, NameSet{});
    }

    /// We remove parts during table shutdown. If exception happen, restarting thread will be already turned
    /// off and nobody will reconnect our zookeeper connection. In this case we use zookeeper connection from
    /// context.
    if (shutdown_called.load())
        zookeeper->setKeeper(getZooKeeperIfTableShutDown());
    else
        zookeeper->setKeeper(getZooKeeper());

    /// It can happen that we didn't had the connection to zookeeper during table creation, but actually
    /// table is completely dropped, so we can drop it without any additional checks.
    if (!has_metadata_in_zookeeper.has_value() && !zookeeper->exists(zookeeper_path))
        return std::make_pair(true, NameSet{});

    return unlockSharedDataByID(
        part.getUniqueId(), shared_id, part.info, replica_name,
        part.getDataPartStorage().getDiskType(), zookeeper, *getSettings(), log.load(), zookeeper_path, format_version);
}

namespace
{

/// What is going on here?
/// Actually we need this code because of flaws in hardlinks tracking. When we create child part during mutation we can hardlink some files from parent part, like
/// all_0_0_0:
///                     a.bin a.mrk2 columns.txt ...
/// all_0_0_0_1:          ^     ^
///                     a.bin a.mrk2 columns.txt
/// So when we deleting all_0_0_0 it doesn't remove blobs for a.bin and a.mrk2 because all_0_0_0_1 use them.
/// But sometimes we need an opposite. When we deleting all_0_0_0_1 it can be non replicated to other replicas, so we are the only owner of this part.
/// In this case when we will drop all_0_0_0_1 we will drop blobs for all_0_0_0. But it will lead to dataloss. For such case we need to check that other replicas
/// still need parent part.
std::pair<bool, NameSet> getParentLockedBlobs(const ZooKeeperWithFaultInjectionPtr & zookeeper_ptr, const std::string & zero_copy_part_path_prefix, const MergeTreePartInfo & part_info, MergeTreeDataFormatVersion format_version, LoggerPtr log)
{
    NameSet files_not_to_remove;

    /// No mutations -- no hardlinks -- no issues
    if (part_info.mutation == 0)
        return {false, files_not_to_remove};

    /// Getting all zero copy parts
    Strings parts_str;
    zookeeper_ptr->tryGetChildren(zero_copy_part_path_prefix, parts_str);

    /// Parsing infos. It's hard to convert info -> string for old-format merge tree
    /// so storing string as is.
    std::vector<std::pair<MergeTreePartInfo, std::string>> parts_infos;
    for (const auto & part_str : parts_str)
    {
        MergeTreePartInfo parent_candidate_info = MergeTreePartInfo::fromPartName(part_str, format_version);
        parts_infos.emplace_back(parent_candidate_info, part_str);
    }

    /// Sort is important. We need to find our closest parent, like:
    /// for part all_0_0_0_64 we can have parents
    /// all_0_0_0_6 < we need the closest parent, not others
    /// all_0_0_0_1
    /// all_0_0_0
    std::sort(parts_infos.begin(), parts_infos.end());
    std::string part_info_str = part_info.getPartNameV1();

    /// In reverse order to process from bigger to smaller
    for (const auto & [parent_candidate_info, part_candidate_info_str] : parts_infos | std::views::reverse)
    {
        if (parent_candidate_info == part_info)
            continue;

        /// We are mutation child of this parent
        if (part_info.isMutationChildOf(parent_candidate_info))
        {
            LOG_TRACE(log, "Found mutation parent {} for part {}", part_candidate_info_str, part_info_str);
            /// Get hardlinked files
            String files_not_to_remove_str;
            Coordination::Error code;
            zookeeper_ptr->tryGet(fs::path(zero_copy_part_path_prefix) / part_candidate_info_str, files_not_to_remove_str, nullptr, nullptr, &code);
            if (code != Coordination::Error::ZOK)
            {
                LOG_INFO(log, "Cannot get parent files from ZooKeeper on path ({}), error {}, assuming the parent was removed concurrently",
                            (fs::path(zero_copy_part_path_prefix) / part_candidate_info_str).string(), code);
                continue;
            }

            if (!files_not_to_remove_str.empty())
            {
                boost::split(files_not_to_remove, files_not_to_remove_str, boost::is_any_of("\n "));
                LOG_TRACE(log, "Found files not to remove from parent part {}: [{}]", part_candidate_info_str, fmt::join(files_not_to_remove, ", "));
            }
            else
            {
                std::vector<std::string> children;
                code = zookeeper_ptr->tryGetChildren(fs::path(zero_copy_part_path_prefix) / part_candidate_info_str, children);
                if (code != Coordination::Error::ZOK)
                {
                    LOG_INFO(log, "Cannot get parent locks in ZooKeeper on path ({}), error {}, assuming the parent was removed concurrently",
                              (fs::path(zero_copy_part_path_prefix) / part_candidate_info_str).string(), errorMessage(code));
                    continue;
                }

                if (children.size() > 1 || (children.size() == 1 && children[0] != ZeroCopyLock::ZERO_COPY_LOCK_NAME))
                {
                    LOG_TRACE(log, "No files not to remove found for part {} from parent {}", part_info_str, part_candidate_info_str);
                }
                else
                {
                    /// The case when part is actually removed, but some stale replica trying to execute merge/mutation.
                    /// We shouldn't use the part to check hardlinked blobs, it just doesn't exist.
                    LOG_TRACE(log, "Part {} is not parent (only merge/mutation locks exist), refusing to use as parent", part_candidate_info_str);
                    continue;
                }
            }

            return {true, files_not_to_remove};
        }
    }
    LOG_TRACE(log, "No mutation parent found for part {}", part_info_str);
    return {false, files_not_to_remove};
}

}

std::pair<bool, NameSet> StorageReplicatedMergeTree::unlockSharedDataByID(
        String part_id, const String & table_uuid, const MergeTreePartInfo & part_info,
        const String & replica_name_, const std::string & disk_type, const ZooKeeperWithFaultInjectionPtr & zookeeper_ptr, const MergeTreeSettings & settings,
        LoggerPtr logger, const String & zookeeper_path_old, MergeTreeDataFormatVersion data_format_version)
{
    boost::replace_all(part_id, "/", "_");

    auto part_name = part_info.getPartNameV1();

    Strings zc_zookeeper_paths = getZeroCopyPartPath(settings, disk_type, table_uuid, part_name, zookeeper_path_old);

    bool part_has_no_more_locks = true;
    NameSet files_not_to_remove;

    for (const auto & zc_zookeeper_path : zc_zookeeper_paths)
    {
        String files_not_to_remove_str;
        zookeeper_ptr->tryGet(zc_zookeeper_path, files_not_to_remove_str);

        files_not_to_remove.clear();
        if (!files_not_to_remove_str.empty())
            boost::split(files_not_to_remove, files_not_to_remove_str, boost::is_any_of("\n "));

        String zookeeper_part_uniq_node = fs::path(zc_zookeeper_path) / part_id;

        /// Delete our replica node for part from zookeeper (we are not interested in it anymore)
        String zookeeper_part_replica_node = fs::path(zookeeper_part_uniq_node) / replica_name_;

        auto [has_parent, parent_not_to_remove] = getParentLockedBlobs(
            zookeeper_ptr, fs::path(zc_zookeeper_path).parent_path(), part_info, data_format_version, logger);

        files_not_to_remove.insert(parent_not_to_remove.begin(), parent_not_to_remove.end());

        LOG_TRACE(logger, "Removing zookeeper lock {} for part {} (files to keep: [{}])", zookeeper_part_replica_node, part_name, fmt::join(files_not_to_remove, ", "));

        if (auto ec = zookeeper_ptr->tryRemove(zookeeper_part_replica_node); ec != Coordination::Error::ZOK)
        {
            /// Very complex case. It means that lock already doesn't exist when we tried to remove it.
            /// So we don't know are we owner of this part or not. Maybe we just mutated it, renamed on disk and failed to lock in ZK.
            /// But during mutation we can have hardlinks to another part. So it's not Ok to remove blobs of this part if it was mutated.
            if (ec == Coordination::Error::ZNONODE)
            {
                if (has_parent)
                {
                    LOG_INFO(logger, "Lock on path {} for part {} doesn't exist, refuse to remove blobs", zookeeper_part_replica_node, part_name);
                    return {false, {}};
                }
                else
                {
                    LOG_INFO(logger, "Lock on path {} for part {} doesn't exist, but we don't have mutation parent, can remove blobs", zookeeper_part_replica_node, part_name);
                }
            }
            else
            {
                throw zkutil::KeeperException::fromPath(ec, zookeeper_part_replica_node);
            }
        }

        /// Check, maybe we were the last replica and can remove part forever
        Strings children;
        zookeeper_ptr->tryGetChildren(zookeeper_part_uniq_node, children);

        if (!children.empty())
        {
            LOG_TRACE(logger, "Found {} ({}) zookeeper locks for {}", children.size(), fmt::join(children, ", "), zookeeper_part_uniq_node);
            part_has_no_more_locks = false;
            continue;
        }
        else
        {
            LOG_TRACE(logger, "No more children left for {}, will try to remove the whole node", zookeeper_part_uniq_node);
        }

        auto error_code = zookeeper_ptr->tryRemove(zookeeper_part_uniq_node);

        if (error_code == Coordination::Error::ZOK)
        {
            LOG_TRACE(logger, "Removed last parent zookeeper lock {} for part {} with id {}", zookeeper_part_uniq_node, part_name, part_id);
        }
        else if (error_code == Coordination::Error::ZNOTEMPTY)
        {
            LOG_TRACE(logger, "Cannot remove last parent zookeeper lock {} for part {} with id {}, another replica locked part concurrently", zookeeper_part_uniq_node, part_name, part_id);
        }
        else if (error_code == Coordination::Error::ZNONODE)
        {
            LOG_TRACE(logger, "Node with parent zookeeper lock {} for part {} with id {} doesn't exist", zookeeper_part_uniq_node, part_name, part_id);
        }
        else
        {
            throw zkutil::KeeperException::fromPath(error_code, zookeeper_part_uniq_node);
        }


        /// Even when we have lock with same part name, but with different uniq, we can remove files on S3
        children.clear();
        String zookeeper_part_node = fs::path(zookeeper_part_uniq_node).parent_path();
        zookeeper_ptr->tryGetChildren(zookeeper_part_node, children);

        if (children.empty())
        {
            /// Cleanup after last uniq removing
            error_code = zookeeper_ptr->tryRemove(zookeeper_part_node);

            if (error_code == Coordination::Error::ZOK)
            {
                LOG_TRACE(logger, "Removed last parent zookeeper lock {} for part {} (part is finally unlocked)", zookeeper_part_node, part_name);
            }
            else if (error_code == Coordination::Error::ZNOTEMPTY)
            {
                LOG_TRACE(logger, "Cannot remove last parent zookeeper lock {} for part {}, another replica locked part concurrently", zookeeper_part_uniq_node, part_name);
            }
            else if (error_code == Coordination::Error::ZNONODE)
            {
                /// We don't know what to do, because this part can be mutation part
                /// with hardlinked columns. Since we don't have this information (about blobs not to remove)
                /// we refuse to remove blobs.
                LOG_WARNING(logger, "Node with parent zookeeper lock {} for part {} doesn't exist (part was unlocked before), refuse to remove blobs", zookeeper_part_uniq_node, part_name);
                return {false, {}};
            }
            else
            {
                throw zkutil::KeeperException::fromPath(error_code, zookeeper_part_uniq_node);
            }
        }
        else
        {
            /// It's possible that we have two instances of the same part with different blob names of
            /// FILE_FOR_REFERENCES_CHECK aka checksums.txt aka part_unique_id,
            /// and other files in both parts are hardlinks (the same blobs are shared between part instances).
            /// It's possible after unsuccessful attempts to commit a mutated part to zk.
            /// It's not a problem if we have found the mutation parent (so we have files_not_to_remove).
            /// But in rare cases mutations parents could have been already removed (so we don't have the list of hardlinks).

            /// I'm not 100% sure that parent_not_to_remove list cannot be incomplete (when we've found a parent)
            if (part_info.mutation && !has_parent)
                part_has_no_more_locks = false;

            LOG_TRACE(logger, "Can't remove parent zookeeper lock {} for part {}, because children {} ({}) exists (can remove blobs: {})",
                zookeeper_part_node, part_name, children.size(), fmt::join(children, ", "), part_has_no_more_locks);
        }
    }

    return std::make_pair(part_has_no_more_locks, files_not_to_remove);
}


MergeTreeData::MutableDataPartPtr StorageReplicatedMergeTree::tryToFetchIfShared(
    const IMergeTreeDataPart & part,
    const DiskPtr & disk,
    const String & path)
{
    const auto settings = getSettings();
    auto data_source_description = disk->getDataSourceDescription();
    if (!(disk->supportZeroCopyReplication() && settings->allow_remote_fs_zero_copy_replication))
        return nullptr;

    String replica = getSharedDataReplica(part, data_source_description);

    /// We can't fetch part when none replicas have this part on a same type remote disk
    if (replica.empty())
        return nullptr;

    return executeFetchShared(replica, part.name, disk, path);
}

String StorageReplicatedMergeTree::getSharedDataReplica(
    const IMergeTreeDataPart & part, const DataSourceDescription & data_source_description) const
{
    String best_replica;

    zkutil::ZooKeeperPtr zookeeper = tryGetZooKeeper();
    if (!zookeeper)
        return "";

    Strings zc_zookeeper_paths = getZeroCopyPartPath(*getSettings(), data_source_description.toString(), getTableSharedID(), part.name,
            zookeeper_path);

    std::set<String> replicas;

    for (const auto & zc_zookeeper_path : zc_zookeeper_paths)
    {
        Strings ids;
        zookeeper->tryGetChildren(zc_zookeeper_path, ids);

        for (const auto & id : ids)
        {
            String zookeeper_part_uniq_node = fs::path(zc_zookeeper_path) / id;
            Strings id_replicas;
            zookeeper->tryGetChildren(zookeeper_part_uniq_node, id_replicas);
            LOG_TRACE(log, "Found zookeeper replicas for {}: {}", zookeeper_part_uniq_node, id_replicas.size());
            replicas.insert(id_replicas.begin(), id_replicas.end());
        }
    }

    LOG_TRACE(log, "Found zookeeper replicas for part {}: {}", part.name, replicas.size());

    Strings active_replicas;

    /// TODO: Move best replica choose in common method (here is the same code as in StorageReplicatedMergeTree::fetchPartition)

    /// Leave only active replicas.
    active_replicas.reserve(replicas.size());

    for (const String & replica : replicas)
        if ((replica != replica_name) && (zookeeper->exists(fs::path(zookeeper_path) / "replicas" / replica / "is_active")))
            active_replicas.push_back(replica);

    LOG_TRACE(log, "Found zookeeper active replicas for part {}: {}", part.name, active_replicas.size());

    if (active_replicas.empty())
        return "";

    /** You must select the best (most relevant) replica.
    * This is a replica with the maximum `log_pointer`, then with the minimum `queue` size.
    * NOTE This is not exactly the best criteria. It does not make sense to download old partitions,
    *  and it would be nice to be able to choose the replica closest by network.
    * NOTE Of course, there are data races here. You can solve it by retrying.
    */
    Int64 max_log_pointer = -1;
    UInt64 min_queue_size = std::numeric_limits<UInt64>::max();

    for (const String & replica : active_replicas)
    {
        String current_replica_path = fs::path(zookeeper_path) / "replicas" / replica;

        String log_pointer_str = zookeeper->get(fs::path(current_replica_path) / "log_pointer");
        Int64 log_pointer = log_pointer_str.empty() ? 0 : parse<UInt64>(log_pointer_str);

        Coordination::Stat stat;
        zookeeper->get(fs::path(current_replica_path) / "queue", &stat);
        size_t queue_size = stat.numChildren;

        if (log_pointer > max_log_pointer
            || (log_pointer == max_log_pointer && queue_size < min_queue_size))
        {
            max_log_pointer = log_pointer;
            min_queue_size = queue_size;
            best_replica = replica;
        }
    }

    return best_replica;
}

Strings StorageReplicatedMergeTree::getZeroCopyPartPath(
    const MergeTreeSettings & settings, const std::string & disk_type, const String & table_uuid,
    const String & part_name, const String & zookeeper_path_old)
{
    Strings res;

    String zero_copy = fmt::format("zero_copy_{}", disk_type);

    String new_path = fs::path(settings.remote_fs_zero_copy_zookeeper_path.toString()) / zero_copy / table_uuid / part_name;
    res.push_back(std::move(new_path));
    if (settings.remote_fs_zero_copy_path_compatible_mode && !zookeeper_path_old.empty())
    { /// Compatibility mode for cluster with old and new versions
        String old_path = fs::path(zookeeper_path_old) / zero_copy / "shared" / part_name;
        res.push_back(std::move(old_path));
    }

    return res;
}

void StorageReplicatedMergeTree::watchZeroCopyLock(const String & part_name, const DiskPtr & disk)
{
    auto path = getZeroCopyPartPath(part_name, disk);
    if (path)
    {
        auto zookeeper = getZooKeeper();
        auto lock_path = fs::path(*path) / "part_exclusive_lock";
        LOG_TEST(log, "Adding zero-copy lock on {}", lock_path);
        /// Looks ugly, but we cannot touch any storage fields inside Watch callback
        /// because it could lead to use-after-free (storage dropped and watch triggered)
        std::shared_ptr<std::atomic<bool>> flag = std::make_shared<std::atomic<bool>>(true);
        std::string replica;
        bool exists = zookeeper->tryGetWatch(lock_path, replica, nullptr, [flag] (const Coordination::WatchResponse &)
        {
            *flag = false;
        });

        if (exists)
        {
            std::lock_guard lock(existing_zero_copy_locks_mutex);
            existing_zero_copy_locks[lock_path] = ZeroCopyLockDescription{replica, flag};
        }
    }
}

bool StorageReplicatedMergeTree::checkZeroCopyLockExists(const String & part_name, const DiskPtr & disk, String & lock_replica)
{
    auto path = getZeroCopyPartPath(part_name, disk);

    std::lock_guard lock(existing_zero_copy_locks_mutex);
    /// Cleanup abandoned locks during each check. The set of locks is small and this is quite fast loop.
    /// Also it's hard to properly remove locks because we can execute replication queue
    /// in arbitrary order and some parts can be replaced by covering parts without merges.
    for (auto it = existing_zero_copy_locks.begin(); it != existing_zero_copy_locks.end();)
    {
        if (*it->second.exists)
            ++it;
        else
        {
            LOG_TEST(log, "Removing zero-copy lock on {}", it->first);
            it = existing_zero_copy_locks.erase(it);
        }
    }

    if (path)
    {
        auto lock_path = fs::path(*path) / "part_exclusive_lock";
        if (auto it = existing_zero_copy_locks.find(lock_path); it != existing_zero_copy_locks.end())
        {
            lock_replica = it->second.replica;
            if (*it->second.exists)
            {
                LOG_TEST(log, "Zero-copy lock on path {} exists", it->first);
                return true;
            }
        }

        LOG_TEST(log, "Zero-copy lock on path {} doesn't exist", lock_path);
    }

    return false;
}

std::optional<String> StorageReplicatedMergeTree::getZeroCopyPartPath(const String & part_name, const DiskPtr & disk)
{
    if (!disk || !disk->supportZeroCopyReplication())
        return std::nullopt;

    return getZeroCopyPartPath(*getSettings(), disk->getDataSourceDescription().toString(), getTableSharedID(), part_name, zookeeper_path)[0];
}

bool StorageReplicatedMergeTree::waitZeroCopyLockToDisappear(const ZeroCopyLock & lock, size_t milliseconds_to_wait)
{
    if (lock.isLocked())
        return true;

    if (partial_shutdown_called.load(std::memory_order_relaxed))
        return true;

    auto lock_path = lock.lock->getLockPath();
    zkutil::ZooKeeperPtr zookeeper = tryGetZooKeeper();
    if (!zookeeper)
        return true;

    Stopwatch time_waiting;
    const auto & stop_waiting = [&]()
    {
        bool timeout_exceeded = milliseconds_to_wait < time_waiting.elapsedMilliseconds();
        return partial_shutdown_called.load(std::memory_order_relaxed) || is_readonly.load(std::memory_order_relaxed) || timeout_exceeded;
    };

    return zookeeper->waitForDisappear(lock_path, stop_waiting);
}

std::optional<ZeroCopyLock> StorageReplicatedMergeTree::tryCreateZeroCopyExclusiveLock(const String & part_name, const DiskPtr & disk)
{
    if (!disk || !disk->supportZeroCopyReplication())
        return std::nullopt;

    if (partial_shutdown_called.load(std::memory_order_relaxed) || is_readonly.load(std::memory_order_relaxed))
        return std::nullopt;

    zkutil::ZooKeeperPtr zookeeper = tryGetZooKeeper();
    if (!zookeeper)
        return std::nullopt;

    String zc_zookeeper_path = *getZeroCopyPartPath(part_name, disk);

    /// Just recursively create ancestors for lock
    zookeeper->createAncestors(zc_zookeeper_path + "/");

    /// Create actual lock
    ZeroCopyLock lock(zookeeper, zc_zookeeper_path, replica_name);
    lock.lock->tryLock();
    return lock;
}

String StorageReplicatedMergeTree::findReplicaHavingPart(
    const String & part_name, const String & zookeeper_path_, zkutil::ZooKeeper::Ptr zookeeper_ptr)
{
    Strings replicas = zookeeper_ptr->getChildren(fs::path(zookeeper_path_) / "replicas");

    /// Select replicas in uniformly random order.
    std::shuffle(replicas.begin(), replicas.end(), thread_local_rng);

    for (const String & replica : replicas)
    {
        if (zookeeper_ptr->exists(fs::path(zookeeper_path_) / "replicas" / replica / "parts" / part_name)
            && zookeeper_ptr->exists(fs::path(zookeeper_path_) / "replicas" / replica / "is_active"))
            return fs::path(zookeeper_path_) / "replicas" / replica;
    }

    return {};
}


bool StorageReplicatedMergeTree::checkIfDetachedPartExists(const String & part_name)
{
    fs::directory_iterator dir_end;
    for (const std::string & path : getDataPaths())
        for (fs::directory_iterator dir_it{fs::path(path) / DETACHED_DIR_NAME}; dir_it != dir_end; ++dir_it)
            if (dir_it->path().filename().string() == part_name)
                return true;
    return false;
}


bool StorageReplicatedMergeTree::checkIfDetachedPartitionExists(const String & partition_name)
{
    fs::directory_iterator dir_end;

    for (const std::string & path : getDataPaths())
    {
        for (fs::directory_iterator dir_it{fs::path(path) / DETACHED_DIR_NAME}; dir_it != dir_end; ++dir_it)
        {
            const String file_name = dir_it->path().filename().string();
            auto part_info = MergeTreePartInfo::tryParsePartName(file_name, format_version);

            if (part_info && part_info->partition_id == partition_name)
                return true;
        }
    }
    return false;
}


bool StorageReplicatedMergeTree::createEmptyPartInsteadOfLost(zkutil::ZooKeeperPtr zookeeper, const String & lost_part_name)
{
    LOG_INFO(log, "Going to replace lost part {} with empty part", lost_part_name);

    auto new_part_info = MergeTreePartInfo::fromPartName(lost_part_name, format_version);
    auto metadata_snapshot = getInMemoryMetadataPtr();

    MergeTreePartition partition;
    {
        DataPartsLock lock = lockParts();

        auto parts_in_partition = getDataPartsPartitionRange(new_part_info.partition_id);
        if (!parts_in_partition.empty())
        {
            partition = (*parts_in_partition.begin())->partition;
        }
        else if (auto parsed_partition = MergeTreePartition::tryParseValueFromID(
                     new_part_info.partition_id,
                     metadata_snapshot->getPartitionKey().sample_block))
        {
            partition = MergeTreePartition(*parsed_partition);
        }
        else
        {
            LOG_WARNING(log, "Empty part {} is not created instead of lost part because there are no parts in partition {} (it's empty), "
                             "resolve this manually using DROP/DETACH PARTITION.", lost_part_name, new_part_info.partition_id);
            return false;
        }
    }

    auto [new_data_part, tmp_dir_holder] = createEmptyPart(new_part_info, partition, lost_part_name, NO_TRANSACTION_PTR);
    new_data_part->setName(lost_part_name);

    try
    {
        MergeTreeData::Transaction transaction(*this, NO_TRANSACTION_RAW);
        auto replaced_parts = renameTempPartAndReplace(new_data_part, transaction);

        if (!replaced_parts.empty())
        {
            Strings part_names;
            for (const auto & part : replaced_parts)
                part_names.emplace_back(part->name);

            /// Why this exception is not a LOGICAL_ERROR? Because it's possible
            /// to have some source parts for the lost part if replica currently
            /// cloning from another replica, but source replica lost covering
            /// part and finished MERGE_PARTS before clone. It's an extremely
            /// rare case and it's unclear how to resolve it better. Eventually
            /// source replica will replace lost part with empty part and we
            /// will fetch this empty part instead of our source parts. This
            /// will make replicas consistent, but some data will be lost.
            throw Exception(ErrorCodes::INCORRECT_DATA,
                            "Tried to create empty part {}, but it replaces existing parts {}.",
                            lost_part_name, fmt::join(part_names, ", "));
        }

        lockSharedData(*new_data_part, false, {});

        while (true)
        {
            if (shutdown_called || partial_shutdown_called)
                throw Exception(ErrorCodes::ABORTED, "Cannot create an empty part because shutdown called");

            /// We should be careful when creating an empty part, because we are not sure that this part is still needed.
            /// For example, it's possible that part (or partition) was dropped (or replaced) concurrently.
            /// We can enqueue part for check from DataPartExchange or SelectProcessor
            /// and it's hard to synchronize it with ReplicatedMergeTreeQueue and PartCheckThread...
            /// But at least we can ignore parts that are definitely not needed according to virtual parts and drop ranges.
            auto pred = queue.getMergePredicate(zookeeper, PartitionIdsHint{new_part_info.partition_id});
            String covering_virtual = pred.getCoveringVirtualPart(lost_part_name);
            if (covering_virtual.empty())
            {
                LOG_WARNING(log, "Will not create empty part instead of lost {}, because there's no covering part in replication queue", lost_part_name);
                return false;
            }
            MergeTreePartInfo drop_info;
            if (pred.isGoingToBeDropped(MergeTreePartInfo::fromPartName(lost_part_name, format_version), &drop_info))
            {
                LOG_WARNING(log, "Will not create empty part instead of lost {}, "
                                 "because it's going to be removed (by range {})",
                            lost_part_name, drop_info.getPartNameForLogs());
                return false;
            }

            Coordination::Requests ops;
            Coordination::Stat replicas_stat;
            auto replicas_path = fs::path(zookeeper_path) / "replicas";
            Strings replicas = zookeeper->getChildren(replicas_path, &replicas_stat);

            ops.emplace_back(zkutil::makeCheckRequest(zookeeper_path + "/log", pred.getVersion()));

            /// In rare cases new replica can appear during check
            ops.emplace_back(zkutil::makeCheckRequest(replicas_path, replicas_stat.version));

            for (const String & replica : replicas)
            {
                String current_part_path = fs::path(zookeeper_path) / "replicas" / replica / "parts" / lost_part_name;

                /// We must be sure that this part doesn't exist on other replicas
                if (!zookeeper->exists(current_part_path))
                {
                    zkutil::addCheckNotExistsRequest(ops, *zookeeper, current_part_path);
                }
                else
                {
                    throw Exception(ErrorCodes::DUPLICATE_DATA_PART,
                                    "Part {} already exists on replica {} on path {}",
                                    lost_part_name, replica, current_part_path);
                }
            }

            /// Two replicas may try to commit an empty part simultaneously, so some lost part may be counted twice in lost_part_count.
            /// Ensure that we are the first replica who commits that part.
            size_t num_check_ops_unused;
            bool part_found = getOpsToCheckPartChecksumsAndCommit(std::make_shared<ZooKeeperWithFaultInjection>(zookeeper),
                new_data_part, /*hardlinked_files*/ {}, /*replace_zero_copy_lock*/ true, ops, num_check_ops_unused);
            if (part_found)
                throw Exception(ErrorCodes::DUPLICATE_DATA_PART, "Found part on another replica, probably it was already replaced");

            /// Increment lost_part_count
            auto lost_part_count_path = fs::path(zookeeper_path) / "lost_part_count";
            Coordination::Stat lost_part_count_stat;
            String lost_part_count_str;
            if (zookeeper->tryGet(lost_part_count_path, lost_part_count_str, &lost_part_count_stat))
            {
                UInt64 lost_part_count = lost_part_count_str.empty() ? 0 : parse<UInt64>(lost_part_count_str);
                ops.emplace_back(zkutil::makeSetRequest(lost_part_count_path, toString(lost_part_count + 1), lost_part_count_stat.version));
            }
            else
            {
                ops.emplace_back(zkutil::makeCreateRequest(lost_part_count_path, "1", zkutil::CreateMode::Persistent));
            }

            ThreadFuzzer::maybeInjectSleep();

            Coordination::Responses responses;
            auto code = zookeeper->tryMulti(ops, responses, /* check_session_valid */ true);
            if (code == Coordination::Error::ZOK)
            {
                transaction.commit();
                break;
            }
            else if (code == Coordination::Error::ZBADVERSION)
            {
                LOG_INFO(log, "Looks like log was updated or new replica appeared while creating new empty part, will retry");
            }
            else
            {
                zkutil::KeeperMultiException::check(code, ops, responses);
            }
        }
    }
    catch (const Exception & ex)
    {
        LOG_WARNING(log, "Cannot commit empty part {} with error {}", lost_part_name, ex.displayText());
        return false;
    }

    LOG_INFO(log, "Created empty part {} instead of lost part", lost_part_name);

    return true;
}

void StorageReplicatedMergeTree::getZeroCopyLockNodeCreateOps(
    const ZooKeeperWithFaultInjectionPtr & zookeeper, const String & zookeeper_node, Coordination::Requests & requests,
    int32_t mode, bool replace_existing_lock,
    const String & path_to_set_hardlinked_files, const NameSet & hardlinked_files)
{

    /// Ephemeral locks can be created only when we fetch shared data.
    /// So it never require to create ancestors. If we create them
    /// race condition with source replica drop is possible.
    if (mode == zkutil::CreateMode::Persistent)
        zookeeper->checkExistsAndGetCreateAncestorsOps(zookeeper_node, requests);

    if (replace_existing_lock && zookeeper->exists(zookeeper_node))
    {
        requests.emplace_back(zkutil::makeRemoveRequest(zookeeper_node, -1));
        requests.emplace_back(zkutil::makeCreateRequest(zookeeper_node, "", mode));
        if (!path_to_set_hardlinked_files.empty() && !hardlinked_files.empty())
        {
            std::string data = boost::algorithm::join(hardlinked_files, "\n");
            /// List of files used to detect hardlinks. path_to_set_hardlinked_files --
            /// is a path to source part zero copy node. During part removal hardlinked
            /// files will be left for source part.
            requests.emplace_back(zkutil::makeSetRequest(path_to_set_hardlinked_files, data, -1));
        }
    }
    else
    {
        Coordination::Requests ops;
        if (!path_to_set_hardlinked_files.empty() && !hardlinked_files.empty())
        {
            std::string data = boost::algorithm::join(hardlinked_files, "\n");
            /// List of files used to detect hardlinks. path_to_set_hardlinked_files --
            /// is a path to source part zero copy node. During part removal hardlinked
            /// files will be left for source part.
            requests.emplace_back(zkutil::makeSetRequest(path_to_set_hardlinked_files, data, -1));
        }
        requests.emplace_back(zkutil::makeCreateRequest(zookeeper_node, "", mode));
    }
}


void StorageReplicatedMergeTree::createZeroCopyLockNode(
    const ZooKeeperWithFaultInjectionPtr & zookeeper, const String & zookeeper_node, int32_t mode,
    bool replace_existing_lock, const String & path_to_set_hardlinked_files, const NameSet & hardlinked_files)
{
    /// In rare case other replica can remove path between createAncestors and createIfNotExists
    /// So we make up to 5 attempts

    auto is_ephemeral = [&](const String & node_path) -> bool
    {
        String dummy_res;
        Coordination::Stat node_stat;
        if (zookeeper->tryGet(node_path, dummy_res, &node_stat))
            return node_stat.ephemeralOwner;
        return false;
    };

    bool created = false;
    for (int attempts = 5; attempts > 0; --attempts)
    {
        Coordination::Requests ops;
        Coordination::Responses responses;
        getZeroCopyLockNodeCreateOps(zookeeper, zookeeper_node, ops, mode, replace_existing_lock, path_to_set_hardlinked_files, hardlinked_files);
        auto error = zookeeper->tryMulti(ops, responses);
        if (error == Coordination::Error::ZOK)
        {
            created = true;
            break;
        }
        else if (mode == zkutil::CreateMode::Persistent)
        {
            if (error == Coordination::Error::ZNONODE)
                continue;

            if (error == Coordination::Error::ZNODEEXISTS)
            {
                if (is_ephemeral(zookeeper_node))
                    throw Exception(ErrorCodes::LOGICAL_ERROR, "Node {} already exists, but it is ephemeral", zookeeper_node);

                size_t failed_op = zkutil::getFailedOpIndex(error, responses);
                /// Part was locked before, unfortunately it's possible during moves
                if (ops[failed_op]->getPath() == zookeeper_node)
                {
                    created = true;
                    break;
                }
                continue;
            }
        }
        else if (mode == zkutil::CreateMode::Ephemeral)
        {
            /// It is super rare case when we had part, but it was lost and we were unable to unlock it from keeper.
            /// Now we are trying to fetch it from other replica and unlocking.
            if (error == Coordination::Error::ZNODEEXISTS)
            {
                size_t failed_op = zkutil::getFailedOpIndex(error, responses);
                if (ops[failed_op]->getPath() == zookeeper_node)
                {
                    LOG_WARNING(getLogger("ZeroCopyLocks"), "Replacing persistent lock with ephemeral for path {}. It can happen only in case of local part loss", zookeeper_node);
                    replace_existing_lock = true;
                    continue;
                }
            }
        }

        zkutil::KeeperMultiException::check(error, ops, responses);
    }

    if (!created)
    {
        String mode_str = mode == zkutil::CreateMode::Persistent ? "persistent" : "ephemeral";
        throw Exception(ErrorCodes::NOT_FOUND_NODE,
                        "Cannot create {} zero copy lock {} because part was unlocked from zookeeper",
                        mode_str, zookeeper_node);
    }
}

bool StorageReplicatedMergeTree::removeDetachedPart(DiskPtr disk, const String & path, const String & part_name)
{
    auto settings_ptr = getSettings();
    if (disk->supportZeroCopyReplication() && settings_ptr->allow_remote_fs_zero_copy_replication)
    {
        String table_id = getTableSharedID();
        return removeSharedDetachedPart(disk, path, part_name, table_id, replica_name, zookeeper_path, getContext(), current_zookeeper);
    }

    disk->removeRecursive(path);

    return false;
}


bool StorageReplicatedMergeTree::removeSharedDetachedPart(DiskPtr disk, const String & path, const String & part_name, const String & table_uuid,
    const String & detached_replica_name, const String & detached_zookeeper_path, const ContextPtr & local_context, const zkutil::ZooKeeperPtr & zookeeper)
{
    bool keep_shared = false;

    NameSet files_not_to_remove;

    // zero copy replication is only available since format version 1 so we can safely use it here
    auto part_info = DetachedPartInfo::parseDetachedPartName(disk, part_name, MERGE_TREE_DATA_MIN_FORMAT_VERSION_WITH_CUSTOM_PARTITIONING);
    if (!part_info.valid_name)
        throw Exception(ErrorCodes::BAD_DATA_PART_NAME, "Invalid detached part name {} on disk {}", path, disk->getName());

    fs::path checksums = fs::path(path) / IMergeTreeDataPart::FILE_FOR_REFERENCES_CHECK;
    if (disk->exists(checksums))
    {
        if (disk->getRefCount(checksums) == 0)
        {
            String id = disk->getUniqueId(checksums);
            bool can_remove = false;
            std::tie(can_remove, files_not_to_remove) = StorageReplicatedMergeTree::unlockSharedDataByID(
                id, table_uuid, part_info,
                detached_replica_name,
                disk->getDataSourceDescription().toString(),
                std::make_shared<ZooKeeperWithFaultInjection>(zookeeper), local_context->getReplicatedMergeTreeSettings(),
                getLogger("StorageReplicatedMergeTree"),
                detached_zookeeper_path,
                MERGE_TREE_DATA_MIN_FORMAT_VERSION_WITH_CUSTOM_PARTITIONING);

            keep_shared = !can_remove;
        }
        else
            keep_shared = true;
    }

    disk->removeSharedRecursive(path, keep_shared, files_not_to_remove);

    return keep_shared;
}


void StorageReplicatedMergeTree::createAndStoreFreezeMetadata(DiskPtr disk, DataPartPtr, String backup_part_path) const
{
    if (disk->supportZeroCopyReplication())
    {
        FreezeMetaData meta;
        meta.fill(*this);
        meta.save(disk, backup_part_path);
    }
}


void StorageReplicatedMergeTree::adjustCreateQueryForBackup(ASTPtr & create_query) const
{
    try
    {
        /// Try to adjust the create query using values from ZooKeeper.
        auto zookeeper = getZooKeeper();
        auto columns_from_entry = ColumnsDescription::parse(zookeeper->get(fs::path(zookeeper_path) / "columns"));
        auto metadata_from_entry = ReplicatedMergeTreeTableMetadata::parse(zookeeper->get(fs::path(zookeeper_path) / "metadata"));

        auto current_metadata = getInMemoryMetadataPtr();
        auto metadata_diff = ReplicatedMergeTreeTableMetadata(*this, current_metadata).checkAndFindDiff(metadata_from_entry, current_metadata->getColumns(), getContext());
        auto adjusted_metadata = metadata_diff.getNewMetadata(columns_from_entry, getContext(), *current_metadata);
        applyMetadataChangesToCreateQuery(create_query, adjusted_metadata);

        /// Check that tryGetTableSharedIDFromCreateQuery() works for this storage.
        auto actual_table_shared_id = getTableSharedID();
        auto expected_table_shared_id = tryGetTableSharedIDFromCreateQuery(*create_query, getContext());
        if (actual_table_shared_id != expected_table_shared_id)
        {
            throw Exception(ErrorCodes::CANNOT_BACKUP_TABLE, "Table {} has its shared ID different from one from the create query: "
                            "actual shared id = {}, expected shared id = {}, create query = {}",
                            getStorageID().getNameForLogs(), actual_table_shared_id, expected_table_shared_id.value_or("nullopt"),
                            create_query);
        }
    }
    catch (...)
    {
        /// We can continue making a backup with non-adjusted name.
        tryLogCurrentException(log, "Failed to adjust the create query of this table for backup");
    }
}

void StorageReplicatedMergeTree::backupData(
    BackupEntriesCollector & backup_entries_collector, const String & data_path_in_backup, const std::optional<ASTs> & partitions)
{
    /// First we generate backup entries in the same way as an ordinary MergeTree does.
    /// But then we don't add them to the BackupEntriesCollector right away,
    /// because we need to coordinate them with other replicas (other replicas can have better parts).

    const auto & backup_settings = backup_entries_collector.getBackupSettings();
    const auto & read_settings = backup_entries_collector.getReadSettings();
    auto local_context = backup_entries_collector.getContext();
    auto zookeeper_retries_info = backup_entries_collector.getZooKeeperRetriesInfo();

    DataPartsVector data_parts;
    if (partitions)
        data_parts = getVisibleDataPartsVectorInPartitions(local_context, getPartitionIDsFromQuery(*partitions, local_context));
    else
        data_parts = getVisibleDataPartsVector(local_context);

    auto parts_backup_entries = backupParts(data_parts, /* data_path_in_backup */ "", backup_settings, read_settings, local_context);

    auto coordination = backup_entries_collector.getBackupCoordination();
    String shared_id = getTableSharedID();
    coordination->addReplicatedDataPath(shared_id, data_path_in_backup);

    using PartNameAndChecksum = IBackupCoordination::PartNameAndChecksum;
    std::vector<PartNameAndChecksum> part_names_with_hashes;
    part_names_with_hashes.reserve(parts_backup_entries.size());
    for (const auto & part_backup_entries : parts_backup_entries)
        part_names_with_hashes.emplace_back(PartNameAndChecksum{part_backup_entries.part_name, part_backup_entries.part_checksum});

    /// Send our list of part names to the coordination (to compare with other replicas).
    coordination->addReplicatedPartNames(shared_id, getStorageID().getFullTableName(), getReplicaName(), part_names_with_hashes);

    /// Send a list of mutations to the coordination too (we need to find the mutations which are not finished for added part names).
    {
        const fs::path mutations_node_path = fs::path(zookeeper_path) / "mutations";
        zkutil::ZooKeeperPtr zookeeper;

        bool exists = false;
        Strings mutation_ids;
        {
            ZooKeeperRetriesControl retries_ctl("getMutations", log.load(), zookeeper_retries_info, nullptr);
            retries_ctl.retryLoop([&]()
            {
                if (!zookeeper || zookeeper->expired())
                    zookeeper = local_context->getZooKeeper();
                exists = (zookeeper->tryGetChildren(mutations_node_path, mutation_ids) == Coordination::Error::ZOK);
            });
        }

        if (exists)
        {
            std::vector<IBackupCoordination::MutationInfo> mutation_infos;
            mutation_infos.reserve(mutation_ids.size());

            for (const auto & mutation_id : mutation_ids)
            {
                bool mutation_id_exists = false;
                String mutation;

                ZooKeeperRetriesControl retries_ctl("getMutation", log.load(), zookeeper_retries_info, nullptr);
                retries_ctl.retryLoop([&]()
                {
                    if (!zookeeper || zookeeper->expired())
                        zookeeper = local_context->getZooKeeper();
                    mutation_id_exists = zookeeper->tryGet(mutations_node_path / mutation_id, mutation);
                });

                if (mutation_id_exists)
                    mutation_infos.emplace_back(IBackupCoordination::MutationInfo{mutation_id, mutation});
            }

            if (!mutation_infos.empty())
                coordination->addReplicatedMutations(shared_id, getStorageID().getFullTableName(), getReplicaName(), mutation_infos);
        }
    }

    /// This task will be executed after all replicas have collected their parts and the coordination is ready to
    /// give us the final list of parts to add to the BackupEntriesCollector.
    auto post_collecting_task = [shared_id,
                                 my_replica_name = getReplicaName(),
                                 coordination,
                                 my_parts_backup_entries = std::move(parts_backup_entries),
                                 &backup_entries_collector]()
    {
        Strings data_paths = coordination->getReplicatedDataPaths(shared_id);
        std::vector<fs::path> data_paths_fs;
        data_paths_fs.reserve(data_paths.size());
        for (const auto & data_path : data_paths)
            data_paths_fs.push_back(data_path);

        Strings part_names = coordination->getReplicatedPartNames(shared_id, my_replica_name);
        std::unordered_set<std::string_view> part_names_set{part_names.begin(), part_names.end()};

        for (const auto & part_backup_entries : my_parts_backup_entries)
        {
            if (part_names_set.contains(part_backup_entries.part_name))
            {
                for (const auto & [relative_path, backup_entry] : part_backup_entries.backup_entries)
                    for (const auto & data_path : data_paths_fs)
                        backup_entries_collector.addBackupEntry(data_path / relative_path, backup_entry);
            }
        }

        auto mutation_infos = coordination->getReplicatedMutations(shared_id, my_replica_name);
        for (const auto & mutation_info : mutation_infos)
        {
            auto backup_entry = ReplicatedMergeTreeMutationEntry::parse(mutation_info.entry, mutation_info.id).backup();
            for (const auto & data_path : data_paths_fs)
                backup_entries_collector.addBackupEntry(data_path / "mutations" / (mutation_info.id + ".txt"), backup_entry);
        }
    };

    backup_entries_collector.addPostTask(post_collecting_task);
}

void StorageReplicatedMergeTree::restoreDataFromBackup(RestorerFromBackup & restorer, const String & data_path_in_backup, const std::optional<ASTs> & partitions)
{
    String full_zk_path = getZooKeeperName() + getZooKeeperPath();
    if (!restorer.getRestoreCoordination()->acquireInsertingDataIntoReplicatedTable(full_zk_path))
    {
        /// Other replica is already restoring the data of this table.
        /// We'll get them later due to replication, it's not necessary to read it from the backup.
        return;
    }

    if (!restorer.isNonEmptyTableAllowed())
    {
        bool empty = !getTotalActiveSizeInBytes();
        if (empty)
        {
            /// New parts could be in the replication queue but not fetched yet.
            /// In that case we consider the table as not empty.
            ReplicatedTableStatus status;
            getStatus(status, /* with_zk_fields = */ false);
            if (status.queue.inserts_in_queue)
                empty = false;
        }
        auto backup = restorer.getBackup();
        if (!empty && backup->hasFiles(data_path_in_backup))
            RestorerFromBackup::throwTableIsNotEmpty(getStorageID());
    }

    restorePartsFromBackup(restorer, data_path_in_backup, partitions);
}

void StorageReplicatedMergeTree::attachRestoredParts(MutableDataPartsVector && parts)
{
    auto metadata_snapshot = getInMemoryMetadataPtr();

    auto sink = std::make_shared<ReplicatedMergeTreeSink>(
        *this, metadata_snapshot, /* quorum */ 0, /* quorum_timeout_ms */ 0, /* max_parts_per_block */ 0, /* quorum_parallel */ false,
        /* deduplicate */ false, /* majority_quorum */ false, getContext(), /* is_attach */ true, /* allow_attach_while_readonly */ false);

    for (auto part : parts)
        sink->writeExistingPart(part);
}

template std::optional<EphemeralLockInZooKeeper> StorageReplicatedMergeTree::allocateBlockNumber<String>(
    const String & partition_id,
    const ZooKeeperWithFaultInjectionPtr & zookeeper,
    const String & zookeeper_block_id_path,
    const String & zookeeper_path_prefix) const;

template std::optional<EphemeralLockInZooKeeper> StorageReplicatedMergeTree::allocateBlockNumber<std::vector<String>>(
    const String & partition_id,
    const ZooKeeperWithFaultInjectionPtr & zookeeper,
    const std::vector<String> & zookeeper_block_id_path,
    const String & zookeeper_path_prefix) const;

}<|MERGE_RESOLUTION|>--- conflicted
+++ resolved
@@ -5836,7 +5836,6 @@
 
             if (select_decision != SelectPartsDecision::SELECTED)
             {
-<<<<<<< HEAD
                 if (try_no + 1 < max_retries)
                 {
                     /// Here we trying to have a similar behaviour to ordinary MergeTree: if some merges are already in progress - let's wait for them to finish.
@@ -5850,18 +5849,11 @@
                 else
                 {
                     constexpr const char * message_fmt = "Cannot select parts for optimization: {}";
-                    assert(disable_reason != unknown_disable_reason);
+                    assert(disable_reason.text != unknown_disable_reason);
                     if (!partition_id.empty())
-                        disable_reason += fmt::format(" (in partition {})", partition_id);
-                    return handle_noop(message_fmt, disable_reason);
+                        disable_reason.text += fmt::format(" (in partition {})", partition_id);
+                    return handle_noop(message_fmt, disable_reason.text);
                 }
-=======
-                constexpr const char * message_fmt = "Cannot select parts for optimization: {}";
-                assert(disable_reason.text != unknown_disable_reason);
-                if (!partition_id.empty())
-                    disable_reason.text += fmt::format(" (in partition {})", partition_id);
-                return handle_noop(message_fmt, disable_reason.text);
->>>>>>> b6d46317
             }
 
             ReplicatedMergeTreeLogEntryData merge_entry;
