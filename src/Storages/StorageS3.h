--- conflicted
+++ resolved
@@ -211,23 +211,17 @@
     ASTPtr partition_by;
     bool is_key_with_globs = false;
 
-<<<<<<< HEAD
     std::vector<String> read_tasks_used_in_schema_inference;
 
-    static void updateClientAndAuthSettings(ContextPtr, ClientAuthentication &);
+    static void updateS3Configuration(ContextPtr, S3Configuration &);
 
     static std::shared_ptr<StorageS3Source::IteratorWrapper> createFileIterator(
-        const ClientAuthentication & client_auth,
+        const S3Configuration & s3_configuration,
         const std::vector<String> & keys,
         bool is_key_with_globs,
         bool distributed_processing,
-        const ContextPtr & local_context,
+        ContextPtr local_context,
         const std::vector<String> & read_tasks = {});
-=======
-    static void updateS3Configuration(ContextPtr, S3Configuration &);
-
-    static std::shared_ptr<StorageS3Source::IteratorWrapper> createFileIterator(const S3Configuration & s3_configuration, const std::vector<String> & keys, bool is_key_with_globs, bool distributed_processing, ContextPtr local_context);
->>>>>>> a6186f7b
 
     static ColumnsDescription getTableStructureFromDataImpl(
         const String & format,
