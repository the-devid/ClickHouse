#include <Interpreters/InterpreterSelectQuery.h>
#include <Interpreters/InterpreterSelectWithUnionQuery.h>
#include <Interpreters/InterpreterSelectQueryAnalyzer.h>
#include <Interpreters/NormalizeSelectWithUnionQueryVisitor.h>
#include <Interpreters/Context.h>
#include <DataTypes/DataTypeLowCardinality.h>

#include <Parsers/ASTCreateQuery.h>
#include <Parsers/ASTFunction.h>
#include <Parsers/ASTIdentifier.h>
#include <Parsers/ASTSelectWithUnionQuery.h>
#include <Parsers/ASTSubquery.h>
#include <Parsers/ASTTablesInSelectQuery.h>

#include <Storages/AlterCommands.h>
#include <Storages/StorageView.h>
#include <Storages/StorageFactory.h>
#include <Storages/SelectQueryDescription.h>

#include <Common/typeid_cast.h>

#include <Core/Settings.h>

#include <QueryPipeline/Pipe.h>
#include <Processors/Transforms/MaterializingTransform.h>
#include <Processors/QueryPlan/QueryPlan.h>
#include <Processors/QueryPlan/ExpressionStep.h>
#include <Processors/QueryPlan/BuildQueryPipelineSettings.h>
#include <Processors/QueryPlan/Optimizations/QueryPlanOptimizationSettings.h>

#include <Interpreters/ReplaceQueryParameterVisitor.h>
#include <Parsers/QueryParameterVisitor.h>

namespace DB
{
namespace Setting
{
    extern const SettingsBool allow_experimental_analyzer;
    extern const SettingsBool extremes;
    extern const SettingsUInt64 max_result_rows;
    extern const SettingsUInt64 max_result_bytes;
}

namespace ErrorCodes
{
    extern const int INCORRECT_QUERY;
    extern const int LOGICAL_ERROR;
    extern const int NOT_IMPLEMENTED;
}


namespace
{

bool isNullableOrLcNullable(DataTypePtr type)
{
    if (type->isNullable())
        return true;

    if (const auto * lc_type = typeid_cast<const DataTypeLowCardinality *>(type.get()))
        return lc_type->getDictionaryType()->isNullable();

    return false;
}

/// Returns `true` if there are nullable column in src but corresponding column in dst is not
bool changedNullabilityOneWay(const Block & src_block, const Block & dst_block)
{
    std::unordered_map<String, bool> src_nullable;
    for (const auto & col : src_block)
        src_nullable[col.name] = isNullableOrLcNullable(col.type);

    for (const auto & col : dst_block)
    {
        if (!isNullableOrLcNullable(col.type) && src_nullable[col.name])
            return true;
    }
    return false;
}

bool hasJoin(const ASTSelectQuery & select)
{
    const auto & tables = select.tables();
    if (!tables || tables->children.size() < 2)
        return false;

    const auto & joined_table = tables->children[1]->as<ASTTablesInSelectQueryElement &>();
    return joined_table.table_join != nullptr;
}

bool hasJoin(const ASTSelectWithUnionQuery & ast)
{
    for (const auto & child : ast.list_of_selects->children)
    {
        if (const auto * select = child->as<ASTSelectQuery>(); select && hasJoin(*select))
            return true;
    }
    return false;
}

/** There are no limits on the maximum size of the result for the view.
  *  Since the result of the view is not the result of the entire query.
  */
ContextPtr getViewContext(ContextPtr context, const StorageSnapshotPtr & storage_snapshot)
{
    auto view_context = storage_snapshot->metadata->getSQLSecurityOverriddenContext(context);
    Settings view_settings = view_context->getSettingsCopy();
    view_settings[Setting::max_result_rows] = 0;
    view_settings[Setting::max_result_bytes] = 0;
    view_settings[Setting::extremes] = false;
    view_context->setSettings(view_settings);
    return view_context;
}

}

StorageView::StorageView(
    const StorageID & table_id_,
    const ASTCreateQuery & query,
    const ColumnsDescription & columns_,
    const String & comment,
    bool is_parameterized_view_)
    : IStorage(table_id_)
{
    StorageInMemoryMetadata storage_metadata;
    if (!is_parameterized_view_)
    {
        /// If CREATE query is to create parameterized view, then we dont want to set columns
        if (!query.isParameterizedView())
            storage_metadata.setColumns(columns_);
    }
    else
        storage_metadata.setColumns(columns_);

    storage_metadata.setComment(comment);
    if (query.sql_security)
        storage_metadata.setSQLSecurity(query.sql_security->as<ASTSQLSecurity &>());

    if (!query.select)
        throw Exception(ErrorCodes::INCORRECT_QUERY, "SELECT query is not specified for {}", getName());
    SelectQueryDescription description;

    description.inner_query = query.select->ptr();

    NormalizeSelectWithUnionQueryVisitor::Data data{SetOperationMode::Unspecified};
    NormalizeSelectWithUnionQueryVisitor{data}.visit(description.inner_query);

    is_parameterized_view = is_parameterized_view_ || query.isParameterizedView();
    storage_metadata.setSelectQuery(description);
    setInMemoryMetadata(storage_metadata);
}

void StorageView::read(
        QueryPlan & query_plan,
        const Names & column_names,
        const StorageSnapshotPtr & storage_snapshot,
        SelectQueryInfo & query_info,
        ContextPtr context,
        QueryProcessingStage::Enum /*processed_stage*/,
        const size_t /*max_block_size*/,
        const size_t /*num_streams*/)
{
    ASTPtr current_inner_query = storage_snapshot->metadata->getSelectQuery().inner_query;

    if (query_info.view_query)
    {
        if (!query_info.view_query->as<ASTSelectWithUnionQuery>())
            throw Exception(ErrorCodes::LOGICAL_ERROR, "Unexpected optimized VIEW query");
        current_inner_query = query_info.view_query->clone();
    }

    auto options = SelectQueryOptions(QueryProcessingStage::Complete, 0, false, query_info.settings_limit_offset_done);

    if (context->getSettingsRef()[Setting::allow_experimental_analyzer])
    {
        InterpreterSelectQueryAnalyzer interpreter(current_inner_query, getViewContext(context, storage_snapshot), options, column_names);
        interpreter.addStorageLimits(*query_info.storage_limits);
        query_plan = std::move(interpreter).extractQueryPlan();
    }
    else
    {
        InterpreterSelectWithUnionQuery interpreter(current_inner_query, getViewContext(context, storage_snapshot), options, column_names);
        interpreter.addStorageLimits(*query_info.storage_limits);
        interpreter.buildQueryPlan(query_plan);
    }

    /// It's expected that the columns read from storage are not constant.
    /// Because method 'getSampleBlockForColumns' is used to obtain a structure of result in InterpreterSelectQuery.
<<<<<<< HEAD
    ActionsDAG materializing_actions(query_plan.getCurrentHeader().getColumnsWithTypeAndName());
    materializing_actions.addMaterializingOutputActions();
=======
    ActionsDAG materializing_actions(query_plan.getCurrentDataStream().header.getColumnsWithTypeAndName());
    materializing_actions.addMaterializingOutputActions(/*materialize_sparse=*/ true);
>>>>>>> c5f43089

    auto materializing = std::make_unique<ExpressionStep>(query_plan.getCurrentHeader(), std::move(materializing_actions));
    materializing->setStepDescription("Materialize constants after VIEW subquery");
    query_plan.addStep(std::move(materializing));

    /// And also convert to expected structure.
    const auto & expected_header = storage_snapshot->getSampleBlockForColumns(column_names);
    const auto & header = query_plan.getCurrentHeader();

    const auto * select_with_union = current_inner_query->as<ASTSelectWithUnionQuery>();
    if (select_with_union && hasJoin(*select_with_union) && changedNullabilityOneWay(header, expected_header))
    {
        throw DB::Exception(ErrorCodes::INCORRECT_QUERY,
                            "Query from view {} returned Nullable column having not Nullable type in structure. "
                            "If query from view has JOIN, it may be cause by different values of 'join_use_nulls' setting. "
                            "You may explicitly specify 'join_use_nulls' in 'CREATE VIEW' query to avoid this error",
                            getStorageID().getFullTableName());
    }

    auto convert_actions_dag = ActionsDAG::makeConvertingActions(
            header.getColumnsWithTypeAndName(),
            expected_header.getColumnsWithTypeAndName(),
            ActionsDAG::MatchColumnsMode::Name);

    auto converting = std::make_unique<ExpressionStep>(query_plan.getCurrentHeader(), std::move(convert_actions_dag));
    converting->setStepDescription("Convert VIEW subquery result to VIEW table structure");
    query_plan.addStep(std::move(converting));
}

static ASTTableExpression * getFirstTableExpression(ASTSelectQuery & select_query)
{
    if (!select_query.tables() || select_query.tables()->children.empty())
        throw Exception(ErrorCodes::LOGICAL_ERROR, "No table expression in view select AST");

    auto * select_element = select_query.tables()->children[0]->as<ASTTablesInSelectQueryElement>();

    if (!select_element->table_expression)
        throw Exception(ErrorCodes::LOGICAL_ERROR, "Incorrect table expression");

    return select_element->table_expression->as<ASTTableExpression>();
}

void StorageView::replaceQueryParametersIfParametrizedView(ASTPtr & outer_query, const NameToNameMap & parameter_values)
{
    ReplaceQueryParameterVisitor visitor(parameter_values);
    visitor.visit(outer_query);
}

void StorageView::replaceWithSubquery(ASTSelectQuery & outer_query, ASTPtr view_query, ASTPtr & view_name, bool parameterized_view)
{
    ASTTableExpression * table_expression = getFirstTableExpression(outer_query);

    if (!table_expression->database_and_table_name)
    {
        /// If it's a view or merge table function, add a fake db.table name.
        /// For parameterized view, the function name is the db.view name, so add the function name
        if (table_expression->table_function)
        {
            auto table_function_name = table_expression->table_function->as<ASTFunction>()->name;
            if (table_function_name == "view" || table_function_name == "viewIfPermitted")
                table_expression->database_and_table_name = std::make_shared<ASTTableIdentifier>("__view");
            else if (table_function_name == "merge")
                table_expression->database_and_table_name = std::make_shared<ASTTableIdentifier>("__merge");
            else if (parameterized_view)
                table_expression->database_and_table_name = std::make_shared<ASTTableIdentifier>(table_function_name);

        }
        if (!table_expression->database_and_table_name)
            throw Exception(ErrorCodes::LOGICAL_ERROR, "Incorrect table expression");
    }

    DatabaseAndTableWithAlias db_table(table_expression->database_and_table_name);
    String alias = db_table.alias.empty() ? db_table.table : db_table.alias;

    view_name = table_expression->database_and_table_name;
    table_expression->database_and_table_name = {};
    table_expression->subquery = std::make_shared<ASTSubquery>(view_query);
    table_expression->subquery->setAlias(alias);

    for (auto & child : table_expression->children)
        if (child.get() == view_name.get())
            child = view_query;
        else if (child.get()
                 && child->as<ASTFunction>()
                 && table_expression->table_function
                 && table_expression->table_function->as<ASTFunction>()
                 && child->as<ASTFunction>()->name == table_expression->table_function->as<ASTFunction>()->name)
            child = view_query;
}

ASTPtr StorageView::restoreViewName(ASTSelectQuery & select_query, const ASTPtr & view_name)
{
    ASTTableExpression * table_expression = getFirstTableExpression(select_query);

    if (!table_expression->subquery)
        throw Exception(ErrorCodes::LOGICAL_ERROR, "Incorrect table expression");

    ASTPtr subquery = table_expression->subquery;
    table_expression->subquery = {};
    table_expression->database_and_table_name = view_name;

    for (auto & child : table_expression->children)
        if (child.get() == subquery.get())
            child = view_name;
    return subquery->children[0];
}

void StorageView::checkAlterIsPossible(const AlterCommands & commands, ContextPtr /* local_context */) const
{
    for (const auto & command : commands)
    {
        if (!command.isCommentAlter() && command.type != AlterCommand::MODIFY_SQL_SECURITY)
            throw Exception(ErrorCodes::NOT_IMPLEMENTED, "Alter of type '{}' is not supported by storage {}", command.type, getName());
    }
}

void registerStorageView(StorageFactory & factory)
{
    factory.registerStorage("View", [](const StorageFactory::Arguments & args)
    {
        if (args.query.storage)
            throw Exception(ErrorCodes::INCORRECT_QUERY, "Specifying ENGINE is not allowed for a View");

        return std::make_shared<StorageView>(args.table_id, args.query, args.columns, args.comment);
    });
}

}<|MERGE_RESOLUTION|>--- conflicted
+++ resolved
@@ -186,13 +186,8 @@
 
     /// It's expected that the columns read from storage are not constant.
     /// Because method 'getSampleBlockForColumns' is used to obtain a structure of result in InterpreterSelectQuery.
-<<<<<<< HEAD
     ActionsDAG materializing_actions(query_plan.getCurrentHeader().getColumnsWithTypeAndName());
-    materializing_actions.addMaterializingOutputActions();
-=======
-    ActionsDAG materializing_actions(query_plan.getCurrentDataStream().header.getColumnsWithTypeAndName());
     materializing_actions.addMaterializingOutputActions(/*materialize_sparse=*/ true);
->>>>>>> c5f43089
 
     auto materializing = std::make_unique<ExpressionStep>(query_plan.getCurrentHeader(), std::move(materializing_actions));
     materializing->setStepDescription("Materialize constants after VIEW subquery");
