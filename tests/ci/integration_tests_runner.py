#!/usr/bin/env python3

import csv
import glob
import json
import logging
import os
import random
import re
import shlex
import shutil
import string
import subprocess
import sys
import time
import zlib  # for crc32
from collections import defaultdict
from itertools import chain
from typing import Any, Dict

from env_helper import IS_CI
from integration_test_images import IMAGES
from tee_popen import TeePopen

MAX_RETRY = 1
NUM_WORKERS = 5
SLEEP_BETWEEN_RETRIES = 5
PARALLEL_GROUP_SIZE = 100
CLICKHOUSE_BINARY_PATH = "usr/bin/clickhouse"
CLICKHOUSE_ODBC_BRIDGE_BINARY_PATH = "usr/bin/clickhouse-odbc-bridge"
CLICKHOUSE_LIBRARY_BRIDGE_BINARY_PATH = "usr/bin/clickhouse-library-bridge"

FLAKY_TRIES_COUNT = 10  # run whole pytest several times
FLAKY_REPEAT_COUNT = 5  # runs test case in single module several times
MAX_TIME_SECONDS = 3600

MAX_TIME_IN_SANDBOX = 20 * 60  # 20 minutes
TASK_TIMEOUT = 8 * 60 * 60  # 8 hours

NO_CHANGES_MSG = "Nothing to run"


def stringhash(s):
    return zlib.crc32(s.encode("utf-8"))


# Search test by the common prefix.
# This is accept tests w/o parameters in skip list.
#
# Examples:
# - has_test(['foobar'], 'foobar[param]') == True
# - has_test(['foobar[param]'], 'foobar') == True
def has_test(tests, test_to_match):
    for test in tests:
        if len(test_to_match) < len(test):
            if test[0 : len(test_to_match)] == test_to_match:
                return True
        else:
            if test_to_match[0 : len(test)] == test:
                return True
    return False


def get_changed_tests_to_run(pr_info, repo_path):
    result = set()
    changed_files = pr_info["changed_files"]

    if changed_files is None:
        return []

    for fpath in changed_files:
        if re.search(r"tests/integration/test_.*/test.*\.py", fpath) is not None:
            logging.info("File %s changed and seems like integration test", fpath)
            result.add("/".join(fpath.split("/")[2:]))
    return filter_existing_tests(result, repo_path)


def filter_existing_tests(tests_to_run, repo_path):
    result = []
    for relative_test_path in tests_to_run:
        if os.path.exists(
            os.path.join(repo_path, "tests/integration", relative_test_path)
        ):
            result.append(relative_test_path)
        else:
            logging.info(
                "Skipping test %s, seems like it was removed", relative_test_path
            )
    return result


def _get_deselect_option(tests):
    return " ".join([f"--deselect {t}" for t in tests])


# https://stackoverflow.com/questions/312443/how-do-you-split-a-list-into-evenly-sized-chunks
def chunks(lst, n):
    """Yield successive n-sized chunks from lst."""
    for i in range(0, len(lst), n):
        yield lst[i : i + n]


def get_counters(fname):
    counters = {
        "ERROR": set([]),
        "PASSED": set([]),
        "FAILED": set([]),
        "SKIPPED": set([]),
    }  # type: Dict[str, Any]

    with open(fname, "r", encoding="utf-8") as out:
        for line in out:
            line = line.strip()
            # Example of log:
            #
            #     test_mysql_protocol/test.py::test_golang_client
            #     [gw0] [  7%] ERROR test_mysql_protocol/test.py::test_golang_client
            #
            # And only the line with test status should be matched
            if not (".py::" in line and " " in line):
                continue

            line = line.strip()
            # [gw0] [  7%] ERROR test_mysql_protocol/test.py::test_golang_client
            # ^^^^^^^^^^^^^
            if line.strip().startswith("["):
                line = re.sub(r"^\[[^\[\]]*\] \[[^\[\]]*\] ", "", line)

            line_arr = line.split(" ")
            if len(line_arr) < 2:
                logging.debug("Strange line %s", line)
                continue

            # Lines like:
            #
            #     ERROR test_mysql_protocol/test.py::test_golang_client
            #     PASSED test_replicated_users/test.py::test_rename_replicated[QUOTA]
            #     PASSED test_drop_is_lock_free/test.py::test_query_is_lock_free[detach part]
            #
            state = line_arr.pop(0)
            test_name = " ".join(line_arr)

            # Normalize test names for lines like this:
            #
            #    FAILED test_storage_s3/test.py::test_url_reconnect_in_the_middle - Exception
            #    FAILED test_distributed_ddl/test.py::test_default_database[configs] - AssertionError: assert ...
            #
            test_name = re.sub(
                r"^(?P<test_name>[^\[\] ]+)(?P<test_param>\[[^\[\]]*\]|)(?P<test_error> - .*|)$",
                r"\g<test_name>\g<test_param>",
                test_name,
            )

            if state in counters:
                counters[state].add(test_name)
            else:
                # will skip lines like:
                #     30.76s call     test_host_ip_change/test.py::test_ip_drop_cache
                #     5.71s teardown  test_host_ip_change/test.py::test_ip_change[node1]
                # and similar
                logging.debug("Strange state in line %s", line)

    return {k: list(v) for k, v in counters.items()}


def parse_test_times(fname):
    read = False
    description_output = []
    with open(fname, "r", encoding="utf-8") as out:
        for line in out:
            if read and "==" in line:
                break
            if read and line.strip():
                description_output.append(line.strip())
            if "slowest durations" in line:
                read = True
    return description_output


def get_test_times(output):
    result = defaultdict(float)
    for line in output:
        if ".py" in line:
            line_arr = line.strip().split(" ")
            test_time = line_arr[0]
            test_name = " ".join([elem for elem in line_arr[2:] if elem])
            if test_name not in result:
                result[test_name] = 0.0
            result[test_name] += float(test_time[:-1])
    return result


def clear_ip_tables_and_restart_daemons():
    logging.info(
        "Dump iptables after run %s",
        subprocess.check_output("sudo iptables -nvL", shell=True),
    )
    try:
        logging.info("Killing all alive docker containers")
        subprocess.check_output(
            "timeout --signal=KILL 10m docker ps --quiet | xargs --no-run-if-empty docker kill",
            shell=True,
        )
    except subprocess.CalledProcessError as err:
        logging.info("docker kill excepted: %s", str(err))

    try:
        logging.info("Removing all docker containers")
        subprocess.check_output(
            "timeout --signal=KILL 10m docker ps --all --quiet | xargs --no-run-if-empty docker rm --force",
            shell=True,
        )
    except subprocess.CalledProcessError as err:
        logging.info("docker rm excepted: %s", str(err))

    # don't restart docker if it's disabled
    if os.environ.get("CLICKHOUSE_TESTS_RUNNER_RESTART_DOCKER", "1") == "1":
        try:
            logging.info("Stopping docker daemon")
            subprocess.check_output("service docker stop", shell=True)
        except subprocess.CalledProcessError as err:
            logging.info("docker stop excepted: %s", str(err))

        try:
            for i in range(200):
                try:
                    logging.info("Restarting docker %s", i)
                    subprocess.check_output("service docker start", shell=True)
                    subprocess.check_output("docker ps", shell=True)
                    break
                except subprocess.CalledProcessError as err:
                    time.sleep(0.5)
                    logging.info("Waiting docker to start, current %s", str(err))
            else:
                raise RuntimeError("Docker daemon doesn't responding")
        except subprocess.CalledProcessError as err:
            logging.info("Can't reload docker: %s", str(err))

    iptables_iter = 0
    try:
        for i in range(1000):
            iptables_iter = i
            # when rules will be empty, it will raise exception
            subprocess.check_output("sudo iptables -D DOCKER-USER 1", shell=True)
    except subprocess.CalledProcessError as err:
        logging.info(
            "All iptables rules cleared, %s iterations, last error: %s",
            iptables_iter,
            str(err),
        )


class ClickhouseIntegrationTestsRunner:
    def __init__(self, result_path, params):
        self.result_path = result_path
        self.params = params

        self.image_versions = self.params["docker_images_with_versions"]
        self.shuffle_groups = self.params["shuffle_test_groups"]
        self.flaky_check = "flaky check" in self.params["context_name"]
        self.bugfix_validate_check = "bugfix" in self.params["context_name"].lower()
        # if use_tmpfs is not set we assume it to be true, otherwise check
        self.use_tmpfs = "use_tmpfs" not in self.params or self.params["use_tmpfs"]
        self.disable_net_host = (
            "disable_net_host" in self.params and self.params["disable_net_host"]
        )
        self.start_time = time.time()
        self.soft_deadline_time = self.start_time + (TASK_TIMEOUT - MAX_TIME_IN_SANDBOX)

        self.use_old_analyzer = (
            os.environ.get("CLICKHOUSE_USE_OLD_ANALYZER") is not None
        )

        if "run_by_hash_total" in self.params:
            self.run_by_hash_total = self.params["run_by_hash_total"]
            self.run_by_hash_num = self.params["run_by_hash_num"]
        else:
            self.run_by_hash_total = 0
            self.run_by_hash_num = 0

    def path(self):
        return self.result_path

    def base_path(self):
        return os.path.join(str(self.result_path), "../")

    @staticmethod
    def should_skip_tests():
        return []

    def get_image_with_version(self, name):
        if name in self.image_versions:
            return name + ":" + self.image_versions[name]
        logging.warning(
            "Cannot find image %s in params list %s", name, self.image_versions
        )
        if ":" not in name:
            return name + ":latest"
        return name

    def get_image_version(self, name: str) -> Any:
        if name in self.image_versions:
            return self.image_versions[name]
        logging.warning(
            "Cannot find image %s in params list %s", name, self.image_versions
        )
        return "latest"

    def shuffle_test_groups(self):
        return self.shuffle_groups != 0

    def _pre_pull_images(self, repo_path):
        image_cmd = self._get_runner_image_cmd(repo_path)

        cmd = (
            f"cd {repo_path}/tests/integration && "
            f"timeout --signal=KILL 1h ./runner {self._get_runner_opts()} {image_cmd} "
            "--pre-pull --command ' echo Pre Pull finished ' "
        )

        for i in range(5):
            logging.info("Pulling images before running tests. Attempt %s", i)
            try:
                subprocess.check_output(
                    cmd,
                    shell=True,
                )
                return
            except subprocess.CalledProcessError as err:
                logging.info("docker-compose pull failed: %s", str(err))
                continue
        logging.error("Pulling images failed for 5 attempts. Will fail the worker.")
        # We pass specific retcode to to ci/integration_test_check.py to skip status reporting and restart job
        sys.exit(13)

    @staticmethod
    def _can_run_with(path, opt):
        with open(path, "r", encoding="utf-8") as script:
            for line in script:
                if opt in line:
                    return True
        return False

    def _install_clickhouse(self, debs_path):
        for package in (
            "clickhouse-common-static_",
            "clickhouse-server_",
            "clickhouse-client",
            "clickhouse-odbc-bridge_",
            "clickhouse-library-bridge_",
            "clickhouse-common-static-dbg_",
        ):  # order matters
            logging.info("Installing package %s", package)
            for f in os.listdir(debs_path):
                if package in f:
                    full_path = os.path.join(debs_path, f)
                    logging.info("Package found in %s", full_path)
                    log_name = "install_" + f + ".log"
                    log_path = os.path.join(str(self.path()), log_name)
                    cmd = f"dpkg -x {full_path} ."
                    logging.info("Executing installation cmd %s", cmd)
                    with TeePopen(cmd, log_file=log_path) as proc:
                        if proc.wait() == 0:
                            logging.info("Installation of %s successfull", full_path)
                        else:
                            raise RuntimeError(f"Installation of {full_path} failed")
                    break
            else:
                raise FileNotFoundError(f"Package with {package} not found")
        # logging.info("Unstripping binary")
        # logging.info(
        #     "Unstring %s",
        #     subprocess.check_output(
        #         "eu-unstrip /usr/bin/clickhouse {}".format(CLICKHOUSE_BINARY_PATH),
        #         shell=True,
        #     ),
        # )

        logging.info("All packages installed")
        os.chmod(CLICKHOUSE_BINARY_PATH, 0o777)
        os.chmod(CLICKHOUSE_ODBC_BRIDGE_BINARY_PATH, 0o777)
        os.chmod(CLICKHOUSE_LIBRARY_BRIDGE_BINARY_PATH, 0o777)
        shutil.copy(
            CLICKHOUSE_BINARY_PATH, os.getenv("CLICKHOUSE_TESTS_SERVER_BIN_PATH")  # type: ignore
        )
        shutil.copy(
            CLICKHOUSE_ODBC_BRIDGE_BINARY_PATH,
            os.getenv("CLICKHOUSE_TESTS_ODBC_BRIDGE_BIN_PATH"),  # type: ignore
        )
        shutil.copy(
            CLICKHOUSE_LIBRARY_BRIDGE_BINARY_PATH,
            os.getenv("CLICKHOUSE_TESTS_LIBRARY_BRIDGE_BIN_PATH"),  # type: ignore
        )

    @staticmethod
    def _compress_logs(directory, relpaths, result_path):
        retcode = subprocess.call(
            f"sudo tar --use-compress-program='zstd --threads=0' "
            f"-cf {result_path} -C {directory} {' '.join(relpaths)}",
            shell=True,
        )
        # tar return 1 when the files are changed on compressing, we ignore it
        if retcode in (0, 1):
            return
        # but even on the fatal errors it's better to retry
        logging.error("Fatal error on compressing %s: %s", result_path, retcode)

    def _get_runner_opts(self):
        result = []
        if self.use_tmpfs:
            result.append("--tmpfs")
        if self.disable_net_host:
            result.append("--disable-net-host")
        if self.use_old_analyzer:
            result.append("--old-analyzer")

        return " ".join(result)

    def _get_all_tests(self, repo_path):
        image_cmd = self._get_runner_image_cmd(repo_path)
        runner_opts = self._get_runner_opts()
        out_file_full = os.path.join(self.result_path, "runner_get_all_tests.log")
        cmd = (
            f"cd {repo_path}/tests/integration && "
            f"timeout --signal=KILL 1h ./runner {runner_opts} {image_cmd} -- --setup-plan "
        )

        logging.info(
            "Getting all tests to the file %s with cmd: \n%s", out_file_full, cmd
        )
        with open(out_file_full, "wb") as ofd:
            try:
                subprocess.check_call(cmd, shell=True, stdout=ofd, stderr=ofd)
            except subprocess.CalledProcessError as ex:
                print("ERROR: Setting test plan failed. Output:")
                with open(out_file_full, "r", encoding="utf-8") as file:
                    for line in file:
                        print("    " + line, end="")
                raise ex

        all_tests = set()
        with open(out_file_full, "r", encoding="utf-8") as all_tests_fd:
            for line in all_tests_fd:
                if (
                    line[0] in string.whitespace  # test names at the start of lines
                    or "::test" not in line  # test names contain '::test'
                    or "SKIPPED" in line  # pytest.mark.skip/-if
                ):
                    continue
                all_tests.add(line.strip())

        assert all_tests

        return list(sorted(all_tests))

    @staticmethod
    def _get_parallel_tests_skip_list(repo_path):
        skip_list_file_path = f"{repo_path}/tests/integration/parallel_skip.json"
        if (
            not os.path.isfile(skip_list_file_path)
            or os.path.getsize(skip_list_file_path) == 0
        ):
            raise ValueError(
                "There is something wrong with getting all tests list: "
                f"file '{skip_list_file_path}' is empty or does not exist."
            )

        skip_list_tests = []
        with open(skip_list_file_path, "r", encoding="utf-8") as skip_list_file:
            skip_list_tests = json.load(skip_list_file)
        return list(sorted(skip_list_tests))

    @staticmethod
    def group_test_by_file(tests):
        result = {}  # type: Dict
        for test in tests:
            test_file = test.split("::")[0]
            if test_file not in result:
                result[test_file] = []
            result[test_file].append(test)
        return result

    @staticmethod
    def _update_counters(main_counters, current_counters):
        for test in current_counters["PASSED"]:
            if test not in main_counters["PASSED"]:
                if test in main_counters["FAILED"]:
                    main_counters["FAILED"].remove(test)
                if test in main_counters["BROKEN"]:
                    main_counters["BROKEN"].remove(test)

                main_counters["PASSED"].append(test)

        for state in ("ERROR", "FAILED"):
            for test in current_counters[state]:
                if test in main_counters["PASSED"]:
                    main_counters["PASSED"].remove(test)
                if test not in main_counters[state]:
                    main_counters[state].append(test)

        for state in ("SKIPPED",):
            for test in current_counters[state]:
                main_counters[state].append(test)

    def _get_runner_image_cmd(self, repo_path):
        image_cmd = ""
        if self._can_run_with(
            os.path.join(repo_path, "tests/integration", "runner"),
            "--docker-image-version",
        ):
            for img in IMAGES:
                if img == "clickhouse/integration-tests-runner":
                    runner_version = self.get_image_version(img)
                    logging.info(
                        "Can run with custom docker image version %s", runner_version
                    )
                    image_cmd += f" --docker-image-version={runner_version} "
                else:
                    if self._can_run_with(
                        os.path.join(repo_path, "tests/integration", "runner"),
                        "--docker-compose-images-tags",
                    ):
                        image_cmd += (
                            "--docker-compose-images-tags="
                            f"{self.get_image_with_version(img)} "
                        )
        else:
            image_cmd = ""
            logging.info("Cannot run with custom docker image version :(")
        return image_cmd

    @staticmethod
    def _find_test_data_dirs(repo_path, test_names):
        relpaths = {}
        for test_name in test_names:
            if "/" in test_name:
                test_dir = test_name[: test_name.find("/")]
            else:
                test_dir = test_name
            if os.path.isdir(os.path.join(repo_path, "tests/integration", test_dir)):
                for name in os.listdir(
                    os.path.join(repo_path, "tests/integration", test_dir)
                ):
                    relpath = os.path.join(os.path.join(test_dir, name))
                    mtime = os.path.getmtime(
                        os.path.join(repo_path, "tests/integration", relpath)
                    )
                    relpaths[relpath] = mtime
        return relpaths

    @staticmethod
    def _get_test_data_dirs_difference(new_snapshot, old_snapshot):
        res = set()
        for path in new_snapshot:
            if (path not in old_snapshot) or (old_snapshot[path] != new_snapshot[path]):
                res.add(path)
        return res

    def try_run_test_group(
        self,
        repo_path,
        test_group,
        tests_in_group,
        num_tries,
        num_workers,
        repeat_count,
    ):
        try:
            return self.run_test_group(
                repo_path,
                test_group,
                tests_in_group,
                num_tries,
                num_workers,
                repeat_count,
            )
        except Exception as e:
            logging.info("Failed to run %s:\n%s", test_group, e)
            counters = {
                "ERROR": [],
                "PASSED": [],
                "FAILED": [],
                "SKIPPED": [],
            }  # type: Dict
            tests_times = defaultdict(float)  # type: Dict
            for test in tests_in_group:
                counters["ERROR"].append(test)
                tests_times[test] = 0
            return counters, tests_times, []

    def run_test_group(
        self,
        repo_path,
        test_group,
        tests_in_group,
        num_tries,
        num_workers,
        repeat_count,
    ):
        counters = {
            "ERROR": [],
            "PASSED": [],
            "FAILED": [],
            "SKIPPED": [],
            "BROKEN": [],
            "NOT_FAILED": [],
        }  # type: Dict
        tests_times = defaultdict(float)  # type: Dict

        if self.soft_deadline_time < time.time():
            for test in tests_in_group:
                logging.info("Task timeout exceeded, skipping %s", test)
                counters["SKIPPED"].append(test)
                tests_times[test] = 0
            return counters, tests_times, []

        image_cmd = self._get_runner_image_cmd(repo_path)
        test_group_str = test_group.replace("/", "_").replace(".", "_")

        log_paths = []
        test_data_dirs = {}

        for i in range(num_tries):
            logging.info("Running test group %s for the %s retry", test_group, i)
            clear_ip_tables_and_restart_daemons()

            test_names = set([])
            for test_name in tests_in_group:
                if test_name not in counters["PASSED"]:
                    test_names.add(test_name)

            if i == 0:
                test_data_dirs = self._find_test_data_dirs(repo_path, test_names)

            info_basename = test_group_str + "_" + str(i) + ".nfo"
            info_path = os.path.join(repo_path, "tests/integration", info_basename)

            test_cmd = " ".join([shlex.quote(test) for test in sorted(test_names)])
            parallel_cmd = f" --parallel {num_workers} " if num_workers > 0 else ""
            repeat_cmd = f" --count {repeat_count} " if repeat_count > 0 else ""
            # -r -- show extra test summary:
            # -f -- (f)ailed
            # -E -- (E)rror
            # -p -- (p)assed
            # -s -- (s)kipped
            cmd = (
                f"cd {repo_path}/tests/integration && "
                f"timeout --signal=KILL 1h ./runner {self._get_runner_opts()} "
                f"{image_cmd} -t {test_cmd} {parallel_cmd} {repeat_cmd} -- -rfEps --run-id={i} "
                f"--color=no --durations=0 {_get_deselect_option(self.should_skip_tests())} "
                f"| tee {info_path}"
            )

            log_basename = test_group_str + "_" + str(i) + ".log"
            log_path = os.path.join(repo_path, "tests/integration", log_basename)
            with open(log_path, "w", encoding="utf-8") as log:
                logging.info("Executing cmd: %s", cmd)
                # ignore retcode, since it meaningful due to pipe to tee
                with subprocess.Popen(cmd, shell=True, stderr=log, stdout=log) as proc:
                    proc.wait()

            extra_logs_names = [log_basename]
            log_result_path = os.path.join(
                str(self.path()), "integration_run_" + log_basename
            )
            shutil.copy(log_path, log_result_path)
            log_paths.append(log_result_path)

            for pytest_log_path in glob.glob(
                os.path.join(repo_path, "tests/integration/pytest*.log")
            ):
                new_name = (
                    test_group_str
                    + "_"
                    + str(i)
                    + "_"
                    + os.path.basename(pytest_log_path)
                )
                os.rename(
                    pytest_log_path,
                    os.path.join(repo_path, "tests/integration", new_name),
                )
                extra_logs_names.append(new_name)

            dockerd_log_path = os.path.join(repo_path, "tests/integration/dockerd.log")
            if os.path.exists(dockerd_log_path):
                new_name = (
                    test_group_str
                    + "_"
                    + str(i)
                    + "_"
                    + os.path.basename(dockerd_log_path)
                )
                os.rename(
                    dockerd_log_path,
                    os.path.join(repo_path, "tests/integration", new_name),
                )
                extra_logs_names.append(new_name)

            if os.path.exists(info_path):
                extra_logs_names.append(info_basename)
                new_counters = get_counters(info_path)
                for state, tests in new_counters.items():
                    logging.info(
                        "Tests with %s state (%s): %s", state, len(tests), tests
                    )
                times_lines = parse_test_times(info_path)
                new_tests_times = get_test_times(times_lines)
                self._update_counters(counters, new_counters)
                for test_name, test_time in new_tests_times.items():
                    tests_times[test_name] = test_time

            test_data_dirs_new = self._find_test_data_dirs(repo_path, test_names)
            test_data_dirs_diff = self._get_test_data_dirs_difference(
                test_data_dirs_new, test_data_dirs
            )
            test_data_dirs = test_data_dirs_new

            if extra_logs_names or test_data_dirs_diff:
                extras_result_path = os.path.join(
                    str(self.path()),
                    "integration_run_" + test_group_str + "_" + str(i) + ".tar.zst",
                )
                self._compress_logs(
                    os.path.join(repo_path, "tests/integration"),
                    extra_logs_names + list(test_data_dirs_diff),
                    extras_result_path,
                )
                log_paths.append(extras_result_path)

            if len(counters["PASSED"]) == len(tests_in_group):
                logging.info("All tests from group %s passed", test_group)
                break
            if (
                len(counters["PASSED"]) >= 0
                and len(counters["FAILED"]) == 0
                and len(counters["ERROR"]) == 0
            ):
                logging.info(
                    "Seems like all tests passed but some of them are skipped or "
                    "deselected. Ignoring them and finishing group."
                )
                break
        else:
            # Mark all non tried tests as errors, with '::' in name
            # (example test_partition/test.py::test_partition_simple). For flaky check
            # we run whole test dirs like "test_odbc_interaction" and don't
            # want to mark them as error so we filter by '::'.
            for test in tests_in_group:
                if (
                    test
                    not in chain(
                        counters["PASSED"],
                        counters["ERROR"],
                        counters["SKIPPED"],
                        counters["FAILED"],
                        counters["BROKEN"],
                    )
                    and "::" in test
                ):
                    counters["ERROR"].append(test)

        return counters, tests_times, log_paths

    def run_flaky_check(self, repo_path, build_path, should_fail=False):
        pr_info = self.params["pr_info"]

        tests_to_run = get_changed_tests_to_run(pr_info, repo_path)
        if not tests_to_run:
            logging.info("No integration tests to run found")
            return "success", NO_CHANGES_MSG, [(NO_CHANGES_MSG, "OK")], ""

        self._install_clickhouse(build_path)
        logging.info("Found '%s' tests to run", " ".join(tests_to_run))
        result_state = "success"
        description_prefix = "No flaky tests: "
        start = time.time()
        logging.info("Starting check with retries")
        final_retry = 0
        logs = []
<<<<<<< HEAD
        counters = {
            "ERROR": [],
            "PASSED": [],
            "FAILED": [],
            "SKIPPED": [],
            "BROKEN": [],
            "NOT_FAILED": [],
        }  # type: Dict
        tests_times = defaultdict(float)  # type: Dict
        tests_log_paths = defaultdict(list)

        for test_to_run in tests_to_run:
            tries_num = 1 if should_fail else FLAKY_TRIES_COUNT
            for i in range(tries_num):
                final_retry += 1
                logging.info("Running tests for the %s time", i)
                group_counters, group_test_times, log_paths = self.try_run_test_group(
                    repo_path,
                    "bugfix" if should_fail else "flaky",
                    [test_to_run],
                    1,
                    1,
                    FLAKY_REPEAT_COUNT,
                )
                for counter, value in group_counters.items():
                    logging.info(
                        "Tests from group %s stats, %s count %s",
                        test_to_run,
                        counter,
                        len(value),
                    )
                    counters[counter] += value

                for test_name, test_time in group_test_times.items():
                    tests_times[test_name] = test_time
                    tests_log_paths[test_name] = log_paths
                if not should_fail and (
                    group_counters["FAILED"] or group_counters["ERROR"]
                ):
                    logging.info(
                        "Unexpected failure in group %s. Fail fast for current group",
                        test_to_run,
                    )
=======
        tries_num = 1 if should_fail else FLAKY_TRIES_COUNT
        for i in range(tries_num):
            final_retry += 1
            logging.info("Running tests for the %s time", i)
            counters, tests_times, log_paths = self.try_run_test_group(
                repo_path,
                "bugfix" if should_fail else "flaky",
                tests_to_run,
                1,
                1,
                FLAKY_REPEAT_COUNT,
            )
            logs += log_paths
            if counters["FAILED"]:
                logging.info("Found failed tests: %s", " ".join(counters["FAILED"]))
                description_prefix = "Failed tests found: "
                result_state = "failure"
                if not should_fail:
                    break
            if counters["ERROR"]:
                description_prefix = "Failed tests found: "
                logging.info("Found error tests: %s", " ".join(counters["ERROR"]))
                # NOTE "error" result state will restart the whole test task,
                # so we use "failure" here
                result_state = "failure"
                if not should_fail:
>>>>>>> a32d8f6c
                    break

        if group_counters["FAILED"]:
            logging.info("Found failed tests: %s", " ".join(counters["FAILED"]))
            description_prefix = "Failed tests found: "
            result_state = "failure"
        if group_counters["ERROR"]:
            description_prefix = "Failed tests found: "
            logging.info("Found error tests: %s", " ".join(counters["ERROR"]))
            # NOTE "error" result state will restart the whole test task,
            # so we use "failure" here
            result_state = "failure"
        logging.info("Try is OK, all tests passed, going to clear env")
        clear_ip_tables_and_restart_daemons()
        logging.info("And going to sleep for some time")
        time.sleep(5)

        test_result = []
        for state in ("ERROR", "FAILED", "PASSED", "SKIPPED"):
            if state == "PASSED":
                text_state = "OK"
            elif state == "FAILED":
                text_state = "FAIL"
            else:
                text_state = state
            test_result += [
                (c, text_state, f"{tests_times[c]:.2f}", tests_log_paths[c])
                for c in counters[state]
            ]

        status_text = description_prefix + ", ".join(
            [
                str(n).lower().replace("failed", "fail") + ": " + str(len(c))
                for n, c in counters.items()
            ]
        )

        return result_state, status_text, test_result, logs

    def run_impl(self, repo_path, build_path):
        if self.flaky_check or self.bugfix_validate_check:
            return self.run_flaky_check(
                repo_path, build_path, should_fail=self.bugfix_validate_check
            )

        self._install_clickhouse(build_path)

        logging.info("Pulling images")
        self._pre_pull_images(repo_path)

        logging.info(
            "Dump iptables before run %s",
            subprocess.check_output("sudo iptables -nvL", shell=True),
        )
        all_tests = self._get_all_tests(repo_path)

        if self.run_by_hash_total != 0:
            grouped_tests = self.group_test_by_file(all_tests)
            all_filtered_by_hash_tests = []
            for group, tests_in_group in grouped_tests.items():
                if stringhash(group) % self.run_by_hash_total == self.run_by_hash_num:
                    all_filtered_by_hash_tests += tests_in_group
            all_tests = all_filtered_by_hash_tests

        parallel_skip_tests = self._get_parallel_tests_skip_list(repo_path)
        logging.info(
            "Found %s tests first 3 %s", len(all_tests), " ".join(all_tests[:3])
        )
        filtered_sequential_tests = list(
            filter(lambda test: has_test(all_tests, test), parallel_skip_tests)
        )
        filtered_parallel_tests = list(
            filter(
                lambda test: not has_test(parallel_skip_tests, test),
                all_tests,
            )
        )
        not_found_tests = list(
            filter(
                lambda test: not has_test(all_tests, test),
                parallel_skip_tests,
            )
        )
        logging.info(
            "Found %s tests first 3 %s, parallel %s, other %s",
            len(all_tests),
            " ".join(all_tests[:3]),
            len(filtered_parallel_tests),
            len(filtered_sequential_tests),
        )
        logging.info(
            "Not found %s tests first 3 %s",
            len(not_found_tests),
            " ".join(not_found_tests[:3]),
        )

        grouped_tests = self.group_test_by_file(filtered_sequential_tests)
        i = 0
        for par_group in chunks(filtered_parallel_tests, PARALLEL_GROUP_SIZE):
            grouped_tests[f"parallel{i}"] = par_group
            i += 1
        logging.info("Found %s tests groups", len(grouped_tests))

        counters = {
            "ERROR": [],
            "PASSED": [],
            "FAILED": [],
            "SKIPPED": [],
            "BROKEN": [],
            "NOT_FAILED": [],
        }  # type: Dict
        tests_times = defaultdict(float)
        tests_log_paths = defaultdict(list)

        items_to_run = list(grouped_tests.items())

        logging.info("Total test groups %s", len(items_to_run))
        if self.shuffle_test_groups():
            logging.info("Shuffling test groups")
            random.shuffle(items_to_run)

        for group, tests in items_to_run:
            logging.info("Running test group %s containing %s tests", group, len(tests))
            group_counters, group_test_times, log_paths = self.try_run_test_group(
                repo_path, group, tests, MAX_RETRY, NUM_WORKERS, 0
            )
            total_tests = 0
            for counter, value in group_counters.items():
                logging.info(
                    "Tests from group %s stats, %s count %s", group, counter, len(value)
                )
                counters[counter] += value
                logging.info(
                    "Totally have %s with status %s", len(counters[counter]), counter
                )
                total_tests += len(counters[counter])
            logging.info("Totally finished tests %s/%s", total_tests, len(all_tests))

            for test_name, test_time in group_test_times.items():
                tests_times[test_name] = test_time
                tests_log_paths[test_name] = log_paths

            if len(counters["FAILED"]) + len(counters["ERROR"]) >= 20:
                logging.info("Collected more than 20 failed/error tests, stopping")
                break

        if counters["FAILED"] or counters["ERROR"]:
            logging.info(
                "Overall status failure, because we have tests in FAILED or ERROR state"
            )
            result_state = "failure"
        else:
            logging.info("Overall success!")
            result_state = "success"

        test_result = []
        for state in (
            "ERROR",
            "FAILED",
            "PASSED",
            "SKIPPED",
            "BROKEN",
            "NOT_FAILED",
        ):
            if state == "PASSED":
                text_state = "OK"
            elif state == "FAILED":
                text_state = "FAIL"
            else:
                text_state = state
            test_result += [
                (c, text_state, f"{tests_times[c]:.2f}", tests_log_paths[c])
                for c in counters[state]
            ]

        failed_sum = len(counters["FAILED"]) + len(counters["ERROR"])
        status_text = f"fail: {failed_sum}, passed: {len(counters['PASSED'])}"

        if self.soft_deadline_time < time.time():
            status_text = "Timeout, " + status_text
            result_state = "failure"

        if not counters or sum(len(counter) for counter in counters.values()) == 0:
            status_text = "No tests found for some reason! It's a bug"
            result_state = "failure"

        if "(memory)" in self.params["context_name"]:
            result_state = "success"

        return result_state, status_text, test_result, []


def write_results(results_file, status_file, results, status):
    with open(results_file, "w", encoding="utf-8") as f:
        out = csv.writer(f, delimiter="\t")
        out.writerows(results)
    with open(status_file, "w", encoding="utf-8") as f:
        out = csv.writer(f, delimiter="\t")
        out.writerow(status)


def run():
    logging.basicConfig(level=logging.INFO, format="%(asctime)s %(message)s")

    repo_path = os.environ.get("CLICKHOUSE_TESTS_REPO_PATH")
    build_path = os.environ.get("CLICKHOUSE_TESTS_BUILD_PATH")
    result_path = os.environ.get("CLICKHOUSE_TESTS_RESULT_PATH")
    params_path = os.environ.get("CLICKHOUSE_TESTS_JSON_PARAMS_PATH")

    assert params_path
    with open(params_path, "r", encoding="utf-8") as jfd:
        params = json.loads(jfd.read())
    runner = ClickhouseIntegrationTestsRunner(result_path, params)

    logging.info("Running tests")

    if IS_CI:
        # Avoid overlaps with previous runs
        logging.info("Clearing dmesg before run")
        subprocess.check_call("sudo -E dmesg --clear", shell=True)

    state, description, test_results, _ = runner.run_impl(repo_path, build_path)
    logging.info("Tests finished")

    if IS_CI:
        # Dump dmesg (to capture possible OOMs)
        logging.info("Dumping dmesg")
        subprocess.check_call("sudo -E dmesg -T", shell=True)

    status = (state, description)
    out_results_file = os.path.join(str(runner.path()), "test_results.tsv")
    out_status_file = os.path.join(str(runner.path()), "check_status.tsv")
    write_results(out_results_file, out_status_file, test_results, status)
    logging.info("Result written")


if __name__ == "__main__":
    run()<|MERGE_RESOLUTION|>--- conflicted
+++ resolved
@@ -778,7 +778,6 @@
         logging.info("Starting check with retries")
         final_retry = 0
         logs = []
-<<<<<<< HEAD
         counters = {
             "ERROR": [],
             "PASSED": [],
@@ -822,34 +821,6 @@
                         "Unexpected failure in group %s. Fail fast for current group",
                         test_to_run,
                     )
-=======
-        tries_num = 1 if should_fail else FLAKY_TRIES_COUNT
-        for i in range(tries_num):
-            final_retry += 1
-            logging.info("Running tests for the %s time", i)
-            counters, tests_times, log_paths = self.try_run_test_group(
-                repo_path,
-                "bugfix" if should_fail else "flaky",
-                tests_to_run,
-                1,
-                1,
-                FLAKY_REPEAT_COUNT,
-            )
-            logs += log_paths
-            if counters["FAILED"]:
-                logging.info("Found failed tests: %s", " ".join(counters["FAILED"]))
-                description_prefix = "Failed tests found: "
-                result_state = "failure"
-                if not should_fail:
-                    break
-            if counters["ERROR"]:
-                description_prefix = "Failed tests found: "
-                logging.info("Found error tests: %s", " ".join(counters["ERROR"]))
-                # NOTE "error" result state will restart the whole test task,
-                # so we use "failure" here
-                result_state = "failure"
-                if not should_fail:
->>>>>>> a32d8f6c
                     break
 
         if group_counters["FAILED"]:
