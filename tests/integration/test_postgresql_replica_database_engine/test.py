import pytest
import time
import psycopg2
import os.path as p
import random

from helpers.cluster import ClickHouseCluster
from helpers.test_tools import assert_eq_with_retry
from psycopg2.extensions import ISOLATION_LEVEL_AUTOCOMMIT
from helpers.test_tools import TSV

from random import randrange
import threading

cluster = ClickHouseCluster(__file__)
instance = cluster.add_instance('instance',
        main_configs = ['configs/log_conf.xml', 'configs/named_collections.xml'],
        user_configs = ['configs/users.xml'],
        with_postgres=True, stay_alive=True)

postgres_table_template = """
    CREATE TABLE IF NOT EXISTS "{}" (
    key Integer NOT NULL, value Integer, PRIMARY KEY(key))
    """
postgres_table_template_2 = """
    CREATE TABLE IF NOT EXISTS "{}" (
    key Integer NOT NULL, value1 Integer, value2 Integer, value3 Integer, PRIMARY KEY(key))
    """
postgres_table_template_3 = """
    CREATE TABLE IF NOT EXISTS "{}" (
    key1 Integer NOT NULL, value1 Integer, key2 Integer NOT NULL, value2 Integer NOT NULL)
    """

def get_postgres_conn(ip, port, database=False, auto_commit=True, database_name='postgres_database', replication=False):
    if database == True:
        conn_string = "host={} port={} dbname='{}' user='postgres' password='mysecretpassword'".format(ip, port, database_name)
    else:
        conn_string = "host={} port={} user='postgres' password='mysecretpassword'".format(ip, port)

    if replication:
        conn_string += " replication='database'"

    conn = psycopg2.connect(conn_string)
    if auto_commit:
        conn.set_isolation_level(ISOLATION_LEVEL_AUTOCOMMIT)
        conn.autocommit = True
    return conn

def create_replication_slot(conn, slot_name='user_slot'):
    cursor = conn.cursor()
    cursor.execute('CREATE_REPLICATION_SLOT {} LOGICAL pgoutput EXPORT_SNAPSHOT'.format(slot_name))
    result = cursor.fetchall()
    print(result[0][0]) # slot name
    print(result[0][1]) # start lsn
    print(result[0][2]) # snapshot
    return result[0][2]

def drop_replication_slot(conn, slot_name='user_slot'):
    cursor = conn.cursor()
    cursor.execute("select pg_drop_replication_slot('{}')".format(slot_name))

def create_postgres_db(cursor, name='postgres_database'):
    cursor.execute("CREATE DATABASE {}".format(name))

def drop_postgres_db(cursor, name='postgres_database'):
    cursor.execute("DROP DATABASE IF EXISTS {}".format(name))

def create_clickhouse_postgres_db(ip, port, name='postgres_database'):
    instance.query('''
            CREATE DATABASE {}
            ENGINE = PostgreSQL('{}:{}', '{}', 'postgres', 'mysecretpassword')'''.format(name, ip, port, name))

def drop_clickhouse_postgres_db(name='postgres_database'):
    instance.query('DROP DATABASE {}'.format(name))

def create_materialized_db(ip, port,
                           materialized_database='test_database',
                           postgres_database='postgres_database',
                           settings=[]):
    create_query = "CREATE DATABASE {} ENGINE = MaterializedPostgreSQL('{}:{}', '{}', 'postgres', 'mysecretpassword')".format(materialized_database, ip, port, postgres_database)
    if len(settings) > 0:
        create_query += " SETTINGS "
        for i in range(len(settings)):
            if i != 0:
                create_query += ', '
            create_query += settings[i]
    instance.query(create_query)
    assert materialized_database in instance.query('SHOW DATABASES')

def drop_materialized_db(materialized_database='test_database'):
    instance.query('DROP DATABASE IF EXISTS {}'.format(materialized_database))
    assert materialized_database not in instance.query('SHOW DATABASES')

def drop_postgres_table(cursor, table_name):
    cursor.execute("""DROP TABLE IF EXISTS "{}" """.format(table_name))

def create_postgres_table(cursor, table_name, replica_identity_full=False, template=postgres_table_template):
    drop_postgres_table(cursor, table_name)
    cursor.execute(template.format(table_name))
    if replica_identity_full:
        cursor.execute('ALTER TABLE {} REPLICA IDENTITY FULL;'.format(table_name))

queries = [
    'INSERT INTO postgresql_replica_{} select i, i from generate_series(0, 10000) as t(i);',
    'DELETE FROM postgresql_replica_{} WHERE (value*value) % 3 = 0;',
    'UPDATE postgresql_replica_{} SET value = value - 125 WHERE key % 2 = 0;',
    "UPDATE postgresql_replica_{} SET key=key+20000 WHERE key%2=0",
    'INSERT INTO postgresql_replica_{} select i, i from generate_series(40000, 50000) as t(i);',
    'DELETE FROM postgresql_replica_{} WHERE key % 10 = 0;',
    'UPDATE postgresql_replica_{} SET value = value + 101 WHERE key % 2 = 1;',
    "UPDATE postgresql_replica_{} SET key=key+80000 WHERE key%2=1",
    'DELETE FROM postgresql_replica_{} WHERE value % 2 = 0;',
    'UPDATE postgresql_replica_{} SET value = value + 2000 WHERE key % 5 = 0;',
    'INSERT INTO postgresql_replica_{} select i, i from generate_series(200000, 250000) as t(i);',
    'DELETE FROM postgresql_replica_{} WHERE value % 3 = 0;',
    'UPDATE postgresql_replica_{} SET value = value * 2 WHERE key % 3 = 0;',
    "UPDATE postgresql_replica_{} SET key=key+500000 WHERE key%2=1",
    'INSERT INTO postgresql_replica_{} select i, i from generate_series(1000000, 1050000) as t(i);',
    'DELETE FROM postgresql_replica_{} WHERE value % 9 = 2;',
    "UPDATE postgresql_replica_{} SET key=key+10000000",
    'UPDATE postgresql_replica_{} SET value = value + 2  WHERE key % 3 = 1;',
    'DELETE FROM postgresql_replica_{} WHERE value%5 = 0;'
    ]


def assert_nested_table_is_created(table_name, materialized_database='test_database'):
    database_tables = instance.query('SHOW TABLES FROM {}'.format(materialized_database))
    while table_name not in database_tables:
        time.sleep(0.2)
        database_tables = instance.query('SHOW TABLES FROM {}'.format(materialized_database))
    assert(table_name in database_tables)


@pytest.mark.timeout(320)
def check_tables_are_synchronized(table_name, order_by='key', postgres_database='postgres_database', materialized_database='test_database'):
    assert_nested_table_is_created(table_name, materialized_database)

    expected = instance.query('select * from {}.{} order by {};'.format(postgres_database, table_name, order_by))
    result = instance.query('select * from {}.{} order by {};'.format(materialized_database, table_name, order_by))

    while result != expected:
        time.sleep(0.5)
        result = instance.query('select * from {}.{} order by {};'.format(materialized_database, table_name, order_by))

    assert(result == expected)


@pytest.fixture(scope="module")
def started_cluster():
    try:
        cluster.start()
        conn = get_postgres_conn(ip=cluster.postgres_ip,
                                 port=cluster.postgres_port)
        cursor = conn.cursor()
        create_postgres_db(cursor, 'postgres_database')
        create_clickhouse_postgres_db(ip=cluster.postgres_ip,
                                      port=cluster.postgres_port)

        instance.query("DROP DATABASE IF EXISTS test_database")
        yield cluster

    finally:
        cluster.shutdown()


def test_load_and_sync_all_database_tables(started_cluster):
    drop_materialized_db()
    conn = get_postgres_conn(ip=started_cluster.postgres_ip,
                             port=started_cluster.postgres_port,
                             database=True)
    cursor = conn.cursor()
    NUM_TABLES = 5

    for i in range(NUM_TABLES):
        table_name = 'postgresql_replica_{}'.format(i)
        create_postgres_table(cursor, table_name);
        instance.query("INSERT INTO postgres_database.{} SELECT number, number from numbers(50)".format(table_name))

    create_materialized_db(ip=started_cluster.postgres_ip,
                           port=started_cluster.postgres_port)
    assert 'test_database' in instance.query('SHOW DATABASES')

    for i in range(NUM_TABLES):
        table_name = 'postgresql_replica_{}'.format(i)
        check_tables_are_synchronized(table_name);
        cursor.execute('drop table {};'.format(table_name))

    result = instance.query('''SELECT count() FROM system.tables WHERE database = 'test_database';''')
    assert(int(result) == NUM_TABLES)

    drop_materialized_db()
    for i in range(NUM_TABLES):
        cursor.execute('drop table if exists postgresql_replica_{};'.format(i))


def test_replicating_dml(started_cluster):
    drop_materialized_db()
    conn = get_postgres_conn(ip=started_cluster.postgres_ip,
                             port=started_cluster.postgres_port,
                             database=True)
    cursor = conn.cursor()
    NUM_TABLES = 5

    for i in range(NUM_TABLES):
        create_postgres_table(cursor, 'postgresql_replica_{}'.format(i));
        instance.query("INSERT INTO postgres_database.postgresql_replica_{} SELECT number, {} from numbers(50)".format(i, i))

    create_materialized_db(ip=started_cluster.postgres_ip,
                           port=started_cluster.postgres_port)

    for i in range(NUM_TABLES):
        instance.query("INSERT INTO postgres_database.postgresql_replica_{} SELECT 50 + number, {} from numbers(1000)".format(i, i))

    for i in range(NUM_TABLES):
        table_name = 'postgresql_replica_{}'.format(i)
        check_tables_are_synchronized(table_name);

    for i in range(NUM_TABLES):
        cursor.execute('UPDATE postgresql_replica_{} SET value = {} * {} WHERE key < 50;'.format(i, i, i))
        cursor.execute('UPDATE postgresql_replica_{} SET value = {} * {} * {} WHERE key >= 50;'.format(i, i, i, i))

    for i in range(NUM_TABLES):
        check_tables_are_synchronized('postgresql_replica_{}'.format(i));

    for i in range(NUM_TABLES):
        cursor.execute('DELETE FROM postgresql_replica_{} WHERE (value*value + {}) % 2 = 0;'.format(i, i))
        cursor.execute('UPDATE postgresql_replica_{} SET value = value - (value % 7) WHERE key > 128 AND key < 512;'.format(i))
        cursor.execute('DELETE FROM postgresql_replica_{} WHERE key % 7 = 1;'.format(i, i))

    for i in range(NUM_TABLES):
        check_tables_are_synchronized('postgresql_replica_{}'.format(i));

    for i in range(NUM_TABLES):
        cursor.execute('drop table if exists postgresql_replica_{};'.format(i))

    drop_materialized_db()


def test_different_data_types(started_cluster):
    drop_materialized_db()
    conn = get_postgres_conn(ip=started_cluster.postgres_ip,
                             port=started_cluster.postgres_port,
                             database=True)
    cursor = conn.cursor()
    cursor.execute('drop table if exists test_data_types;')
    cursor.execute('drop table if exists test_array_data_type;')

    cursor.execute(
        '''CREATE TABLE test_data_types (
        id integer PRIMARY KEY, a smallint, b integer, c bigint, d real, e double precision, f serial, g bigserial,
        h timestamp, i date, j decimal(5, 5), k numeric(5, 5))''')

    cursor.execute(
        '''CREATE TABLE test_array_data_type
           (
                key Integer NOT NULL PRIMARY KEY,
                a Date[] NOT NULL,                          -- Date
                b Timestamp[] NOT NULL,                     -- DateTime64(6)
                c real[][] NOT NULL,                        -- Float32
                d double precision[][] NOT NULL,            -- Float64
                e decimal(5, 5)[][][] NOT NULL,             -- Decimal32
                f integer[][][] NOT NULL,                   -- Int32
                g Text[][][][][] NOT NULL,                  -- String
                h Integer[][][],                            -- Nullable(Int32)
                i Char(2)[][][][],                          -- Nullable(String)
                k Char(2)[]                                 -- Nullable(String)
           )''')

    create_materialized_db(ip=started_cluster.postgres_ip,
                           port=started_cluster.postgres_port)

    for i in range(10):
        instance.query('''
            INSERT INTO postgres_database.test_data_types VALUES
            ({}, -32768, -2147483648, -9223372036854775808, 1.12345, 1.1234567890, 2147483647, 9223372036854775807, '2000-05-12 12:12:12.012345', '2000-05-12', 0.2, 0.2)'''.format(i))

    check_tables_are_synchronized('test_data_types', 'id');
    result = instance.query('SELECT * FROM test_database.test_data_types ORDER BY id LIMIT 1;')
    assert(result == '0\t-32768\t-2147483648\t-9223372036854775808\t1.12345\t1.123456789\t2147483647\t9223372036854775807\t2000-05-12 12:12:12.012345\t2000-05-12\t0.2\t0.2\n')

    for i in range(10):
        col = random.choice(['a', 'b', 'c'])
        cursor.execute('UPDATE test_data_types SET {} = {};'.format(col, i))
        cursor.execute('''UPDATE test_data_types SET i = '2020-12-12';'''.format(col, i))

    check_tables_are_synchronized('test_data_types', 'id');

    instance.query("INSERT INTO postgres_database.test_array_data_type "
        "VALUES ("
        "0, "
        "['2000-05-12', '2000-05-12'], "
        "['2000-05-12 12:12:12.012345', '2000-05-12 12:12:12.012345'], "
        "[[1.12345], [1.12345], [1.12345]], "
        "[[1.1234567891], [1.1234567891], [1.1234567891]], "
        "[[[0.11111, 0.11111]], [[0.22222, 0.22222]], [[0.33333, 0.33333]]], "
        "[[[1, 1], [1, 1]], [[3, 3], [3, 3]], [[4, 4], [5, 5]]], "
        "[[[[['winx', 'winx', 'winx']]]]], "
        "[[[1, NULL], [NULL, 1]], [[NULL, NULL], [NULL, NULL]], [[4, 4], [5, 5]]], "
        "[[[[NULL]]]], "
        "[]"
        ")")

    expected = (
        "0\t" +
        "['2000-05-12','2000-05-12']\t" +
        "['2000-05-12 12:12:12.012345','2000-05-12 12:12:12.012345']\t" +
        "[[1.12345],[1.12345],[1.12345]]\t" +
        "[[1.1234567891],[1.1234567891],[1.1234567891]]\t" +
        "[[[0.11111,0.11111]],[[0.22222,0.22222]],[[0.33333,0.33333]]]\t"
        "[[[1,1],[1,1]],[[3,3],[3,3]],[[4,4],[5,5]]]\t"
        "[[[[['winx','winx','winx']]]]]\t"
        "[[[1,NULL],[NULL,1]],[[NULL,NULL],[NULL,NULL]],[[4,4],[5,5]]]\t"
        "[[[[NULL]]]]\t"
        "[]\n"
        )

    check_tables_are_synchronized('test_array_data_type');
    result = instance.query('SELECT * FROM test_database.test_array_data_type ORDER BY key;')
    assert(result == expected)

    drop_materialized_db()
    cursor.execute('drop table if exists test_data_types;')
    cursor.execute('drop table if exists test_array_data_type;')


def test_load_and_sync_subset_of_database_tables(started_cluster):
    drop_materialized_db()
    conn = get_postgres_conn(ip=started_cluster.postgres_ip,
                             port=started_cluster.postgres_port,
                             database=True)
    cursor = conn.cursor()
    NUM_TABLES = 10

    publication_tables = ''
    for i in range(NUM_TABLES):
        table_name = 'postgresql_replica_{}'.format(i)
        create_postgres_table(cursor, 'postgresql_replica_{}'.format(i));
        instance.query("INSERT INTO postgres_database.postgresql_replica_{} SELECT number, number from numbers(50)".format(i))

        if i < int(NUM_TABLES/2):
            if publication_tables != '':
                publication_tables += ', '
            publication_tables += table_name

    create_materialized_db(ip=started_cluster.postgres_ip,
                           port=started_cluster.postgres_port,
                           settings=["materialized_postgresql_tables_list = '{}'".format(publication_tables)])
    assert 'test_database' in instance.query('SHOW DATABASES')

    time.sleep(1)

    for i in range(int(NUM_TABLES/2)):
        table_name = 'postgresql_replica_{}'.format(i)
        assert_nested_table_is_created(table_name)

    result = instance.query('''SELECT count() FROM system.tables WHERE database = 'test_database';''')
    assert(int(result) == int(NUM_TABLES/2))

    database_tables = instance.query('SHOW TABLES FROM test_database')
    for i in range(NUM_TABLES):
        table_name = 'postgresql_replica_{}'.format(i)
        if i < int(NUM_TABLES/2):
            assert table_name in database_tables
        else:
            assert table_name not in database_tables
        instance.query("INSERT INTO postgres_database.{} SELECT 50 + number, {} from numbers(100)".format(table_name, i))

    for i in range(NUM_TABLES):
        table_name = 'postgresql_replica_{}'.format(i)
        if i < int(NUM_TABLES/2):
            check_tables_are_synchronized(table_name);

    drop_materialized_db()
    for i in range(NUM_TABLES):
        cursor.execute('drop table if exists postgresql_replica_{};'.format(i))


def test_changing_replica_identity_value(started_cluster):
    drop_materialized_db()
    conn = get_postgres_conn(ip=started_cluster.postgres_ip,
                             port=started_cluster.postgres_port,
                             database=True)
    cursor = conn.cursor()
    create_postgres_table(cursor, 'postgresql_replica');
    instance.query("INSERT INTO postgres_database.postgresql_replica SELECT 50 + number, number from numbers(50)")

    create_materialized_db(ip=started_cluster.postgres_ip,
                           port=started_cluster.postgres_port)

    instance.query("INSERT INTO postgres_database.postgresql_replica SELECT 100 + number, number from numbers(50)")
    check_tables_are_synchronized('postgresql_replica');
    cursor.execute("UPDATE postgresql_replica SET key=key-25 WHERE key<100 ")
    check_tables_are_synchronized('postgresql_replica');

    drop_materialized_db()
    cursor.execute('drop table if exists postgresql_replica;')


def test_clickhouse_restart(started_cluster):
    drop_materialized_db()
    conn = get_postgres_conn(ip=started_cluster.postgres_ip,
                             port=started_cluster.postgres_port,
                             database=True)
    cursor = conn.cursor()
    NUM_TABLES = 5

    for i in range(NUM_TABLES):
        create_postgres_table(cursor, 'postgresql_replica_{}'.format(i));
        instance.query("INSERT INTO postgres_database.postgresql_replica_{} SELECT number, {} from numbers(50)".format(i, i))

    instance.query("CREATE DATABASE test_database ENGINE = MaterializedPostgreSQL('postgres1:5432', 'postgres_database', 'postgres', 'mysecretpassword')")

    for i in range(NUM_TABLES):
        table_name = 'postgresql_replica_{}'.format(i)
        check_tables_are_synchronized(table_name);

    for i in range(NUM_TABLES):
        instance.query("INSERT INTO postgres_database.postgresql_replica_{} SELECT 50 + number, {} from numbers(50000)".format(i, i))

    instance.restart_clickhouse()

    for i in range(NUM_TABLES):
        check_tables_are_synchronized('postgresql_replica_{}'.format(i));

    drop_materialized_db()
    for i in range(NUM_TABLES):
        cursor.execute('drop table if exists postgresql_replica_{};'.format(i))


def test_replica_identity_index(started_cluster):
    drop_materialized_db()
    conn = get_postgres_conn(ip=started_cluster.postgres_ip,
                             port=started_cluster.postgres_port,
                             database=True)
    cursor = conn.cursor()

    create_postgres_table(cursor, 'postgresql_replica', template=postgres_table_template_3);
    cursor.execute("CREATE unique INDEX idx on postgresql_replica(key1, key2);")
    cursor.execute("ALTER TABLE postgresql_replica REPLICA IDENTITY USING INDEX idx")
    instance.query("INSERT INTO postgres_database.postgresql_replica SELECT number, number, number, number from numbers(50, 10)")

    create_materialized_db(ip=started_cluster.postgres_ip,
                           port=started_cluster.postgres_port)
    instance.query("INSERT INTO postgres_database.postgresql_replica SELECT number, number, number, number from numbers(100, 10)")
    check_tables_are_synchronized('postgresql_replica', order_by='key1');

    cursor.execute("UPDATE postgresql_replica SET key1=key1-25 WHERE key1<100 ")
    cursor.execute("UPDATE postgresql_replica SET key2=key2-25 WHERE key2>100 ")
    cursor.execute("UPDATE postgresql_replica SET value1=value1+100 WHERE key1<100 ")
    cursor.execute("UPDATE postgresql_replica SET value2=value2+200 WHERE key2>100 ")
    check_tables_are_synchronized('postgresql_replica', order_by='key1');

    cursor.execute('DELETE FROM postgresql_replica WHERE key2<75;')
    check_tables_are_synchronized('postgresql_replica', order_by='key1');

    drop_materialized_db()
    cursor.execute('drop table if exists postgresql_replica;')


def test_table_schema_changes(started_cluster):
    drop_materialized_db()
    conn = get_postgres_conn(ip=started_cluster.postgres_ip,
                             port=started_cluster.postgres_port,
                             database=True)
    cursor = conn.cursor()
    NUM_TABLES = 5

    for i in range(NUM_TABLES):
        create_postgres_table(cursor, 'postgresql_replica_{}'.format(i), template=postgres_table_template_2);
        instance.query("INSERT INTO postgres_database.postgresql_replica_{} SELECT number, {}, {}, {} from numbers(25)".format(i, i, i, i))

    create_materialized_db(ip=started_cluster.postgres_ip,
                           port=started_cluster.postgres_port,
                           settings=["materialized_postgresql_allow_automatic_update = 1"])

    for i in range(NUM_TABLES):
        instance.query("INSERT INTO postgres_database.postgresql_replica_{} SELECT 25 + number, {}, {}, {} from numbers(25)".format(i, i, i, i))

    for i in range(NUM_TABLES):
        check_tables_are_synchronized('postgresql_replica_{}'.format(i));

    expected = instance.query("SELECT key, value1, value3 FROM test_database.postgresql_replica_3 ORDER BY key");

    altered_table = random.randint(0, 4)
    cursor.execute("ALTER TABLE postgresql_replica_{} DROP COLUMN value2".format(altered_table))

    for i in range(NUM_TABLES):
        cursor.execute("INSERT INTO postgresql_replica_{} VALUES (50, {}, {})".format(i, i, i))
        cursor.execute("UPDATE postgresql_replica_{} SET value3 = 12 WHERE key%2=0".format(i))

    assert_nested_table_is_created('postgresql_replica_{}'.format(altered_table))
    check_tables_are_synchronized('postgresql_replica_{}'.format(altered_table))
    print('check1 OK')

    for i in range(NUM_TABLES):
        check_tables_are_synchronized('postgresql_replica_{}'.format(i));

    for i in range(NUM_TABLES):
        if i != altered_table:
            instance.query("INSERT INTO postgres_database.postgresql_replica_{} SELECT 51 + number, {}, {}, {} from numbers(49)".format(i, i, i, i))
        else:
            instance.query("INSERT INTO postgres_database.postgresql_replica_{} SELECT 51 + number, {}, {} from numbers(49)".format(i, i, i))

    check_tables_are_synchronized('postgresql_replica_{}'.format(altered_table));
    print('check2 OK')
    for i in range(NUM_TABLES):
        check_tables_are_synchronized('postgresql_replica_{}'.format(i));

    for i in range(NUM_TABLES):
        cursor.execute('drop table postgresql_replica_{};'.format(i))

    instance.query("DROP DATABASE test_database")
    for i in range(NUM_TABLES):
        cursor.execute('drop table if exists postgresql_replica_{};'.format(i))


def test_many_concurrent_queries(started_cluster):
    drop_materialized_db()
    conn = get_postgres_conn(ip=started_cluster.postgres_ip,
                             port=started_cluster.postgres_port,
                             database=True)
    cursor = conn.cursor()
    NUM_TABLES = 5

    for i in range(NUM_TABLES):
        create_postgres_table(cursor, 'postgresql_replica_{}'.format(i));
        instance.query('INSERT INTO postgres_database.postgresql_replica_{} SELECT number, number from numbers(10000)'.format(i))
    n = [10000]

    query_pool = ['DELETE FROM postgresql_replica_{} WHERE (value*value) % 3 = 0;',
        'UPDATE postgresql_replica_{} SET value = value - 125 WHERE key % 2 = 0;',
        'DELETE FROM postgresql_replica_{} WHERE key % 10 = 0;',
        'UPDATE postgresql_replica_{} SET value = value*5 WHERE key % 2 = 1;',
        'DELETE FROM postgresql_replica_{} WHERE value % 2 = 0;',
        'UPDATE postgresql_replica_{} SET value = value + 2000 WHERE key % 5 = 0;',
        'DELETE FROM postgresql_replica_{} WHERE value % 3 = 0;',
        'UPDATE postgresql_replica_{} SET value = value * 2 WHERE key % 3 = 0;',
        'DELETE FROM postgresql_replica_{} WHERE value % 9 = 2;',
        'UPDATE postgresql_replica_{} SET value = value + 2  WHERE key % 3 = 1;',
        'DELETE FROM postgresql_replica_{} WHERE value%5 = 0;']

    def attack(thread_id):
        print('thread {}'.format(thread_id))
        k = 10000
        for i in range(20):
            query_id = random.randrange(0, len(query_pool)-1)
            table_id = random.randrange(0, 5) # num tables

            # random update / delete query
            cursor.execute(query_pool[query_id].format(table_id))
            print("table {} query {} ok".format(table_id, query_id))

            # allow some thread to do inserts (not to violate key constraints)
            if thread_id < 5:
                print("try insert table {}".format(thread_id))
                instance.query('INSERT INTO postgres_database.postgresql_replica_{} SELECT {}*10000*({} +  number), number from numbers(1000)'.format(i, thread_id, k))
                k += 1
                print("insert table {} ok".format(thread_id))

                if i == 5:
                    # also change primary key value
                    print("try update primary key {}".format(thread_id))
                    cursor.execute("UPDATE postgresql_replica_{} SET key=key%100000+100000*{} WHERE key%{}=0".format(thread_id, i+1, i+1))
                    print("update primary key {} ok".format(thread_id))

    threads = []
    threads_num = 16
    for i in range(threads_num):
        threads.append(threading.Thread(target=attack, args=(i,)))

    create_materialized_db(ip=started_cluster.postgres_ip,
                           port=started_cluster.postgres_port)

    for thread in threads:
        time.sleep(random.uniform(0, 1))
        thread.start()

    n[0] = 50000
    for table_id in range(NUM_TABLES):
        n[0] += 1
        instance.query('INSERT INTO postgres_database.postgresql_replica_{} SELECT {} +  number, number from numbers(5000)'.format(table_id, n[0]))
        #cursor.execute("UPDATE postgresql_replica_{} SET key=key%100000+100000*{} WHERE key%{}=0".format(table_id, table_id+1, table_id+1))

    for thread in threads:
        thread.join()

    for i in range(NUM_TABLES):
        check_tables_are_synchronized('postgresql_replica_{}'.format(i));
        count1 = instance.query('SELECT count() FROM postgres_database.postgresql_replica_{}'.format(i))
        count2 = instance.query('SELECT count() FROM (SELECT * FROM test_database.postgresql_replica_{})'.format(i))
        assert(int(count1) == int(count2))
        print(count1, count2)

    drop_materialized_db()
    for i in range(NUM_TABLES):
        cursor.execute('drop table if exists postgresql_replica_{};'.format(i))


def test_single_transaction(started_cluster):
    drop_materialized_db()
    conn = get_postgres_conn(ip=started_cluster.postgres_ip,
                             port=started_cluster.postgres_port,
                             database=True, auto_commit=False)
    cursor = conn.cursor()

    create_postgres_table(cursor, 'postgresql_replica_0');
    conn.commit()

    create_materialized_db(ip=started_cluster.postgres_ip,
                           port=started_cluster.postgres_port)
    assert_nested_table_is_created('postgresql_replica_0')

    for query in queries:
        print('query {}'.format(query))
        cursor.execute(query.format(0))

    time.sleep(5)
    result = instance.query("select count() from test_database.postgresql_replica_0")
    # no commit yet
    assert(int(result) == 0)

    conn.commit()
    check_tables_are_synchronized('postgresql_replica_0');

    drop_materialized_db()
    cursor.execute('drop table if exists postgresql_replica_0;')


def test_virtual_columns(started_cluster):
    drop_materialized_db()
    conn = get_postgres_conn(ip=started_cluster.postgres_ip,
                             port=started_cluster.postgres_port,
                             database=True)
    cursor = conn.cursor()
    create_postgres_table(cursor, 'postgresql_replica_0');

    create_materialized_db(ip=started_cluster.postgres_ip,
                           port=started_cluster.postgres_port,
                           settings=["materialized_postgresql_allow_automatic_update = 1"])
    assert_nested_table_is_created('postgresql_replica_0')
    instance.query("INSERT INTO postgres_database.postgresql_replica_0 SELECT number, number from numbers(10)")
    check_tables_are_synchronized('postgresql_replica_0');

    # just check that it works, no check with `expected` because _version is taken as LSN, which will be different each time.
    result = instance.query('SELECT key, value, _sign, _version FROM test_database.postgresql_replica_0;')
    print(result)

    cursor.execute("ALTER TABLE postgresql_replica_0 ADD COLUMN value2 integer")
    instance.query("INSERT INTO postgres_database.postgresql_replica_0 SELECT number, number, number from numbers(10, 10)")
    check_tables_are_synchronized('postgresql_replica_0');

    result = instance.query('SELECT key, value, value2,  _sign, _version FROM test_database.postgresql_replica_0;')
    print(result)

    instance.query("INSERT INTO postgres_database.postgresql_replica_0 SELECT number, number, number from numbers(20, 10)")
    check_tables_are_synchronized('postgresql_replica_0');

    result = instance.query('SELECT key, value, value2,  _sign, _version FROM test_database.postgresql_replica_0;')
    print(result)

    drop_materialized_db()
    cursor.execute('drop table if exists postgresql_replica_0;')


def test_multiple_databases(started_cluster):
    drop_materialized_db('test_database_1')
    drop_materialized_db('test_database_2')
    NUM_TABLES = 5

    conn = get_postgres_conn(ip=started_cluster.postgres_ip,
                             port=started_cluster.postgres_port,
                             database=False)
    cursor = conn.cursor()
    create_postgres_db(cursor, 'postgres_database_1')
    create_postgres_db(cursor, 'postgres_database_2')

    conn1 = get_postgres_conn(ip=started_cluster.postgres_ip,
                             port=started_cluster.postgres_port,
                             database=True, database_name='postgres_database_1')
    conn2 = get_postgres_conn(ip=started_cluster.postgres_ip,
                             port=started_cluster.postgres_port,
                             database=True, database_name='postgres_database_2')

    cursor1 = conn1.cursor()
    cursor2 = conn2.cursor()

    create_clickhouse_postgres_db(cluster.postgres_ip, cluster.postgres_port, 'postgres_database_1')
    create_clickhouse_postgres_db(cluster.postgres_ip, cluster.postgres_port, 'postgres_database_2')

    cursors = [cursor1, cursor2]
    for cursor_id in range(len(cursors)):
        for i in range(NUM_TABLES):
            table_name = 'postgresql_replica_{}'.format(i)
            create_postgres_table(cursors[cursor_id], table_name);
            instance.query("INSERT INTO postgres_database_{}.{} SELECT number, number from numbers(50)".format(cursor_id + 1, table_name))
    print('database 1 tables: ', instance.query('''SELECT name FROM system.tables WHERE database = 'postgres_database_1';'''))
    print('database 2 tables: ', instance.query('''SELECT name FROM system.tables WHERE database = 'postgres_database_2';'''))

    create_materialized_db(started_cluster.postgres_ip, started_cluster.postgres_port,
            'test_database_1', 'postgres_database_1')
    create_materialized_db(started_cluster.postgres_ip, started_cluster.postgres_port,
            'test_database_2', 'postgres_database_2')

    cursors = [cursor1, cursor2]
    for cursor_id in range(len(cursors)):
        for i in range(NUM_TABLES):
            table_name = 'postgresql_replica_{}'.format(i)
            instance.query("INSERT INTO postgres_database_{}.{} SELECT 50 + number, number from numbers(50)".format(cursor_id + 1, table_name))

    for cursor_id in range(len(cursors)):
        for i in range(NUM_TABLES):
            table_name = 'postgresql_replica_{}'.format(i)
            check_tables_are_synchronized(
                    table_name, 'key', 'postgres_database_{}'.format(cursor_id + 1), 'test_database_{}'.format(cursor_id + 1));

    for i in range(NUM_TABLES):
        cursor1.execute('drop table if exists postgresql_replica_{};'.format(i))
    for i in range(NUM_TABLES):
        cursor2.execute('drop table if exists postgresql_replica_{};'.format(i))

    drop_clickhouse_postgres_db('postgres_database_1')
    drop_clickhouse_postgres_db('postgres_database_2')

    drop_materialized_db('test_database_1')
    drop_materialized_db('test_database_2')


def test_concurrent_transactions(started_cluster):
    drop_materialized_db()
    conn = get_postgres_conn(ip=started_cluster.postgres_ip,
                             port=started_cluster.postgres_port,
                             database=True)
    cursor = conn.cursor()
    NUM_TABLES = 6

    for i in range(NUM_TABLES):
        create_postgres_table(cursor, 'postgresql_replica_{}'.format(i));

    def transaction(thread_id):
        conn = get_postgres_conn(ip=started_cluster.postgres_ip,
                                 port=started_cluster.postgres_port,
                                 database=True, auto_commit=False)
        cursor_ = conn.cursor()
        for query in queries:
            cursor_.execute(query.format(thread_id))
            print('thread {}, query {}'.format(thread_id, query))
        conn.commit()

    threads = []
    threads_num = 6
    for i in range(threads_num):
        threads.append(threading.Thread(target=transaction, args=(i,)))

    create_materialized_db(ip=started_cluster.postgres_ip,
                           port=started_cluster.postgres_port)

    for thread in threads:
        time.sleep(random.uniform(0, 0.5))
        thread.start()
    for thread in threads:
        thread.join()

    for i in range(NUM_TABLES):
        check_tables_are_synchronized('postgresql_replica_{}'.format(i));
        count1 = instance.query('SELECT count() FROM postgres_database.postgresql_replica_{}'.format(i))
        count2 = instance.query('SELECT count() FROM (SELECT * FROM test_database.postgresql_replica_{})'.format(i))
        print(int(count1), int(count2), sep=' ')
        assert(int(count1) == int(count2))

    drop_materialized_db()
    for i in range(NUM_TABLES):
        cursor.execute('drop table if exists postgresql_replica_{};'.format(i))


def test_abrupt_connection_loss_while_heavy_replication(started_cluster):
    drop_materialized_db()
    conn = get_postgres_conn(ip=started_cluster.postgres_ip,
                             port=started_cluster.postgres_port,
                             database=True)
    cursor = conn.cursor()
    NUM_TABLES = 6

    for i in range(NUM_TABLES):
        create_postgres_table(cursor, 'postgresql_replica_{}'.format(i));

    def transaction(thread_id):
        if thread_id % 2:
            conn = get_postgres_conn(ip=started_cluster.postgres_ip,
                                    port=started_cluster.postgres_port,
                                    database=True, auto_commit=True)
        else:
            conn = get_postgres_conn(ip=started_cluster.postgres_ip,
                                    port=started_cluster.postgres_port,
                                    database=True, auto_commit=False)
        cursor_ = conn.cursor()
        for query in queries:
            cursor_.execute(query.format(thread_id))
            print('thread {}, query {}'.format(thread_id, query))
        if thread_id % 2 == 0:
            conn.commit()

    threads = []
    threads_num = 6
    for i in range(threads_num):
        threads.append(threading.Thread(target=transaction, args=(i,)))

    create_materialized_db(ip=started_cluster.postgres_ip,
                           port=started_cluster.postgres_port)

    for thread in threads:
        time.sleep(random.uniform(0, 0.5))
        thread.start()

    # Join here because it takes time for data to reach wal
    for thread in threads:
        thread.join()
    time.sleep(1)
    started_cluster.pause_container('postgres1')

    for i in range(NUM_TABLES):
        result = instance.query("SELECT count() FROM test_database.postgresql_replica_{}".format(i))
        print(result) # Just debug

    started_cluster.unpause_container('postgres1')

    for i in range(NUM_TABLES):
        check_tables_are_synchronized('postgresql_replica_{}'.format(i));

    for i in range(NUM_TABLES):
        result = instance.query("SELECT count() FROM test_database.postgresql_replica_{}".format(i))
        print(result) # Just debug

    drop_materialized_db()
    for i in range(NUM_TABLES):
        cursor.execute('drop table if exists postgresql_replica_{};'.format(i))


def test_drop_database_while_replication_startup_not_finished(started_cluster):
    drop_materialized_db()
    conn = get_postgres_conn(ip=started_cluster.postgres_ip,
                             port=started_cluster.postgres_port,
                             database=True)
    cursor = conn.cursor()
    NUM_TABLES = 5

    for i in range(NUM_TABLES):
        table_name = 'postgresql_replica_{}'.format(i)
        create_postgres_table(cursor, table_name);
        instance.query("INSERT INTO postgres_database.{} SELECT number, number from numbers(100000)".format(table_name))

    for i in range(6):
        create_materialized_db(ip=started_cluster.postgres_ip, port=started_cluster.postgres_port)
        time.sleep(0.5 * i)
        drop_materialized_db()

    for i in range(NUM_TABLES):
        cursor.execute('drop table if exists postgresql_replica_{};'.format(i))


def test_restart_server_while_replication_startup_not_finished(started_cluster):
    drop_materialized_db()
    conn = get_postgres_conn(ip=started_cluster.postgres_ip,
                             port=started_cluster.postgres_port,
                             database=True)
    cursor = conn.cursor()
    NUM_TABLES = 5

    for i in range(NUM_TABLES):
        table_name = 'postgresql_replica_{}'.format(i)
        create_postgres_table(cursor, table_name);
        instance.query("INSERT INTO postgres_database.{} SELECT number, number from numbers(100000)".format(table_name))

    create_materialized_db(ip=started_cluster.postgres_ip, port=started_cluster.postgres_port)
    time.sleep(0.5)
    instance.restart_clickhouse()
    for i in range(NUM_TABLES):
        check_tables_are_synchronized('postgresql_replica_{}'.format(i));

    drop_materialized_db()
    for i in range(NUM_TABLES):
        cursor.execute('drop table postgresql_replica_{};'.format(i))


def test_abrupt_server_restart_while_heavy_replication(started_cluster):
    drop_materialized_db()
    conn = get_postgres_conn(ip=started_cluster.postgres_ip,
                             port=started_cluster.postgres_port,
                             database=True)
    cursor = conn.cursor()
    NUM_TABLES = 6

    for i in range(NUM_TABLES):
        create_postgres_table(cursor, 'postgresql_replica_{}'.format(i));

    def transaction(thread_id):
        if thread_id % 2:
            conn = get_postgres_conn(ip=started_cluster.postgres_ip,
                                    port=started_cluster.postgres_port,
                                    database=True, auto_commit=True)
        else:
            conn = get_postgres_conn(ip=started_cluster.postgres_ip,
                                    port=started_cluster.postgres_port,
                                    database=True, auto_commit=False)
        cursor_ = conn.cursor()
        for query in queries:
            cursor_.execute(query.format(thread_id))
            print('thread {}, query {}'.format(thread_id, query))
        if thread_id % 2 == 0:
            conn.commit()

    threads = []
    threads_num = 6
    for i in range(threads_num):
        threads.append(threading.Thread(target=transaction, args=(i,)))

    create_materialized_db(ip=started_cluster.postgres_ip,
                           port=started_cluster.postgres_port)

    for thread in threads:
        time.sleep(random.uniform(0, 0.5))
        thread.start()

    # Join here because it takes time for data to reach wal
    for thread in threads:
        thread.join()
    instance.restart_clickhouse()

    for i in range(NUM_TABLES):
        result = instance.query("SELECT count() FROM test_database.postgresql_replica_{}".format(i))
        print(result) # Just debug

    for i in range(NUM_TABLES):
        check_tables_are_synchronized('postgresql_replica_{}'.format(i));

    for i in range(NUM_TABLES):
        result = instance.query("SELECT count() FROM test_database.postgresql_replica_{}".format(i))
        print(result) # Just debug

    drop_materialized_db()
    for i in range(NUM_TABLES):
        cursor.execute('drop table if exists postgresql_replica_{};'.format(i))


def test_quoting(started_cluster):
    drop_materialized_db()
    conn = get_postgres_conn(ip=started_cluster.postgres_ip,
                             port=started_cluster.postgres_port,
                             database=True)
    cursor = conn.cursor()
    table_name = 'user'
    create_postgres_table(cursor, table_name);
    instance.query("INSERT INTO postgres_database.{} SELECT number, number from numbers(50)".format(table_name))
    create_materialized_db(ip=started_cluster.postgres_ip, port=started_cluster.postgres_port)
    check_tables_are_synchronized(table_name);
    drop_postgres_table(cursor, table_name)
    drop_materialized_db()


<<<<<<< HEAD
def test_predefined_connection_configuration(started_cluster):
    drop_materialized_db()
    conn = get_postgres_conn(ip=started_cluster.postgres_ip, port=started_cluster.postgres_port, database=True)
    cursor = conn.cursor()
    cursor.execute(f'DROP TABLE IF EXISTS test_table')
    cursor.execute(f'CREATE TABLE test_table (a integer PRIMARY KEY, b integer)')

    instance.query("CREATE DATABASE test_database ENGINE = MaterializedPostgreSQL(postgres1)")
    check_tables_are_synchronized("test_table");
    drop_materialized_db()
=======
def test_user_managed_slots(started_cluster):
    conn = get_postgres_conn(ip=started_cluster.postgres_ip,
                             port=started_cluster.postgres_port,
                             database=True)
    cursor = conn.cursor()
    table_name = 'test_table'
    create_postgres_table(cursor, table_name);
    instance.query("INSERT INTO postgres_database.{} SELECT number, number from numbers(10000)".format(table_name))

    slot_name = 'user_slot'
    replication_connection = get_postgres_conn(ip=started_cluster.postgres_ip, port=started_cluster.postgres_port,
                                               database=True, replication=True, auto_commit=True)
    snapshot = create_replication_slot(replication_connection, slot_name=slot_name)
    create_materialized_db(ip=started_cluster.postgres_ip,
                           port=started_cluster.postgres_port,
                           settings=["materialized_postgresql_replication_slot = '{}'".format(slot_name),
                                     "materialized_postgresql_snapshot = '{}'".format(snapshot)])
    check_tables_are_synchronized(table_name);
    instance.query("INSERT INTO postgres_database.{} SELECT number, number from numbers(10000, 10000)".format(table_name))
    check_tables_are_synchronized(table_name);
    instance.restart_clickhouse()
    instance.query("INSERT INTO postgres_database.{} SELECT number, number from numbers(20000, 10000)".format(table_name))
    check_tables_are_synchronized(table_name);
    drop_postgres_table(cursor, table_name)
    drop_materialized_db()
    drop_replication_slot(replication_connection, slot_name)
>>>>>>> 5ff689a5


if __name__ == '__main__':
    cluster.start()
    input("Cluster created, press any key to destroy...")
    cluster.shutdown()<|MERGE_RESOLUTION|>--- conflicted
+++ resolved
@@ -956,18 +956,6 @@
     drop_materialized_db()
 
 
-<<<<<<< HEAD
-def test_predefined_connection_configuration(started_cluster):
-    drop_materialized_db()
-    conn = get_postgres_conn(ip=started_cluster.postgres_ip, port=started_cluster.postgres_port, database=True)
-    cursor = conn.cursor()
-    cursor.execute(f'DROP TABLE IF EXISTS test_table')
-    cursor.execute(f'CREATE TABLE test_table (a integer PRIMARY KEY, b integer)')
-
-    instance.query("CREATE DATABASE test_database ENGINE = MaterializedPostgreSQL(postgres1)")
-    check_tables_are_synchronized("test_table");
-    drop_materialized_db()
-=======
 def test_user_managed_slots(started_cluster):
     conn = get_postgres_conn(ip=started_cluster.postgres_ip,
                              port=started_cluster.postgres_port,
@@ -994,7 +982,18 @@
     drop_postgres_table(cursor, table_name)
     drop_materialized_db()
     drop_replication_slot(replication_connection, slot_name)
->>>>>>> 5ff689a5
+
+
+def test_predefined_connection_configuration(started_cluster):
+    drop_materialized_db()
+    conn = get_postgres_conn(ip=started_cluster.postgres_ip, port=started_cluster.postgres_port, database=True)
+    cursor = conn.cursor()
+    cursor.execute(f'DROP TABLE IF EXISTS test_table')
+    cursor.execute(f'CREATE TABLE test_table (a integer PRIMARY KEY, b integer)')
+
+    instance.query("CREATE DATABASE test_database ENGINE = MaterializedPostgreSQL(postgres1)")
+    check_tables_are_synchronized("test_table");
+    drop_materialized_db()
 
 
 if __name__ == '__main__':
