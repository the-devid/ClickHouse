--- conflicted
+++ resolved
@@ -1,8 +1,4 @@
-<<<<<<< HEAD
--- Tags: long, no-random-merge-tree-settings, no-tsan, no-debug, no-object-storage, no-distributed-cache
-=======
--- Tags: no-random-merge-tree-settings, no-random-settings, no-tsan, no-debug, no-object-storage, long
->>>>>>> 593af842
+-- Tags: long, no-random-merge-tree-settings, no-random-settings, no-tsan, no-debug, no-object-storage, no-distributed-cache
 -- no-tsan: too slow
 -- no-object-storage: for remote tables we use thread pool even when reading with one stream, so memory consumption is higher
 
