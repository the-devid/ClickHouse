--- conflicted
+++ resolved
@@ -216,7 +216,7 @@
 INSERT INTO test_02241 SELECT number, toString(number) FROM numbers(5000000)	0
 SELECT count() FROM test_02241
 5010500
-<<<<<<< HEAD
+SELECT count() FROM test_02241 WHERE value LIKE '%010%'
 18816
 Using storage policy: azure_cache
 0
@@ -248,7 +248,4 @@
 41	250541
 INSERT INTO test_02241 SELECT number, toString(number) FROM numbers(5000000)	0
 5010500
-=======
-SELECT count() FROM test_02241 WHERE value LIKE '%010%'
->>>>>>> 9b9f37a4
 18816